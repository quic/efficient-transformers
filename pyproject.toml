[project]
name = "QEfficient"
dynamic = ["version"]
description = """
    QEfficient is the library interface for the Hugging Face Transformer \
    models for efficient inference on Qualcomm Cloud AI 100"""
readme = "README.md"
license = { file = "LICENSE" }
authors = [{ name = "Qualcomm Cloud AI ML Team" }]
keywords = ["transformers", "Cloud AI 100", "Inference"]
classifiers = [
    "Programming Language :: Python :: 3",
    "Development Status :: 5 - Development/Unstable",
    "Intended Audience :: Developers",
    "Intended Audience :: Education",
    "Operating System :: Linux",
    "Programming Language :: Python :: 3.10",
    "Topic :: Scientific/Engineering :: Artificial Intelligence for Inference Accelerator",
]
requires-python = ">=3.8,<3.11"
dependencies = [
<<<<<<< HEAD
    "transformers==4.50.0",
    "huggingface-hub==0.27.0",
    
=======
    "transformers==4.51.3",
    "huggingface-hub==0.30.0",
>>>>>>> 0d50e299
    "hf_transfer==0.1.9",
    "peft==0.13.2",
    "datasets==2.20.0",
    "fsspec==2023.6.0",
    "multidict==6.0.4",
    "urllib3<2",
    "sentencepiece==0.2.0",
    "onnx==1.18.0",
    "onnxruntime==1.22",
    "numpy==1.26.4",
    "protobuf==6.31.0",
    "onnxscript==0.2.5",
    "pillow===10.4.0",
    "sympy",
    "tensorboard",
    "fire",
    "py7zr",
    "torchmetrics==1.7.0",
    "torch==2.4.1; platform_machine=='aarch64'",
    # Specifying torch cpu package URL per python version, update the list once pytorch releases whl for python>3.11
    "torch@https://download.pytorch.org/whl/cpu/torch-2.4.1%2Bcpu-cp38-cp38-linux_x86_64.whl ; python_version=='3.8' and platform_machine=='x86_64'",
    "torch@https://download.pytorch.org/whl/cpu/torch-2.4.1%2Bcpu-cp39-cp39-linux_x86_64.whl ; python_version=='3.9' and platform_machine=='x86_64'",
    "torch@https://download.pytorch.org/whl/cpu/torch-2.4.1%2Bcpu-cp310-cp310-linux_x86_64.whl ; python_version=='3.10' and platform_machine=='x86_64'",
]

[project.optional-dependencies]
test = ["pytest","pytest-mock"]
docs = ["Sphinx==7.1.2","sphinx-rtd-theme==2.0.0","myst-parser==3.0.1","sphinx-multiversion"]
quality = ["black", "ruff", "hf_doc_builder@git+https://github.com/huggingface/doc-builder.git"]

[build-system]
requires = ["setuptools>=62.0.0"]
build-backend = "setuptools.build_meta"

[tool.setuptools.packages.find]
include = ["QEfficient*"]
namespaces = false

[tool.setuptools.dynamic.version]
attr = "QEfficient.__version__"

[tool.ruff]
line-length = 120
# Enable the isort rules.
lint.extend-select = ["I"]

[tool.pytest.ini_options]
addopts = "-W ignore -s -v"
junit_logging = "all"
doctest_optionflags = "NUMBER NORMALIZE_WHITESPACE ELLIPSIS"<|MERGE_RESOLUTION|>--- conflicted
+++ resolved
@@ -19,14 +19,8 @@
 ]
 requires-python = ">=3.8,<3.11"
 dependencies = [
-<<<<<<< HEAD
-    "transformers==4.50.0",
-    "huggingface-hub==0.27.0",
-    
-=======
     "transformers==4.51.3",
     "huggingface-hub==0.30.0",
->>>>>>> 0d50e299
     "hf_transfer==0.1.9",
     "peft==0.13.2",
     "datasets==2.20.0",
