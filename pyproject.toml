[project]
name = "QEfficient"
dynamic = ["version"]
description = """
    QEfficient is the library interface for the Hugging Face Transformer \
    models for efficient inference on Qualcomm Cloud AI 100"""
readme = "README.md"
license = { file = "LICENSE" }
authors = [{ name = "Qualcomm Cloud AI ML Team" }]
keywords = ["transformers", "Cloud AI 100", "Inference"]
classifiers = [
    "Programming Language :: Python :: 3",
    "Development Status :: 5 - Development/Unstable",
    "Intended Audience :: Developers",
    "Intended Audience :: Education",
    "Operating System :: Linux",
    "Programming Language :: Python :: 3.10",
    "Topic :: Scientific/Engineering :: Artificial Intelligence for Inference Accelerator",
]
requires-python = ">=3.8,<3.11"
dependencies = [
    "transformers==4.55.0",
<<<<<<< HEAD
    "huggingface-hub",
=======
    "huggingface-hub==0.34.0",
>>>>>>> 584f06be
    "hf_transfer==0.1.9",
    "peft",
    "datasets",
    "fsspec==2023.6.0",
    "multidict==6.0.4",
    "urllib3<2",
    "sentencepiece==0.2.0",
    "onnx==1.18.0",
    "onnxruntime==1.22",
    "numpy==1.26.4",
    "protobuf==6.31.0",
    "onnxscript==0.2.5",
    "pillow===10.4.0",
    "sympy",
    "tensorboard",
    "fire",
    "py7zr",
    "torchmetrics==1.7.0",
    "torch==2.7.0; platform_machine=='aarch64'",
    # Specifying torch cpu package URL per python version, update the list once pytorch releases whl for python>3.11
    "torch@https://download.pytorch.org/whl/cpu/torch-2.4.1%2Bcpu-cp38-cp38-linux_x86_64.whl ; python_version=='3.8' and platform_machine=='x86_64'",
    "torch@https://download.pytorch.org/whl/cpu/torch-2.7.0%2Bcpu-cp39-cp39-manylinux_2_28_x86_64.whl ; python_version=='3.9' and platform_machine=='x86_64'",
    "torch@https://download.pytorch.org/whl/cpu/torch-2.7.0%2Bcpu-cp310-cp310-manylinux_2_28_x86_64.whl ; python_version=='3.10' and platform_machine=='x86_64'",
]

[project.optional-dependencies]
test = ["pytest","pytest-mock"]
docs = ["Sphinx==7.1.2","sphinx-rtd-theme==2.0.0","myst-parser==3.0.1","sphinx-multiversion"]
quality = ["black", "ruff", "hf_doc_builder@git+https://github.com/huggingface/doc-builder.git"]

[build-system]
requires = ["setuptools>=62.0.0"]
build-backend = "setuptools.build_meta"

[tool.setuptools.packages.find]
include = ["QEfficient*"]
namespaces = false

[tool.setuptools.dynamic.version]
attr = "QEfficient.__version__"

[tool.ruff]
line-length = 120
# Enable the isort rules.
lint.extend-select = ["I"]
target-version = "py310"

[tool.pytest.ini_options]
addopts = "-W ignore -s -v"
junit_logging = "all"
doctest_optionflags = "NUMBER NORMALIZE_WHITESPACE ELLIPSIS"<|MERGE_RESOLUTION|>--- conflicted
+++ resolved
@@ -20,11 +20,7 @@
 requires-python = ">=3.8,<3.11"
 dependencies = [
     "transformers==4.55.0",
-<<<<<<< HEAD
-    "huggingface-hub",
-=======
     "huggingface-hub==0.34.0",
->>>>>>> 584f06be
     "hf_transfer==0.1.9",
     "peft",
     "datasets",
