--- conflicted
+++ resolved
@@ -44,20 +44,5 @@
         mxfp6=ms.mxfp6,
         mxint8=ms.mxint8,
         full_batch_size=ms.full_batch_size,
-<<<<<<< HEAD
         enable_qnn=ms.enable_qnn,
-    )
-    # tokenizer check
-    load_hf_tokenizer_spy.assert_called_once()
-    # qpc exist check
-    qpc_exists_spy.assert_called_once()
-    if qpc_exists_spy.spy_return is True:
-        assert os.path.isdir(ms.qpc_dir_path())
-    else:
-        get_onnx_model_path_spy.assert_called_once()
-        compile_spy.assert_called_once()
-        assert compile_spy.spy_return == ms.qpc_dir_path()
-    cloud_ai_100_exec_kv_spy.assert_called_once()
-=======
-    )
->>>>>>> c4859a7d
+    )