# -----------------------------------------------------------------------------
#
# Copyright (c) 2024 Qualcomm Innovation Center, Inc. All rights reserved.
# SPDX-License-Identifier: BSD-3-Clause
#
# -----------------------------------------------------------------------------

import os
from typing import Optional

import numpy as np
import pytest
from transformers import AutoModelForCausalLM

from QEfficient.exporter.export_hf_to_cloud_ai_100 import qualcomm_efficient_converter
from QEfficient.transformers.models.modeling_auto import QEFFAutoModelForCausalLM
from QEfficient.transformers.quantizers.auto import replace_transformers_quantizers
from QEfficient.utils import hf_download
from QEfficient.utils._utils import load_hf_tokenizer
from QEfficient.utils.constants import Constants
from QEfficient.utils.device_utils import get_available_device_id
from QEfficient.utils.run_utils import ApiRunner

test_models = [
    "TinyLlama/TinyLlama-1.1B-Chat-v1.0",
    "gpt2",
    "Salesforce/codegen-350M-mono",
    "microsoft/Phi-3-mini-4k-instruct",
    "tiiuae/falcon-7b",
    "Qwen/Qwen2-0.5B",
    "bigcode/starcoder2-3b",
    "Felladrin/Minueza-32M-Base",
    "wtang06/mpt-125m-c4",
    "hakurei/gpt-j-random-tinier",
    "mistralai/Mixtral-8x7B-Instruct-v0.1",
    "meta-llama/Llama-3.2-1B",
    "unsloth/gemma-2b",
    "unsloth/gemma-2-2b",
    "TheBloke/TinyLlama-1.1B-Chat-v0.3-AWQ",  # AWQ model
    "TheBloke/Llama-2-7B-GPTQ",  # GPTQ model
    "ibm-granite/granite-20b-code-base",
    # "neuralmagic/Meta-Llama-3.1-8B-Instruct-FP8-dynamic",  # naive-quantized compressed-tensor FP8 model per-channel weight, per-token activations
    "neuralmagic/Llama-3.2-3B-Instruct-FP8",  # float quantized compressed-tensor per tensor both weight and activations
    "neuralmagic/Qwen2-0.5B-Instruct-FP8",  # fp8 quant method, static, with lm head ignored
    "ibm-granite/granite-3.1-2b-instruct",
    "ibm-granite/granite-guardian-3.1-2b",
    "ibm-granite/granite-3.1-1b-a400m-base",
]

swiftkv_test_models = [
    "Snowflake/Llama-3.1-SwiftKV-8B-Instruct",  # SwiftKV model
]

spd_test_models = [
    "TinyLlama/TinyLlama-1.1B-Chat-v1.0",
]


def load_causal_lm_model(model_config):
    """
    Function to load model from huggingface and transform to KV model
    --------

    :model_config: Dict

    :return model_hf, params
    """
    model_path = hf_download(
        repo_id=model_config["model_name"],
        ignore_patterns=["*.onnx", "*.ot", "*.md", "*.tflite", "*.pdf", "*.h5", "*.msgpack"],
    )
    model_hf = AutoModelForCausalLM.from_pretrained(
        model_path,
        use_cache=True,
        num_hidden_layers=model_config["n_layer"],
        attn_implementation="eager",
        low_cpu_mem_usage=False,
    )  # Run models for single layers only
    params = sum(p.numel() for p in model_hf.parameters())
    model_hf.eval()
    return model_hf, params


def check_causal_lm_pytorch_vs_kv_vs_ort_vs_ai100(
    model_name: str,
    prompt_len: int = Constants.PROMPT_LEN,
    ctx_len: int = Constants.CTX_LEN,
    n_layer: int = 1,
    num_speculative_tokens: Optional[int] = None,
    prefill_only: Optional[bool] = None,
):
    """
    Validate the PyTorch model, the PyTorch model after KV changes, the ONNX model, and the Cloud AI 100 model, both with and without continuous batching.
    ``Mandatory`` Args:
        :model_name (str): Hugging Face Model Card name, Example: ``gpt2``
        :prompt_len (int): Prompt length for the model to compile.
        :ctx_len (int): Maximum context length to compile the model.
        :n_layers (int): Number of layers for the Model.
    """
    replace_transformers_quantizers()
    model_config = {"model_name": model_name}
    model_config["n_layer"] = n_layer

    model_hf, _ = load_causal_lm_model(model_config)

    tokenizer = load_hf_tokenizer(pretrained_model_name_or_path=model_name)
    config = model_hf.config
    batch_size = len(Constants.INPUT_STR)
    api_runner = ApiRunner(
        batch_size,
        tokenizer,
        config,
        Constants.INPUT_STR,
        Constants.PROMPT_LEN,
        Constants.CTX_LEN,
    )

    pytorch_hf_tokens = api_runner.run_hf_model_on_pytorch(model_hf)
    is_tlm = False if num_speculative_tokens is None else True
    qeff_model = QEFFAutoModelForCausalLM(model_hf, is_tlm=is_tlm)

    pytorch_kv_tokens = api_runner.run_kv_model_on_pytorch(qeff_model.model)

    assert (pytorch_hf_tokens == pytorch_kv_tokens).all(), (
        "Tokens don't match for HF PyTorch model output and KV PyTorch model output"
    )

    onnx_model_path = qeff_model.export()
    ort_tokens = api_runner.run_kv_model_on_ort(onnx_model_path, is_tlm=is_tlm)
    gen_len = ort_tokens.shape[-1]

    assert (pytorch_kv_tokens == ort_tokens).all(), "Tokens don't match for ONNXRT output and PyTorch output."

    if not get_available_device_id():
        pytest.skip("No available devices to run model on Cloud AI 100")

    qpc_path = qeff_model.compile(
        prefill_seq_len=prompt_len,
        ctx_len=ctx_len,
        num_cores=14,
        mxfp6=False,
        aic_enable_depth_first=False,
        num_speculative_tokens=num_speculative_tokens,
        prefill_only=prefill_only,
    )
    exec_info = qeff_model.generate(tokenizer, prompts=Constants.INPUT_STR)
<<<<<<< HEAD
    cloud_ai_100_tokens = exec_info.generated_ids[0][
        :, :gen_len
    ]  # Because we always run for single input and single batch size
    if prefill_only:
        assert (ort_tokens[0][0] == cloud_ai_100_tokens[0][0]).all(), (
            "prefill run output tokens don't match for ONNXRT output and Cloud AI 100 output."
        )
    elif prefill_only is False:
        assert (ort_tokens == cloud_ai_100_tokens).all(), (
            "Tokens don't match for ONNXRT output and Cloud AI 100 output."
        )
        assert os.path.isfile(os.path.join(os.path.dirname(qpc_path), "qconfig.json"))
=======
    cloud_ai_100_tokens = exec_info.generated_ids[0]  # Because we always run for single input and single batch size

    gen_len = ort_tokens.shape[-1]
    assert (ort_tokens == cloud_ai_100_tokens[:, :gen_len]).all(), (
        "Tokens don't match for ONNXRT output and Cloud AI 100 output."
    )
    assert os.path.isfile(os.path.join(os.path.dirname(qpc_path), "qconfig.json"))
>>>>>>> 0e1e16fb

    # testing for CB models
    model_hf, _ = load_causal_lm_model(model_config)
    config = model_hf.config
    full_batch_size = 4
    fbs_prompts = Constants.INPUT_STR * 4
    api_runner = ApiRunner(
        batch_size,
        tokenizer,
        config,
        fbs_prompts,
        Constants.PROMPT_LEN,
        Constants.CTX_LEN,
        full_batch_size,
    )

    pytorch_hf_tokens = api_runner.run_hf_model_on_pytorch_CB(model_hf)
    pytorch_hf_tokens = np.vstack(pytorch_hf_tokens)

    qeff_model = QEFFAutoModelForCausalLM(model_hf, continuous_batching=True, is_tlm=False)
    onnx_model_path = qeff_model.export()

    if not get_available_device_id():
        pytest.skip("No available devices to run model on Cloud AI 100")

    qpc_path = qeff_model.compile(
        prefill_seq_len=prompt_len,
        ctx_len=ctx_len,
        num_cores=14,
        mxfp6_matmul=False,
        aic_enable_depth_first=False,
        full_batch_size=full_batch_size,
        num_speculative_tokens=num_speculative_tokens,
    )
    exec_info_fbs = qeff_model.generate(tokenizer, prompts=fbs_prompts)

    assert all(
        [
            all(pt_token[:24] == cloud_token[:24])
            for pt_token, cloud_token in zip(pytorch_hf_tokens, exec_info_fbs.generated_ids)
        ]
    ), "Tokens don't match for  HF PyTorch model output and Cloud AI 100 output."
    assert os.path.isfile(os.path.join(os.path.dirname(qpc_path), "qconfig.json"))


def check_non_hf_kv_vs_ort_vs_ai100(
    model_name: str,
    prompt_len: int = Constants.PROMPT_LEN,
    ctx_len: int = Constants.CTX_LEN,
    n_layer: int = 1,
    num_speculative_tokens: Optional[int] = None,
):
    """
    Validate the PyTorch model after KV changes, the ONNX model, and the Cloud AI 100 model, both with and without continuous batching.
    ``Mandatory`` Args:
        :model_name (str): Hugging Face Model Card name, Example: ``gpt2``
        :prompt_len (int): Prompt length for the model to compile.
        :ctx_len (int): Maximum context length to compile the model.
        :n_layers (int): Number of layers for the Model.
    """
    replace_transformers_quantizers()
    model_config = {"model_name": model_name}
    model_config["n_layer"] = n_layer

    model_hf, _ = load_causal_lm_model(model_config)

    tokenizer = load_hf_tokenizer(pretrained_model_name_or_path=model_name)
    config = model_hf.config
    batch_size = len(Constants.INPUT_STR)
    api_runner = ApiRunner(
        batch_size,
        tokenizer,
        config,
        Constants.INPUT_STR,
        Constants.PROMPT_LEN,
        Constants.CTX_LEN,
    )

    is_tlm = False if num_speculative_tokens is None else True

    qeff_model = QEFFAutoModelForCausalLM(model_hf, is_tlm=is_tlm)
    pytorch_kv_tokens = api_runner.run_kv_model_on_pytorch(qeff_model.model)

    onnx_model_path = qeff_model.export()
    ort_tokens = api_runner.run_kv_model_on_ort(onnx_model_path, is_tlm=is_tlm)

    assert (pytorch_kv_tokens == ort_tokens).all(), "Tokens don't match for ONNXRT output and PyTorch output."

    if not get_available_device_id():
        pytest.skip("No available devices to run model on Cloud AI 100")

    qpc_path = qeff_model.compile(
        prefill_seq_len=prompt_len,
        ctx_len=ctx_len,
        num_cores=14,
        mxfp6=False,
        aic_enable_depth_first=False,
        num_speculative_tokens=num_speculative_tokens,
    )

    exec_info = qeff_model.generate(tokenizer, prompts=Constants.INPUT_STR)
    cloud_ai_100_tokens = exec_info.generated_ids[0]  # Because we always run for single input and single batch size
    gen_len = ort_tokens.shape[-1]

    assert (ort_tokens == cloud_ai_100_tokens[:, :gen_len]).all(), (
        "Tokens don't match for ONNXRT output and Cloud AI 100 output."
    )
    assert os.path.isfile(os.path.join(os.path.dirname(qpc_path), "qconfig.json"))

    # testing for CB models
    model_hf, _ = load_causal_lm_model(model_config)
    config = model_hf.config
    full_batch_size = 4
    fbs_prompts = Constants.INPUT_STR * 4

    qeff_model = QEFFAutoModelForCausalLM(model_hf, continuous_batching=True, is_tlm=is_tlm)
    onnx_model_path = qeff_model.export()

    if not get_available_device_id():
        pytest.skip("No available devices to run model on Cloud AI 100")

    qpc_path = qeff_model.compile(
        prefill_seq_len=prompt_len,
        ctx_len=ctx_len,
        num_cores=14,
        mxfp6=False,
        aic_enable_depth_first=False,
        full_batch_size=full_batch_size,
        num_speculative_tokens=num_speculative_tokens,
        prefill_only=prefill_only,
    )

    exec_info_fbs = qeff_model.generate(tokenizer, prompts=fbs_prompts)

<<<<<<< HEAD
    if prefill_only:
        if prefill_only:
            assert (ort_tokens[0][0] == cloud_ai_100_tokens[0][0]).all(), (
                "prefill run output tokens don't match for ONNXRT output and Cloud AI 100 output."
            )

    else:
        assert all(
            [
                all(pt_token[:24] == cloud_token[:24])
                for pt_token, cloud_token in zip(pytorch_hf_tokens, exec_info_fbs.generated_ids)
            ]
        ), "Tokens don't match for  HF PyTorch model output and Cloud AI 100 output."
        assert os.path.isfile(os.path.join(os.path.dirname(qpc_path), "qconfig.json"))
=======
    assert all(
        [
            all(pt_token[:24] == cloud_token[:24])
            for pt_token, cloud_token in zip(ort_tokens, exec_info_fbs.generated_ids)
        ]
    ), "Tokens don't match for  HF PyTorch model output and Cloud AI 100 output."
    assert os.path.isfile(os.path.join(os.path.dirname(qpc_path), "qconfig.json"))
>>>>>>> 0e1e16fb


# FIXME: there should be a CB test here
@pytest.mark.parametrize("model_name", ["gpt2"], ids=lambda x: x)
def test_causal_lm_export_with_deprecated_api(model_name):
    model_config = {"model_name": model_name}
    model_config["n_layer"] = 1
    model, _ = load_causal_lm_model(model_config)
    tokenizer = load_hf_tokenizer(pretrained_model_name_or_path=model_name)
    qeff_model = QEFFAutoModelForCausalLM(model)
    new_api_onnx_model_path = qeff_model.export()
    _, old_api_onnx_model_path = qualcomm_efficient_converter(
        model_name=model_name, model_kv=qeff_model, tokenizer=tokenizer
    )

    api_runner = ApiRunner(
        batch_size=1,
        tokenizer=tokenizer,
        config=model.config,
        prompt=Constants.INPUT_STR,
        prompt_len=Constants.PROMPT_LEN,
        ctx_len=Constants.CTX_LEN,
    )

    new_api_ort_tokens = api_runner.run_kv_model_on_ort(new_api_onnx_model_path)
    old_api_ort_tokens = api_runner.run_kv_model_on_ort(old_api_onnx_model_path)

    assert (new_api_ort_tokens == old_api_ort_tokens).all(), (
        "New API output does not match old API output for ONNX export function"
    )


@pytest.mark.on_qaic
@pytest.mark.parametrize("model_name", test_models)
def test_causal_lm_pytorch_vs_kv_vs_ort_vs_ai100(model_name):
    """
    Test function to validate the PyTorch model, the PyTorch model after KV changes, the ONNX model, and the Cloud AI 100 model, both with and without continuous batching.
    ``Mandatory`` Args:
        :model_name (str): Hugging Face Model Card name, Example: ``gpt2``
    """
    if model_name == "microsoft/Phi-3-mini-4k-instruct":
        n_layer = 2  # test only 2 layer models
    else:
        n_layer = 1

    check_causal_lm_pytorch_vs_kv_vs_ort_vs_ai100(model_name=model_name, n_layer=n_layer)


@pytest.mark.on_qaic
@pytest.mark.parametrize("model_name", swiftkv_test_models)
def test_non_hf_causal_lm_pytorch_vs_kv_vs_ort_vs_ai100(model_name):
    """
    Test function to validate the PyTorch model after KV changes, the ONNX model, and the Cloud AI 100 model, both with and without continuous batching.
    ``Mandatory`` Args:
        :model_name (str): Hugging Face Model Card name, Example: ``gpt2``
    """
    if model_name == "Snowflake/Llama-3.1-SwiftKV-8B-Instruct":
        n_layer = 32
    else:
        n_layer = 2

    check_non_hf_kv_vs_ort_vs_ai100(model_name=model_name, n_layer=n_layer)


@pytest.mark.skip()  # remove when the SDK 1.20.0 issue solved for compiling this model
@pytest.mark.on_qaic
@pytest.mark.parametrize("model_name", spd_test_models)
def test_causal_tlm_pytorch_vs_kv_vs_ort_vs_ai100(model_name):
    """
    Test function to validate the PyTorch model, the PyTorch model after KV changes, the ONNX model, and the Cloud AI 100 model, both with and without continuous batching.
    ``Mandatory`` Args:
        :model_name (str): Hugging Face Model Card name, Example: ``gpt2``
    """

    if model_name == "microsoft/Phi-3-mini-4k-instruct":
        n_layer = 2  # test only 2 layer models
    else:
        n_layer = 1

    check_causal_lm_pytorch_vs_kv_vs_ort_vs_ai100(
        model_name=model_name, n_layer=n_layer, num_speculative_tokens=Constants.NUM_SPECULATIVE_TOKENS
    )


@pytest.mark.on_qaic
def test_causal_lm_pytorch_vs_kv_vs_ort_vs_ai100_pl1():
    """
    Test function to validate the PyTorch model, the PyTorch model after KV changes, the ONNX model, and the Cloud AI 100 model for a prompt length of 1, both with and without continuous batching.
    """
    model_name = "gpt2"
    prompt_len = 1

    check_causal_lm_pytorch_vs_kv_vs_ort_vs_ai100(model_name=model_name, prompt_len=prompt_len)


@pytest.mark.on_qaic
def test_prefiill_only_pytorch_vs_kv_vs_ort_vs_ai100():
    model_name = "gpt2"
    n_layer = 1
    check_causal_lm_pytorch_vs_kv_vs_ort_vs_ai100(model_name, n_layer=n_layer, prefill_only=True)

    check_causal_lm_pytorch_vs_kv_vs_ort_vs_ai100(model_name, n_layer=n_layer, prefill_only=False)<|MERGE_RESOLUTION|>--- conflicted
+++ resolved
@@ -144,7 +144,7 @@
         prefill_only=prefill_only,
     )
     exec_info = qeff_model.generate(tokenizer, prompts=Constants.INPUT_STR)
-<<<<<<< HEAD
+
     cloud_ai_100_tokens = exec_info.generated_ids[0][
         :, :gen_len
     ]  # Because we always run for single input and single batch size
@@ -156,16 +156,8 @@
         assert (ort_tokens == cloud_ai_100_tokens).all(), (
             "Tokens don't match for ONNXRT output and Cloud AI 100 output."
         )
-        assert os.path.isfile(os.path.join(os.path.dirname(qpc_path), "qconfig.json"))
-=======
-    cloud_ai_100_tokens = exec_info.generated_ids[0]  # Because we always run for single input and single batch size
-
-    gen_len = ort_tokens.shape[-1]
-    assert (ort_tokens == cloud_ai_100_tokens[:, :gen_len]).all(), (
-        "Tokens don't match for ONNXRT output and Cloud AI 100 output."
-    )
     assert os.path.isfile(os.path.join(os.path.dirname(qpc_path), "qconfig.json"))
->>>>>>> 0e1e16fb
+
 
     # testing for CB models
     model_hf, _ = load_causal_lm_model(model_config)
@@ -300,22 +292,7 @@
 
     exec_info_fbs = qeff_model.generate(tokenizer, prompts=fbs_prompts)
 
-<<<<<<< HEAD
-    if prefill_only:
-        if prefill_only:
-            assert (ort_tokens[0][0] == cloud_ai_100_tokens[0][0]).all(), (
-                "prefill run output tokens don't match for ONNXRT output and Cloud AI 100 output."
-            )
-
-    else:
-        assert all(
-            [
-                all(pt_token[:24] == cloud_token[:24])
-                for pt_token, cloud_token in zip(pytorch_hf_tokens, exec_info_fbs.generated_ids)
-            ]
-        ), "Tokens don't match for  HF PyTorch model output and Cloud AI 100 output."
-        assert os.path.isfile(os.path.join(os.path.dirname(qpc_path), "qconfig.json"))
-=======
+
     assert all(
         [
             all(pt_token[:24] == cloud_token[:24])
@@ -323,7 +300,7 @@
         ]
     ), "Tokens don't match for  HF PyTorch model output and Cloud AI 100 output."
     assert os.path.isfile(os.path.join(os.path.dirname(qpc_path), "qconfig.json"))
->>>>>>> 0e1e16fb
+
 
 
 # FIXME: there should be a CB test here
