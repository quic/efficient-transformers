# -----------------------------------------------------------------------------
#
# Copyright (c) Qualcomm Technologies, Inc. and/or its subsidiaries.
# SPDX-License-Identifier: BSD-3-Clause
#
# -----------------------------------------------------------------------------

from typing import List, Union
from transformers import AutoConfig, AutoProcessor

import numpy as np
import pytest

from QEfficient import QEFFAutoModelForCausalLM, QEFFAutoModelForImageTextToText
from QEfficient.generation.cloud_infer import QAICInferenceSession
from QEfficient.utils import load_hf_tokenizer
from QEfficient.utils.constants import Constants

sampler_transform_configs = [
    pytest.param(
        "TinyLlama/TinyLlama-1.1B-Chat-v1.0",  # model
        Constants.INPUT_STR * 2,  # prompts
        32,  # prefill_seq_len
        128,  # ctx_len
        20,  # generation_len
        2,  # full_batch_size
        1,  # spec_length
        False,  # is_vlm
    ),
    pytest.param(
        "Qwen/Qwen2.5-VL-3B-Instruct",  # model
        (
            ["https://picsum.photos/id/237/536/354"] * 2,
            ["Can you describe the image in detail."] * 2,
        ),  # images and prompts
        128,  # prefill_seq_len
        4096,  # ctx_len
        20,  # generation_len
        2,  # full_batch_size
        None,  # spec_length
        True,  # is_vlm
    ),
]
greedy_sampling_configs = [
    pytest.param(
        "TinyLlama/TinyLlama-1.1B-Chat-v1.0",  # model
        Constants.INPUT_STR * 4,  # prompts
        32,  # prefill_seq_len
        128,  # ctx_len
        20,  # generation_len
        4,  # full_batch_size
        1,  # spec_length
        False,  # is_vlm
    ),
    pytest.param(
        "Qwen/Qwen2.5-VL-3B-Instruct",  # model
        (
            ["https://picsum.photos/id/237/536/354"] * 2,
            ["Can you describe the image in detail."] * 2,
        ),  # images and prompts
        128,  # prefill_seq_len
        4096,  # ctx_len
        20,  # generation_len
        2,  # full_batch_size
        None,  # spec_length
        True,  # is_vlm
    ),
]
random_sampling_configs = [
    pytest.param(
        "TinyLlama/TinyLlama-1.1B-Chat-v1.0",  # model
        Constants.INPUT_STR * 4,  # prompts
        32,  # prefill_seq_len
        64,  # ctx_len
        20,  # generation_len
        4,  # full_batch_size
        1,  # spec_length
        False,  # is_vlm
    ),
    # pytest.param(
    #     "Qwen/Qwen2.5-VL-3B-Instruct",  # model
    #     (
    #         ["https://picsum.photos/id/237/536/354"] * 2,
    #         ["Can you describe the image in detail."] * 2,
    #     ),  # images and prompts
    #     128,  # prefill_seq_len
    #     4096,  # ctx_len
    #     20,  # generation_len
    #     2,  # full_batch_size
    #     None,  # spec_length
    #     True,  # is_vlm
    # ),
]
guided_decoding_configs = [
    pytest.param(
        "TinyLlama/TinyLlama-1.1B-Chat-v1.0",  # model
        Constants.INPUT_STR * 4,  # prompts
        32,  # prefill_seq_len
        64,  # ctx_len
        20,  # generation_len
        4,  # full_batch_size
        1,  # spec_length
    ),
]


@pytest.mark.on_qaic
@pytest.mark.parametrize(
    "model, prompts, prefill_seq_len, ctx_len, generation_len, full_batch_size, spec_length, is_vlm",
    sampler_transform_configs,
)
def test_sampler_transform(
    model: str,
    prompts: Union[List[str], tuple[List[str], List[str]]],
    prefill_seq_len: int,
    ctx_len: int,
    generation_len: int,
    full_batch_size: int,
    spec_length: int,
    is_vlm: bool,
):
    """
    Test if `SamplerTransform` adds nodes at the output of a `QEffForCausalLM model` to enable the
    sampling of next tokens at the device (instead of the host) and returns the
    next tokens and/or probability distributions.
    """
    # Export and compile QEfficient models
    additional_configs = {}
    if is_vlm:
        additional_configs["kv_offload"] = True
        qeff_class = QEFFAutoModelForImageTextToText
    else:
        additional_configs["num_hidden_layers"] = 2
        qeff_class = QEFFAutoModelForCausalLM
        spec_length -= 1
    model_w_sampler = qeff_class.from_pretrained(
        model,
        continuous_batching=True,
        qaic_config={
            "include_sampler": True,
            "return_pdfs": False,
            "max_top_k_ids": 512,
        },
        **additional_configs,
    )
<<<<<<< HEAD
    model_w_sampler_w_guided_decoding = QEFFAutoModelForCausalLM.from_pretrained(
        model,
        continuous_batching=True,
        num_hidden_layers=2,
        qaic_config={
            "include_sampler": True,
            "return_pdfs": False,
            "max_top_k_ids": 512,
            "include_guided_decoding": True,
        },
    )
    model_wo_sampler = QEFFAutoModelForCausalLM.from_pretrained(
=======
    model_wo_sampler = qeff_class.from_pretrained(
>>>>>>> 3789d5a3
        model,
        continuous_batching=True,
        qaic_config={
            "include_sampler": False,
            "return_pdfs": False,
        },
        **additional_configs,
    )
    model_w_sampler_qpc_path = model_w_sampler.compile(
        prefill_seq_len=prefill_seq_len,
        ctx_len=ctx_len,
        full_batch_size=full_batch_size,
        num_devices=1,
        num_cores=16,
        num_speculative_tokens=spec_length,
        mxint8_kv_cache=True,
        mxfp6_matmul=True,
    )
<<<<<<< HEAD
    model_w_sampler_w_guided_decoding_qpc_path: str = model_w_sampler_w_guided_decoding.compile(
        prefill_seq_len=prefill_seq_len,
        ctx_len=ctx_len,
        full_batch_size=full_batch_size,
        num_devices=1,
        num_cores=16,
        num_speculative_tokens=spec_length - 1,
        mxint8_kv_cache=True,
        mxfp6_matmul=True,
    )
    model_wo_sampler_qpc_path: str = model_wo_sampler.compile(
=======
    model_wo_sampler_qpc_path = model_wo_sampler.compile(
>>>>>>> 3789d5a3
        prefill_seq_len=prefill_seq_len,
        ctx_len=ctx_len,
        full_batch_size=full_batch_size,
        num_devices=1,
        num_cores=16,
        num_speculative_tokens=spec_length,
        mxint8_kv_cache=True,
        mxfp6_matmul=True,
    )
    if is_vlm:
        model_w_sampler_qpc_path = model_w_sampler_qpc_path[1]
        model_wo_sampler_qpc_path = model_wo_sampler_qpc_path[1]

    # Init qaic session
    model_w_sampler_session = QAICInferenceSession(model_w_sampler_qpc_path)
    model_w_sampler_w_guided_decoding_session = QAICInferenceSession(model_w_sampler_w_guided_decoding_qpc_path)
    model_wo_sampler_session = QAICInferenceSession(model_wo_sampler_qpc_path)

    # Skip inputs/outputs buffers
    model_w_sampler_session.skip_buffers(set([x for x in model_w_sampler_session.input_names if x.startswith("past_")]))
    model_w_sampler_session.skip_buffers(
        set([x for x in model_w_sampler_session.output_names if x.endswith("_RetainedState")])
    )
    model_w_sampler_w_guided_decoding_session.skip_buffers(
        set([x for x in model_w_sampler_w_guided_decoding_session.input_names if x.startswith("past_")])
    )
    model_w_sampler_w_guided_decoding_session.skip_buffers(
        set([x for x in model_w_sampler_w_guided_decoding_session.output_names if x.endswith("_RetainedState")])
    )
    model_wo_sampler_session.skip_buffers(
        set([x for x in model_wo_sampler_session.input_names if x.startswith("past_")])
    )
    model_wo_sampler_session.skip_buffers(
        set([x for x in model_wo_sampler_session.output_names if x.endswith("_RetainedState")])
    )

    # Validate sampler inputs
    sampler_inputs = Constants.SAMPLER_INPUTS
    for input_name in sampler_inputs:
        assert input_name in model_w_sampler_session.input_names, (
            f"Sampler input {input_name} not found in QPC compiled with On Device Sampler"
        )
        assert input_name in model_w_sampler_w_guided_decoding_session.input_names, (
            f"Sampler input {input_name} not found in QPC compiled with On Device Sampler and Guided Decoding"
        )
        assert input_name not in model_wo_sampler_session.input_names, (
            f"Sampler input {input_name} found in QPC compiled without On Device Sampler"
        )
    assert "token_bitmasks" in model_w_sampler_w_guided_decoding_session.input_names, (
        "Sampler input token_bitmasks not found in QPC compiled with On Device Sampler and Guided Decoding"
    )


@pytest.mark.on_qaic
@pytest.mark.parametrize(
    "model, prompts, prefill_seq_len, ctx_len, generation_len, full_batch_size, spec_length, is_vlm",
    greedy_sampling_configs,
)
def test_greedy_sampling(
    model: str,
    prompts: Union[List[str], tuple[List[str], List[str]]],
    prefill_seq_len: int,
    ctx_len: int,
    generation_len: int,
    full_batch_size: int,
    spec_length: int,
    is_vlm: bool,
):
    """
    Test greedy sampling with QPCs compiled with and without On Device Sampling.
    """
    # Export and compile QEfficient models
    additional_configs = {}
    additional_params = {}
    if is_vlm:
        additional_configs["kv_offload"] = True
        qeff_class = QEFFAutoModelForImageTextToText
        assert isinstance(prompts, tuple)
        additional_params["images"] = prompts[0]
        additional_params["processor"] = AutoProcessor.from_pretrained(model)
        prompts = prompts[1]
    else:
        additional_configs["num_hidden_layers"] = 4
        qeff_class = QEFFAutoModelForCausalLM
        spec_length -= 1
    model_w_sampler = qeff_class.from_pretrained(
        model,
        continuous_batching=True,
        qaic_config={
            "include_sampler": True,
            "return_pdfs": False,
            "max_top_k_ids": 512,
        },
        **additional_configs,
    )
    model_wo_sampler = qeff_class.from_pretrained(
        model,
        continuous_batching=True,
        qaic_config={
            "include_sampler": False,
            "return_pdfs": False,
        },
        **additional_configs,
    )
    model_w_sampler.compile(
        prefill_seq_len=prefill_seq_len,
        ctx_len=ctx_len,
        full_batch_size=full_batch_size,
        num_devices=1,
        num_cores=16,
        num_speculative_tokens=spec_length,
        mxint8_kv_cache=True,
        mxfp6_matmul=True,
    )
    model_wo_sampler.compile(
        prefill_seq_len=prefill_seq_len,
        ctx_len=ctx_len,
        full_batch_size=full_batch_size,
        num_devices=1,
        num_cores=16,
        num_speculative_tokens=spec_length,
        mxint8_kv_cache=True,
        mxfp6_matmul=True,
    )

    # Generate texts from prompts
    tokenizer = load_hf_tokenizer(pretrained_model_name_or_path=model)
    model_w_sampler_exec_info = model_w_sampler.generate(
        tokenizer=tokenizer,
        prompts=prompts,
        generation_len=generation_len,
        include_sampler=True,
        return_pdfs=False,
        sampling_params={
            "repetition_penalties": np.array(1.0, dtype=np.float32).repeat(full_batch_size).reshape(-1, 1),
            "presence_penalties": np.array(0.0, dtype=np.float32).repeat(full_batch_size).reshape(-1, 1),
            # "frequency_penalties": np.array(0.0, dtype=np.float32).repeat(full_batch_size).reshape(-1, 1),
            "temperatures": np.array(0.0, dtype=np.float32).repeat(full_batch_size).reshape(-1, 1),
            "top_ks": np.array(512, dtype=np.int32).repeat(full_batch_size).reshape(-1, 1),
            "top_ps": np.array(1.0, dtype=np.float32).repeat(full_batch_size).reshape(-1, 1),
            "min_ps": np.array(0.0, dtype=np.float32).repeat(full_batch_size).reshape(-1, 1),
            "random_numbers": np.zeros((full_batch_size, 512), dtype=np.float32),
        },
        **additional_params,
    )
    model_wo_sampler_exec_info = model_wo_sampler.generate(
        tokenizer=tokenizer,
        prompts=prompts,
        generation_len=generation_len,
        include_sampler=False,
        return_pdfs=False,
        sampling_params=None,
        **additional_params,
    )

    # Compare generated texts and ids
    assert model_w_sampler_exec_info.generated_texts == model_wo_sampler_exec_info.generated_texts, (
        "Generated texts do not match"
    )
    assert (model_w_sampler_exec_info.generated_ids == model_wo_sampler_exec_info.generated_ids).all(), (
        "Generated ids do not match"
    )


@pytest.mark.on_qaic
@pytest.mark.parametrize(
    "model, prompts, prefill_seq_len, ctx_len, generation_len, full_batch_size, spec_length, is_vlm",
    random_sampling_configs,
)
def test_random_sampling(
    model: str,
    prompts: Union[List[str], tuple[List[str], List[str]]],
    prefill_seq_len: int,
    ctx_len: int,
    generation_len: int,
    full_batch_size: int,
    spec_length: int,
    is_vlm: bool,
):
    """
    Test random sampling with QPCs compiled with and without On Device Sampling.
    """
    # Export and compile QEfficient models
    additional_configs = {}
    additional_params = {}
    if is_vlm:
        additional_configs["kv_offload"] = True
        qeff_class = QEFFAutoModelForImageTextToText
        assert isinstance(prompts, tuple)
        additional_params["images"] = prompts[0]
        additional_params["processor"] = AutoProcessor.from_pretrained(model)
        prompts = prompts[1]
    else:
        qeff_class = QEFFAutoModelForCausalLM
        spec_length -= 1
    model_w_sampler = qeff_class.from_pretrained(
        model,
        continuous_batching=True,
        qaic_config={
            "include_sampler": True,
            "return_pdfs": False,
            "max_top_k_ids": 512,
        },
        **additional_configs,
    )
    model_wo_sampler = qeff_class.from_pretrained(
        model,
        continuous_batching=True,
        qaic_config={
            "include_sampler": False,
            "return_pdfs": False,
        },
        **additional_configs,
    )
    model_w_sampler.compile(
        prefill_seq_len=prefill_seq_len,
        ctx_len=ctx_len,
        full_batch_size=full_batch_size,
        num_devices=1,
        num_cores=16,
        num_speculative_tokens=spec_length,
        mxint8_kv_cache=True,
        mxfp6_matmul=True,
    )
    model_wo_sampler.compile(
        prefill_seq_len=prefill_seq_len,
        ctx_len=ctx_len,
        full_batch_size=full_batch_size,
        num_devices=1,
        num_cores=16,
        num_speculative_tokens=spec_length,
        mxint8_kv_cache=True,
        mxfp6_matmul=True,
    )

    # Generate texts from prompts
    tokenizer = load_hf_tokenizer(pretrained_model_name_or_path=model)
    np.random.seed(0)
    model_w_sampler_exec_info = model_w_sampler.generate(
        tokenizer=tokenizer,
        prompts=prompts,
        generation_len=generation_len,
        include_sampler=True,
        return_pdfs=False,
        sampling_params={
            "repetition_penalties": np.array(20.2, dtype=np.float32).repeat(full_batch_size).reshape(-1, 1),
            "presence_penalties": np.array(10.5, dtype=np.float32).repeat(full_batch_size).reshape(-1, 1),
            # "frequency_penalties": np.array(0.5, dtype=np.float32).repeat(full_batch_size).reshape(-1, 1),
            "temperatures": np.array(4.0, dtype=np.float32).repeat(full_batch_size).reshape(-1, 1),
            "top_ks": np.array(512, dtype=np.int32).repeat(full_batch_size).reshape(-1, 1),
            "top_ps": np.array(0.89, dtype=np.float32).repeat(full_batch_size).reshape(-1, 1),
            "min_ps": np.array(0.6, dtype=np.float32).repeat(full_batch_size).reshape(-1, 1),
            "random_numbers": np.tile(np.random.uniform(low=0.0, high=1.0, size=512), (full_batch_size, 1)).astype(
                np.float32
            ),
        },
        **additional_params,
    )
    model_wo_sampler_exec_info = model_wo_sampler.generate(
        tokenizer=tokenizer,
        prompts=prompts,
        generation_len=generation_len,
        include_sampler=False,
        return_pdfs=False,
        sampling_params=None,
        **additional_params,
    )

    # Compare generated texts
    golden_texts = {
        "w_sampler": "Aiden and I am a freelance writer who loves to explore the world. With over",
        "wo_sampler": "John Smith and I am a software engineer. I have been working in the industry for the past ",
    }
    golden_ids = {
        "w_sampler": [
            [
                319,
                3615,
                322,
                306,
                626,
                263,
                3005,
                295,
                749,
                9227,
                1058,
                12355,
                267,
                304,
                26987,
                278,
                3186,
                29889,
                2973,
                975,
            ]
        ],
        "wo_sampler": [
            [
                2259,
                7075,
                322,
                306,
                626,
                263,
                7047,
                22055,
                29889,
                306,
                505,
                1063,
                1985,
                297,
                278,
                13661,
                363,
                278,
                4940,
                29871,
            ]
        ],
    }
    for i in range(full_batch_size):
        assert (
            tokenizer.decode(model_w_sampler_exec_info.generated_ids[i][:generation_len]) == golden_texts["w_sampler"]
        ), "Sampler generated texts does not match"
        assert (model_w_sampler_exec_info.generated_ids[i][:generation_len] == golden_ids["w_sampler"]).all(), (
            "Sampler generated ids do not match"
        )
        assert (
            tokenizer.decode(model_wo_sampler_exec_info.generated_ids[i][:generation_len]) == golden_texts["wo_sampler"]
        ), "Without sampler generated texts does not match"
        assert (model_wo_sampler_exec_info.generated_ids[i][:generation_len] == golden_ids["wo_sampler"]).all(), (
            "Without sampler generated ids do not match"
        )


@pytest.mark.on_qaic
@pytest.mark.parametrize(
    "model, prompts, prefill_seq_len, ctx_len, generation_len, full_batch_size, spec_length",
    guided_decoding_configs,
)
def test_guided_decoding(
    model: str,
    prompts: List[str],
    prefill_seq_len: int,
    ctx_len: int,
    generation_len: int,
    full_batch_size: int,
    spec_length: int,
):
    """
    Test with QPCs compiled with and without guided decoding.
    """
    # Export and compile QEfficient models
    model_w_sampler_w_guided_decoding = QEFFAutoModelForCausalLM.from_pretrained(
        model,
        continuous_batching=True,
        num_hidden_layers=2,
        qaic_config={
            "include_sampler": True,
            "return_pdfs": False,
            "max_top_k_ids": 1024,
            "include_guided_decoding": True,
        },
    )
    model_w_sampler_wo_guided_decoding = QEFFAutoModelForCausalLM.from_pretrained(
        model,
        continuous_batching=True,
        num_hidden_layers=2,
        qaic_config={
            "include_sampler": True,
            "return_pdfs": False,
            "max_top_k_ids": 1024,
        },
    )
    model_w_sampler_w_guided_decoding.compile(
        prefill_seq_len=prefill_seq_len,
        ctx_len=ctx_len,
        full_batch_size=full_batch_size,
        num_devices=1,
        num_cores=16,
        num_speculative_tokens=spec_length - 1,
        mxint8_kv_cache=True,
        mxfp6_matmul=True,
    )
    model_w_sampler_wo_guided_decoding.compile(
        prefill_seq_len=prefill_seq_len,
        ctx_len=ctx_len,
        full_batch_size=full_batch_size,
        num_devices=1,
        num_cores=16,
        num_speculative_tokens=spec_length - 1,
        mxint8_kv_cache=True,
        mxfp6_matmul=True,
    )

    # Generate texts from prompts
    tokenizer = load_hf_tokenizer(pretrained_model_name_or_path=model)
    np.random.seed(0)
    sampling_params = {
        "repetition_penalties": np.array(20.2, dtype=np.float32).repeat(full_batch_size).reshape(-1, 1),
        "presence_penalties": np.array(10.5, dtype=np.float32).repeat(full_batch_size).reshape(-1, 1),
        # "frequency_penalties": np.array(0.5, dtype=np.float32).repeat(full_batch_size).reshape(-1, 1),
        "temperatures": np.array(4.0, dtype=np.float32).repeat(full_batch_size).reshape(-1, 1),
        "top_ks": np.array(1024, dtype=np.int32).repeat(full_batch_size).reshape(-1, 1),
        "top_ps": np.array(0.89, dtype=np.float32).repeat(full_batch_size).reshape(-1, 1),
        "min_ps": np.array(0.6, dtype=np.float32).repeat(full_batch_size).reshape(-1, 1),
        "random_numbers": np.tile(np.random.uniform(low=0.0, high=1.0, size=1024), (full_batch_size, 1)).astype(
            np.float32
        ),
    }
    model_w_sampler_w_guided_decoding_exec_info = model_w_sampler_w_guided_decoding.generate(
        tokenizer=tokenizer,
        prompts=prompts,
        generation_len=generation_len,
        include_sampler=True,
        return_pdfs=False,
        include_guided_decoding=True,
        sampling_params={
            **sampling_params,
            **{
                "token_bitmasks": np.random.choice(
                    [True, False], size=(full_batch_size, model_w_sampler_w_guided_decoding.model.config.vocab_size)
                )
            },
        },
    )
    model_w_sampler_wo_guided_decoding_exec_info = model_w_sampler_wo_guided_decoding.generate(
        tokenizer=tokenizer,
        prompts=prompts,
        generation_len=generation_len,
        include_sampler=True,
        return_pdfs=False,
        sampling_params=sampling_params,
    )
    assert (
        model_w_sampler_w_guided_decoding_exec_info.generated_ids
        != model_w_sampler_wo_guided_decoding_exec_info.generated_ids
    ), "Sampler outputs with and without guided decoding should not match"<|MERGE_RESOLUTION|>--- conflicted
+++ resolved
@@ -6,10 +6,10 @@
 # -----------------------------------------------------------------------------
 
 from typing import List, Union
-from transformers import AutoConfig, AutoProcessor
 
 import numpy as np
 import pytest
+from transformers import AutoProcessor
 
 from QEfficient import QEFFAutoModelForCausalLM, QEFFAutoModelForImageTextToText
 from QEfficient.generation.cloud_infer import QAICInferenceSession
@@ -100,7 +100,21 @@
         20,  # generation_len
         4,  # full_batch_size
         1,  # spec_length
+        False,  # is_vlm
     ),
+    # pytest.param(
+    #     "Qwen/Qwen2.5-VL-3B-Instruct",  # model
+    #     (
+    #         ["https://picsum.photos/id/237/536/354"] * 2,
+    #         ["Can you describe the image in detail."] * 2,
+    #     ),  # images and prompts
+    #     128,  # prefill_seq_len
+    #     4096,  # ctx_len
+    #     20,  # generation_len
+    #     2,  # full_batch_size
+    #     None,  # spec_length
+    #     True,  # is_vlm
+    # ),
 ]
 
 
@@ -143,22 +157,18 @@
         },
         **additional_configs,
     )
-<<<<<<< HEAD
-    model_w_sampler_w_guided_decoding = QEFFAutoModelForCausalLM.from_pretrained(
-        model,
-        continuous_batching=True,
-        num_hidden_layers=2,
+    model_w_sampler_w_guided_decoding = qeff_class.from_pretrained(
+        model,
+        continuous_batching=True,
         qaic_config={
             "include_sampler": True,
             "return_pdfs": False,
             "max_top_k_ids": 512,
             "include_guided_decoding": True,
         },
-    )
-    model_wo_sampler = QEFFAutoModelForCausalLM.from_pretrained(
-=======
+        **additional_configs,
+    )
     model_wo_sampler = qeff_class.from_pretrained(
->>>>>>> 3789d5a3
         model,
         continuous_batching=True,
         qaic_config={
@@ -177,21 +187,17 @@
         mxint8_kv_cache=True,
         mxfp6_matmul=True,
     )
-<<<<<<< HEAD
-    model_w_sampler_w_guided_decoding_qpc_path: str = model_w_sampler_w_guided_decoding.compile(
-        prefill_seq_len=prefill_seq_len,
-        ctx_len=ctx_len,
-        full_batch_size=full_batch_size,
-        num_devices=1,
-        num_cores=16,
-        num_speculative_tokens=spec_length - 1,
-        mxint8_kv_cache=True,
-        mxfp6_matmul=True,
-    )
-    model_wo_sampler_qpc_path: str = model_wo_sampler.compile(
-=======
+    model_w_sampler_w_guided_decoding_qpc_path = model_w_sampler_w_guided_decoding.compile(
+        prefill_seq_len=prefill_seq_len,
+        ctx_len=ctx_len,
+        full_batch_size=full_batch_size,
+        num_devices=1,
+        num_cores=16,
+        num_speculative_tokens=spec_length,
+        mxint8_kv_cache=True,
+        mxfp6_matmul=True,
+    )
     model_wo_sampler_qpc_path = model_wo_sampler.compile(
->>>>>>> 3789d5a3
         prefill_seq_len=prefill_seq_len,
         ctx_len=ctx_len,
         full_batch_size=full_batch_size,
@@ -203,6 +209,7 @@
     )
     if is_vlm:
         model_w_sampler_qpc_path = model_w_sampler_qpc_path[1]
+        model_w_sampler_w_guided_decoding_qpc_path = model_w_sampler_w_guided_decoding_qpc_path[1]
         model_wo_sampler_qpc_path = model_wo_sampler_qpc_path[1]
 
     # Init qaic session
@@ -532,7 +539,7 @@
 
 @pytest.mark.on_qaic
 @pytest.mark.parametrize(
-    "model, prompts, prefill_seq_len, ctx_len, generation_len, full_batch_size, spec_length",
+    "model, prompts, prefill_seq_len, ctx_len, generation_len, full_batch_size, spec_length, is_vlm",
     guided_decoding_configs,
 )
 def test_guided_decoding(
@@ -543,31 +550,45 @@
     generation_len: int,
     full_batch_size: int,
     spec_length: int,
+    is_vlm: bool,
 ):
     """
     Test with QPCs compiled with and without guided decoding.
     """
     # Export and compile QEfficient models
-    model_w_sampler_w_guided_decoding = QEFFAutoModelForCausalLM.from_pretrained(
-        model,
-        continuous_batching=True,
-        num_hidden_layers=2,
+    additional_configs = {}
+    additional_params = {}
+    if is_vlm:
+        additional_configs["kv_offload"] = True
+        qeff_class = QEFFAutoModelForImageTextToText
+        assert isinstance(prompts, tuple)
+        additional_params["images"] = prompts[0]
+        additional_params["processor"] = AutoProcessor.from_pretrained(model)
+        prompts = prompts[1]
+    else:
+        additional_configs["num_hidden_layers"] = 2
+        qeff_class = QEFFAutoModelForCausalLM
+        spec_length -= 1
+    model_w_sampler_w_guided_decoding = qeff_class.from_pretrained(
+        model,
+        continuous_batching=True,
         qaic_config={
             "include_sampler": True,
             "return_pdfs": False,
             "max_top_k_ids": 1024,
             "include_guided_decoding": True,
         },
-    )
-    model_w_sampler_wo_guided_decoding = QEFFAutoModelForCausalLM.from_pretrained(
-        model,
-        continuous_batching=True,
-        num_hidden_layers=2,
+        **additional_configs,
+    )
+    model_w_sampler_wo_guided_decoding = qeff_class.from_pretrained(
+        model,
+        continuous_batching=True,
         qaic_config={
             "include_sampler": True,
             "return_pdfs": False,
             "max_top_k_ids": 1024,
         },
+        **additional_configs,
     )
     model_w_sampler_w_guided_decoding.compile(
         prefill_seq_len=prefill_seq_len,
@@ -575,7 +596,7 @@
         full_batch_size=full_batch_size,
         num_devices=1,
         num_cores=16,
-        num_speculative_tokens=spec_length - 1,
+        num_speculative_tokens=spec_length,
         mxint8_kv_cache=True,
         mxfp6_matmul=True,
     )
@@ -585,7 +606,7 @@
         full_batch_size=full_batch_size,
         num_devices=1,
         num_cores=16,
-        num_speculative_tokens=spec_length - 1,
+        num_speculative_tokens=spec_length,
         mxint8_kv_cache=True,
         mxfp6_matmul=True,
     )
