--- conflicted
+++ resolved
@@ -26,10 +26,6 @@
                    pip install junitparser pytest-xdist &&
                    pip install librosa==0.10.2 soundfile==0.13.1 && #packages needed to load example for whisper testing
                    pip install --extra-index-url https://download.pytorch.org/whl/cpu timm==1.0.14 torchvision==0.22.0+cpu einops==0.8.1 && #packages to load VLMs
-<<<<<<< HEAD
-                   #pip install /opt/qti-aic/integrations/torch_qaic/py310/torch_qaic-0.1.0-cp310-cp310-linux_x86_64.whl && # For finetuning tests
-=======
->>>>>>> 1297b11d
                    rm -rf QEfficient"
                '''
            }
@@ -165,25 +161,7 @@
         //         }
         //     }
         // }
-<<<<<<< HEAD
-        // stage('Finetune CLI Tests') {
-        //     steps {
-        //         timeout(time: 5, unit: 'MINUTES') {
-        //             sh '''
-        //             sudo docker exec ${BUILD_TAG} bash -c "
-        //             cd /efficient-transformers &&
-        //             . preflight_qeff/bin/activate &&
-        //             mkdir -p $PWD/cli_qaic_finetuning &&
-        //             export TOKENIZERS_PARALLELISM=false &&
-        //             export QEFF_HOME=$PWD/cli_qaic_finetuning &&
-        //             pytest tests -m '(cli) and (on_qaic) and (not qnn) and (not multimodal) and (finetune)' --ignore tests/vllm --junitxml=tests/tests_log_finetune.xml &&
-        //             junitparser merge tests/tests_log_finetune.xml tests/tests_log.xml &&
-        //             deactivate"
-        //             '''
-        //         }
-        //     }
-        // }
-=======
+
         stage('Finetune CLI Tests') {
             steps {
                 timeout(time: 20, unit: 'MINUTES') {
@@ -202,7 +180,6 @@
                 }
             }
         }
->>>>>>> 1297b11d
     }
 
    post {
