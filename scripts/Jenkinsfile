--- conflicted
+++ resolved
@@ -59,11 +59,7 @@
                            mkdir -p $PWD/Non_qaic &&
                            export TOKENIZERS_PARALLELISM=false &&
                            export QEFF_HOME=$PWD/Non_qaic &&
-<<<<<<< HEAD
-                           pytest tests -m '(not cli) and (on_qaic) and (not nightly) and (not multimodal) and (not qnn)' --ignore tests/vllm -n 4 --junitxml=tests/tests_log2.xml &&
-=======
-                           pytest tests -m '(not cli) and (on_qaic) and (not multimodal) and (not qnn) and (not finetune)' --ignore tests/vllm -n 4 --junitxml=tests/tests_log2.xml &&
->>>>>>> 6254efe7
+                           pytest tests -m '(not cli) and (on_qaic) and (not nightly) and (not multimodal) and (not qnn) and (not finetune)' --ignore tests/vllm -n 4 --junitxml=tests/tests_log2.xml &&
                            junitparser merge tests/tests_log2.xml tests/tests_log.xml &&
                            deactivate"
                            '''
@@ -101,11 +97,7 @@
                            mkdir -p $PWD/cli &&
                            export TOKENIZERS_PARALLELISM=false &&
                            export QEFF_HOME=$PWD/cli &&
-<<<<<<< HEAD
-                           pytest tests -m '(cli and not qnn)' --ignore tests/vllm -n 4 --junitxml=tests/tests_log3.xml &&
-=======
-                           pytest tests -m '(cli and not qnn) and (not finetune)' --ignore tests/vllm --junitxml=tests/tests_log3.xml &&
->>>>>>> 6254efe7
+                           pytest tests -m '(cli and not qnn) and (not finetune)' --ignore tests/vllm -n 4 --junitxml=tests/tests_log3.xml &&
                            junitparser merge tests/tests_log3.xml tests/tests_log.xml &&
                            deactivate"
                            '''
@@ -134,11 +126,7 @@
                     mkdir -p $PWD/Qnn_cli &&
                     export TOKENIZERS_PARALLELISM=false &&
                     export QEFF_HOME=$PWD/Qnn_cli &&
-<<<<<<< HEAD
-                    pytest tests -m '(cli and qnn)' --ignore tests/vllm -n 4 --junitxml=tests/tests_log4.xml &&
-=======
-                    pytest tests -m '(cli and qnn) and (not finetune)' --ignore tests/vllm --junitxml=tests/tests_log4.xml &&
->>>>>>> 6254efe7
+                    pytest tests -m '(cli and qnn) and (not finetune)' --ignore tests/vllm -n 4 --junitxml=tests/tests_log4.xml &&
                     junitparser merge tests/tests_log4.xml tests/tests_log.xml &&
                     deactivate"
                     '''
@@ -157,11 +145,7 @@
                     mkdir -p $PWD/Qnn_non_cli &&
                     export TOKENIZERS_PARALLELISM=false &&
                     export QEFF_HOME=$PWD/Qnn_non_cli &&
-<<<<<<< HEAD
-                    pytest tests -m '(not cli) and (qnn) and (not nightly) and (on_qaic) and (not multimodal)' --ignore tests/vllm -n 4 --junitxml=tests/tests_log5.xml &&
-=======
-                    pytest tests -m '(not cli) and (qnn) and (on_qaic) and (not multimodal) and (not finetune)' --ignore tests/vllm --junitxml=tests/tests_log5.xml &&
->>>>>>> 6254efe7
+                    pytest tests -m '(not cli) and (qnn) and (not nightly) and (on_qaic) and (not multimodal) and (not finetune)' --ignore tests/vllm -n 4 --junitxml=tests/tests_log5.xml &&
                     junitparser merge tests/tests_log5.xml tests/tests_log.xml &&
                     deactivate"
                     '''
