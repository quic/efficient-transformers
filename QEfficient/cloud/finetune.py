# -----------------------------------------------------------------------------
#
# Copyright (c) 2024 Qualcomm Innovation Center, Inc. All rights reserved.
# SPDX-License-Identifier: BSD-3-Clause
#
# -----------------------------------------------------------------------------

import math
import random
import warnings
from typing import Any, Dict, Optional, Union

import fire
import numpy as np
import torch
import torch.distributed as dist
import torch.nn as nn
import torch.optim as optim
import torch.utils.data
from peft import PeftModel, get_peft_model
from torch.optim.lr_scheduler import StepLR
from transformers import AutoModel, AutoModelForCausalLM, AutoTokenizer

from QEfficient.finetune.configs.training import TrainConfig
from QEfficient.finetune.utils.config_utils import (
    generate_dataset_config,
    generate_peft_config,
    get_dataloader_kwargs,
    update_config,
)
from QEfficient.finetune.utils.dataset_utils import (
    get_custom_data_collator,
    get_preprocessed_dataset,
)
from QEfficient.finetune.utils.train_utils import get_longest_seq_length, print_model_size, train
from QEfficient.utils._utils import get_num_layers_from_config, login_and_download_hf_lm

# Try importing QAIC-specific module, proceed without it if unavailable
try:
    import torch_qaic  # noqa: F401
except ImportError as e:
    print(f"Warning: {e}. Proceeding without QAIC modules.")


<<<<<<< HEAD
from transformers import AutoConfig, AutoModelForCausalLM, AutoModelForSequenceClassification, AutoTokenizer
=======
from transformers import AutoModelForSequenceClassification
>>>>>>> 7d345dd3

# Suppress all warnings
warnings.filterwarnings("ignore")


<<<<<<< HEAD
def get_device_map(rank, num_pp_stages, num_layers):
    device_map = {
        "model.embed_tokens": rank * num_pp_stages,
        "lm_head": rank * num_pp_stages,
        "model.norm": rank * num_pp_stages + (num_pp_stages - 1),
        "model.rotary_emb": rank * num_pp_stages + (num_pp_stages - 1),
    }
    n_layer_per_stage = math.ceil(num_layers / num_pp_stages)  # number of layers per device 80/6 = 13.3 ~ 14
    for j in range(num_pp_stages):
        for i in range(n_layer_per_stage * j, n_layer_per_stage * (j + 1)):
            if i < num_layers:
                device_map[f"model.layers.{i}"] = rank * num_pp_stages + j

    return device_map


def setup_distributed_training(train_config):
    torch_device = torch.device(train_config.device)
    assert torch_device.type != "cpu", "Host doesn't support single-node DDP"
    assert torch_device.index is None, f"DDP requires only device type, got: {torch_device}"
    dist.init_process_group(backend=train_config.dist_backend)
    if not train_config.enable_pp:
        # from here onward "qaic/cuda" will automatically map to "qaic:i/cuda:i", where i = process rank
        getattr(torch, torch_device.type).set_device(dist.get_rank())


def main(**kwargs):
    """
    Helper function to finetune the model on QAic.
=======
def setup_distributed_training(train_config: TrainConfig) -> None:
    """Initialize distributed training environment if enabled.
>>>>>>> 7d345dd3

    Args:
        train_config (TrainConfig): Training configuration object.

    Notes:
        - If distributed data parallel (DDP) is disabled, this function does nothing.
        - Ensures the device is not CPU and does not specify an index for DDP compatibility.
        - Initializes the process group using the specified distributed backend.

    Raises:
        AssertionError: If device is CPU or includes an index with DDP enabled.
    """
<<<<<<< HEAD
    # update the configuration for the training process
    train_config = TRAIN_CONFIG()
    update_config(train_config, **kwargs)

    if train_config.enable_ddp or train_config.enable_pp:
        setup_distributed_training(train_config)
    if train_config.enable_pp:
        assert dist.get_world_size() % train_config.num_pp_stages == 0, (
            "total available devices should be multiple of number of pipeline stages"
        )
    dataset_config = generate_dataset_config(train_config, kwargs)
=======
    if not train_config.enable_ddp:
        return

    torch_device = torch.device(train_config.device)
    assert torch_device.type != "cpu", "Host doesn't support single-node DDP"
    assert torch_device.index is None, f"DDP requires only device type, got: {torch_device}"

    dist.init_process_group(backend=train_config.dist_backend)
    # from here onward "qaic/cuda" will automatically map to "qaic:i/cuda:i", where i = process rank
    getattr(torch, torch_device.type).set_device(dist.get_rank())
>>>>>>> 7d345dd3


<<<<<<< HEAD
    # Load the pre-trained model and setup its configuration
    model_config = AutoConfig.from_pretrained(train_config.model_name)
=======
def setup_seeds(seed: int) -> None:
    """Set random seeds across libraries for reproducibility.

    Args:
        seed (int): Seed value to set for random number generators.

    Notes:
        - Sets seeds for PyTorch, Python's random module, and NumPy.
    """
    torch.manual_seed(seed)
    random.seed(seed)
    np.random.seed(seed)


def load_model_and_tokenizer(
    train_config: TrainConfig, dataset_config: Any, peft_config_file: str, **kwargs
) -> tuple[AutoModelForCausalLM, AutoTokenizer]:
    """Load the pre-trained model and tokenizer from Hugging Face.

    Args:
        config (TrainConfig): Training configuration object containing model and tokenizer names.
        dataset_config (Any): A dataclass object representing dataset configuration.
        peft_config_file (str): Path to PEFT config file used for PEFT finetuning.
        kwargs: Additional arguments to override PEFT config.

    Returns:
        tuple: A tuple of two values.
            - Model with pretrained weights loaded.
            - Model's tokenizer (AutoTokenizer).

    Notes:
        - Downloads the model if not already cached using login_and_download_hf_lm.
        - Configures the model with FP16 precision and disables caching for training.
        - Resizes model embeddings if tokenizer vocab size exceeds model embedding size.
        - Sets pad_token_id to eos_token_id if not defined in the tokenizer.
    """
>>>>>>> 7d345dd3
    pretrained_model_path = login_and_download_hf_lm(train_config.model_name)
    if train_config.task_type == "seq_classification":
        model = AutoModelForSequenceClassification.from_pretrained(
            pretrained_model_path,
            num_labels=dataset_config.num_labels,
            attn_implementation="sdpa",
            torch_dtype=torch.float16,
        )

        if not hasattr(model, "base_model_prefix"):
            raise RuntimeError("Given huggingface model does not have 'base_model_prefix' attribute.")

        for param in getattr(model, model.base_model_prefix).parameters():
            param.requires_grad = False

        for param in model.parameters():
            if param.requires_grad:
                param.data = param.data.to(torch.float32)
    else:
        if train_config.enable_pp and train_config.enable_ddp:
            rank = dist.get_rank()
            num_layers = get_num_layers_from_config(model_config)
            device_map = get_device_map(rank, train_config.num_pp_stages, num_layers)
        else:
            device_map = "auto"
        model = AutoModelForCausalLM.from_pretrained(
            pretrained_model_path,
            use_cache=False,
            attn_implementation="sdpa",
            torch_dtype=torch.float16,
            device_map=device_map,
        )
        print(model.hf_device_map)

    tokenizer = AutoTokenizer.from_pretrained(
        train_config.model_name if train_config.tokenizer_name is None else train_config.tokenizer_name
    )
    if not tokenizer.pad_token_id:
        tokenizer.pad_token_id = tokenizer.eos_token_id

    # If there is a mismatch between tokenizer vocab size and embedding matrix,
    # throw a warning and then expand the embedding matrix
    if len(tokenizer) > model.get_input_embeddings().weight.shape[0]:
        print("WARNING: Resizing embedding matrix to match tokenizer vocab size.")
        model.resize_token_embeddings(len(tokenizer))

    # FIXME (Meet): Cover below line inside the logger once it is implemented.
    print_model_size(model, train_config)

    # Note: Need to call this before calling PeftModel.from_pretrained or get_peft_model.
    # Because, both makes model.is_gradient_checkpointing = True which is used in peft library to
    # apply gradient checkpointing related hooks to the input embeddings. Without this we will get
    # "No inf checks were recorded for this optimizer." error.
    # Enable gradient checkpointing
    if train_config.gradient_checkpointing:
        # Note: below attribute and method is only available in HuggingFace Transformer models.
        if hasattr(model, "supports_gradient_checkpointing") and model.supports_gradient_checkpointing:
            model.gradient_checkpointing_enable(gradient_checkpointing_kwargs={"preserve_rng_state": False})
        else:
            raise RuntimeError("Given model doesn't support gradient checkpointing. Please disable it and run it.")

    model = apply_peft(model, train_config, peft_config_file, **kwargs)

    return model, tokenizer


def apply_peft(
    model: AutoModel, train_config: TrainConfig, peft_config_file: Dict, **kwargs
) -> Union[AutoModel, PeftModel]:
    """Apply Parameter-Efficient Fine-Tuning (PEFT) to the model if enabled.

    Args:
        model (AutoModel): Huggingface model.
        train_config (TrainConfig): Training configuration object.
        peft_config_file (str, optional): Path to YAML/JSON file containing
            PEFT (LoRA) config. Defaults to None.
        kwargs: Additional arguments to override PEFT config params.

    Returns:
        Union[AutoModel, PeftModel]: If the use_peft in train_config is True
            then PeftModel object is returned else original model object
            (AutoModel) is returned.
    """
    if not train_config.use_peft:
        return model

    # Load the pre-trained peft model checkpoint and setup its configuration
    if train_config.from_peft_checkpoint:
        model = PeftModel.from_pretrained(model, train_config.from_peft_checkpoint, is_trainable=True)
        peft_config = model.peft_config
    # Generate the peft config and start fine-tuning from original model
    else:
        peft_config = generate_peft_config(train_config, peft_config_file, **kwargs)
        model = get_peft_model(model, peft_config)
    model.print_trainable_parameters()

    return model


def setup_dataloaders(
    train_config: TrainConfig,
    dataset_config: Any,
    tokenizer: AutoTokenizer,
) -> tuple[torch.utils.data.DataLoader, Optional[torch.utils.data.DataLoader], int]:
    """Set up training and validation DataLoaders.

    Args:
        train_config (TrainConfig): Training configuration object.
        dataset_config (Any): Configuration for the dataset (generated from train_config).
        tokenizer (AutoTokenizer): Tokenizer for preprocessing data.

    Returns:
        tuple: A tuple of three values.
            - First value represents train_dataloader
            - Second value represents eval_dataloader. It is None if
              validation is disabled.
            - Length of longest sequence in the dataset.

    Raises:
        ValueError: If validation is enabled but the validation set is too small.

    Notes:
        - Applies a custom data collator if provided by get_custom_data_collator.
        - Configures DataLoader kwargs using get_dataloader_kwargs for train and val splits.
    """
    # Get the dataset utils
    dataset_processer = tokenizer

    # Load and preprocess the dataset for training and validation
    dataset_train = get_preprocessed_dataset(
        dataset_processer, dataset_config, split="train", context_length=train_config.context_length
    )

    dataset_val = get_preprocessed_dataset(
        dataset_processer, dataset_config, split="test", context_length=train_config.context_length
    )

    # TODO: vbaddi, check if its necessary to do this?
    # dataset_train = ConcatDataset(
    #             dataset_train, chunk_size=train_config.context_length
    #         )
    ##
    train_dl_kwargs = get_dataloader_kwargs(train_config, dataset_train, dataset_processer, "train")
    print("length of dataset_train", len(dataset_train))

    # FIXME (Meet): Add custom data collator registration from the outside by the user.
    custom_data_collator = get_custom_data_collator(dataset_processer, dataset_config)
    if custom_data_collator:
        print("custom_data_collator is used")
        train_dl_kwargs["collate_fn"] = custom_data_collator

    # Create DataLoaders for the training and validation dataset
    train_dataloader = torch.utils.data.DataLoader(
        dataset_train,
        num_workers=train_config.num_workers_dataloader,
        pin_memory=True,
        **train_dl_kwargs,
    )
    print(f"--> Num of Training Set Batches loaded = {len(train_dataloader)}")

    eval_dataloader = None
    if train_config.run_validation:
        # if train_config.batching_strategy == "packing":
        #     dataset_val = ConcatDataset(
        #         dataset_val, chunk_size=train_config.context_length
        #     )

        val_dl_kwargs = get_dataloader_kwargs(train_config, dataset_val, dataset_processer, "val")
        if custom_data_collator:
            val_dl_kwargs["collate_fn"] = custom_data_collator

        eval_dataloader = torch.utils.data.DataLoader(
            dataset_val,
            num_workers=train_config.num_workers_dataloader,
            pin_memory=True,
            **val_dl_kwargs,
        )
        if len(eval_dataloader) == 0:
            raise ValueError(
                f"The eval set size is too small for dataloader to load even one batch. Please increase the size of eval set. ({len(eval_dataloader)=})"
            )
        else:
            print(f"--> Num of Validation Set Batches loaded = {len(eval_dataloader)}")

        longest_seq_length, _ = get_longest_seq_length(
            torch.utils.data.ConcatDataset([train_dataloader.dataset, eval_dataloader.dataset])
        )
    else:
        longest_seq_length, _ = get_longest_seq_length(train_dataloader.dataset)

    return train_dataloader, eval_dataloader, longest_seq_length


def main(peft_config_file: str = None, **kwargs) -> None:
    """
    Fine-tune a model on QAIC hardware with configurable training and LoRA parameters.

    Args:
        peft_config_file (str, optional): Path to YAML/JSON file containing PEFT (LoRA) config. Defaults to None.
        kwargs: Additional arguments to override TrainConfig.

    Example:
        .. code-block:: bash

            # Using a YAML config file for PEFT
            python -m QEfficient.cloud.finetune \\
                --model_name "meta-llama/Llama-3.2-1B" \\
                --lr 5e-4 \\
                --peft_config_file "lora_config.yaml"

            # Using default LoRA config
            python -m QEfficient.cloud.finetune \\
                --model_name "meta-llama/Llama-3.2-1B" \\
                --lr 5e-4
    """
    train_config = TrainConfig()
    update_config(train_config, **kwargs)
    dataset_config = generate_dataset_config(train_config.dataset)
    update_config(dataset_config, **kwargs)

    setup_distributed_training(train_config)
    setup_seeds(train_config.seed)
    model, tokenizer = load_model_and_tokenizer(train_config, dataset_config, peft_config_file, **kwargs)

    # Create DataLoaders for the training and validation dataset
    train_dataloader, eval_dataloader, longest_seq_length = setup_dataloaders(train_config, dataset_config, tokenizer)
    print(
        f"The longest sequence length in the train data is {longest_seq_length}, "
        f"passed context length is {train_config.context_length} and overall model's context length is "
        f"{model.config.max_position_embeddings}"
    )
<<<<<<< HEAD
    # model.to(train_config.device)
    optimizer = optim.AdamW(
        model.parameters(),
        lr=train_config.lr,
        weight_decay=train_config.weight_decay,
    )
=======

    model.to(train_config.device)
    optimizer = optim.AdamW(model.parameters(), lr=train_config.lr, weight_decay=train_config.weight_decay)
>>>>>>> 7d345dd3
    scheduler = StepLR(optimizer, step_size=1, gamma=train_config.gamma)
    if train_config.enable_ddp:
<<<<<<< HEAD
        model = nn.parallel.DistributedDataParallel(model)  # , device_ids=[dist.get_rank()])

    _ = train(
=======
        model = nn.parallel.DistributedDataParallel(model, device_ids=[dist.get_rank()])
    results = train(
>>>>>>> 7d345dd3
        model,
        tokenizer,
        train_dataloader,
        eval_dataloader,
        optimizer,
        scheduler,
        train_config,
        dist.get_rank() if train_config.enable_ddp else None,
    )
    if train_config.enable_ddp:
        dist.destroy_process_group()
    return results


if __name__ == "__main__":
    fire.Fire(main)<|MERGE_RESOLUTION|>--- conflicted
+++ resolved
@@ -19,7 +19,7 @@
 import torch.utils.data
 from peft import PeftModel, get_peft_model
 from torch.optim.lr_scheduler import StepLR
-from transformers import AutoModel, AutoModelForCausalLM, AutoTokenizer
+from transformers import AutoConfig, AutoModel, AutoModelForCausalLM, AutoModelForSequenceClassification, AutoTokenizer
 
 from QEfficient.finetune.configs.training import TrainConfig
 from QEfficient.finetune.utils.config_utils import (
@@ -42,50 +42,39 @@
     print(f"Warning: {e}. Proceeding without QAIC modules.")
 
 
-<<<<<<< HEAD
-from transformers import AutoConfig, AutoModelForCausalLM, AutoModelForSequenceClassification, AutoTokenizer
-=======
-from transformers import AutoModelForSequenceClassification
->>>>>>> 7d345dd3
-
 # Suppress all warnings
 warnings.filterwarnings("ignore")
 
 
-<<<<<<< HEAD
 def get_device_map(rank, num_pp_stages, num_layers):
+    """Returns device map for model layers and given process rank based on number of pipeline stages.
+
+    Args:
+        rank (int): process rank
+        num_pp_stages (int): number of stages in pipeline
+        num_layers (int): total number of layers in the models
+
+    Returns:
+        Dict: A dictionary of layers and corresponding device id.
+
+    Notes:
+        - This device map structure is verified for llama models only.
+    """
     device_map = {
         "model.embed_tokens": rank * num_pp_stages,
         "lm_head": rank * num_pp_stages,
         "model.norm": rank * num_pp_stages + (num_pp_stages - 1),
         "model.rotary_emb": rank * num_pp_stages + (num_pp_stages - 1),
     }
-    n_layer_per_stage = math.ceil(num_layers / num_pp_stages)  # number of layers per device 80/6 = 13.3 ~ 14
+    n_layer_per_stage = math.ceil(num_layers / num_pp_stages)
     for j in range(num_pp_stages):
-        for i in range(n_layer_per_stage * j, n_layer_per_stage * (j + 1)):
-            if i < num_layers:
-                device_map[f"model.layers.{i}"] = rank * num_pp_stages + j
-
+        for i in range(n_layer_per_stage * j, min(n_layer_per_stage * (j + 1), num_layers)):
+            device_map[f"model.layers.{i}"] = rank * num_pp_stages + j
     return device_map
 
 
-def setup_distributed_training(train_config):
-    torch_device = torch.device(train_config.device)
-    assert torch_device.type != "cpu", "Host doesn't support single-node DDP"
-    assert torch_device.index is None, f"DDP requires only device type, got: {torch_device}"
-    dist.init_process_group(backend=train_config.dist_backend)
-    if not train_config.enable_pp:
-        # from here onward "qaic/cuda" will automatically map to "qaic:i/cuda:i", where i = process rank
-        getattr(torch, torch_device.type).set_device(dist.get_rank())
-
-
-def main(**kwargs):
-    """
-    Helper function to finetune the model on QAic.
-=======
 def setup_distributed_training(train_config: TrainConfig) -> None:
     """Initialize distributed training environment if enabled.
->>>>>>> 7d345dd3
 
     Args:
         train_config (TrainConfig): Training configuration object.
@@ -98,36 +87,23 @@
     Raises:
         AssertionError: If device is CPU or includes an index with DDP enabled.
     """
-<<<<<<< HEAD
-    # update the configuration for the training process
-    train_config = TRAIN_CONFIG()
-    update_config(train_config, **kwargs)
-
-    if train_config.enable_ddp or train_config.enable_pp:
-        setup_distributed_training(train_config)
+    if not train_config.enable_ddp:
+        return
+
+    torch_device = torch.device(train_config.device)
+    assert torch_device.type != "cpu", "Host doesn't support single-node DDP"
+    assert torch_device.index is None, f"DDP requires only device type, got: {torch_device}"
+
+    dist.init_process_group(backend=train_config.dist_backend)
     if train_config.enable_pp:
         assert dist.get_world_size() % train_config.num_pp_stages == 0, (
             "total available devices should be multiple of number of pipeline stages"
         )
-    dataset_config = generate_dataset_config(train_config, kwargs)
-=======
-    if not train_config.enable_ddp:
-        return
-
-    torch_device = torch.device(train_config.device)
-    assert torch_device.type != "cpu", "Host doesn't support single-node DDP"
-    assert torch_device.index is None, f"DDP requires only device type, got: {torch_device}"
-
-    dist.init_process_group(backend=train_config.dist_backend)
-    # from here onward "qaic/cuda" will automatically map to "qaic:i/cuda:i", where i = process rank
-    getattr(torch, torch_device.type).set_device(dist.get_rank())
->>>>>>> 7d345dd3
-
-
-<<<<<<< HEAD
-    # Load the pre-trained model and setup its configuration
-    model_config = AutoConfig.from_pretrained(train_config.model_name)
-=======
+    else:
+        # from here onward "qaic/cuda" will automatically map to "qaic:i/cuda:i", where i = process rank
+        getattr(torch, torch_device.type).set_device(dist.get_rank())
+
+
 def setup_seeds(seed: int) -> None:
     """Set random seeds across libraries for reproducibility.
 
@@ -164,7 +140,6 @@
         - Resizes model embeddings if tokenizer vocab size exceeds model embedding size.
         - Sets pad_token_id to eos_token_id if not defined in the tokenizer.
     """
->>>>>>> 7d345dd3
     pretrained_model_path = login_and_download_hf_lm(train_config.model_name)
     if train_config.task_type == "seq_classification":
         model = AutoModelForSequenceClassification.from_pretrained(
@@ -184,20 +159,29 @@
             if param.requires_grad:
                 param.data = param.data.to(torch.float32)
     else:
-        if train_config.enable_pp and train_config.enable_ddp:
-            rank = dist.get_rank()
-            num_layers = get_num_layers_from_config(model_config)
-            device_map = get_device_map(rank, train_config.num_pp_stages, num_layers)
+        if train_config.enable_pp:
+            if train_config.enable_ddp:
+                rank = dist.get_rank()
+                model_config = AutoConfig.from_pretrained(train_config.model_name)
+                num_layers = get_num_layers_from_config(model_config)
+                device_map = get_device_map(rank, train_config.num_pp_stages, num_layers)
+            else:
+                device_map = "auto"
+            model = AutoModelForCausalLM.from_pretrained(
+                pretrained_model_path,
+                use_cache=False,
+                attn_implementation="sdpa",
+                torch_dtype=torch.float16,
+                device_map=device_map,
+            )
+            print(model.hf_device_map)
         else:
-            device_map = "auto"
-        model = AutoModelForCausalLM.from_pretrained(
-            pretrained_model_path,
-            use_cache=False,
-            attn_implementation="sdpa",
-            torch_dtype=torch.float16,
-            device_map=device_map,
-        )
-        print(model.hf_device_map)
+            model = AutoModelForCausalLM.from_pretrained(
+                pretrained_model_path,
+                use_cache=False,
+                attn_implementation="sdpa",
+                torch_dtype=torch.float16,
+            )
 
     tokenizer = AutoTokenizer.from_pretrained(
         train_config.model_name if train_config.tokenizer_name is None else train_config.tokenizer_name
@@ -396,28 +380,18 @@
         f"passed context length is {train_config.context_length} and overall model's context length is "
         f"{model.config.max_position_embeddings}"
     )
-<<<<<<< HEAD
-    # model.to(train_config.device)
+    if not train_config.enable_pp:
+        model.to(train_config.device)
     optimizer = optim.AdamW(
         model.parameters(),
         lr=train_config.lr,
         weight_decay=train_config.weight_decay,
     )
-=======
-
-    model.to(train_config.device)
-    optimizer = optim.AdamW(model.parameters(), lr=train_config.lr, weight_decay=train_config.weight_decay)
->>>>>>> 7d345dd3
     scheduler = StepLR(optimizer, step_size=1, gamma=train_config.gamma)
     if train_config.enable_ddp:
-<<<<<<< HEAD
         model = nn.parallel.DistributedDataParallel(model)  # , device_ids=[dist.get_rank()])
 
-    _ = train(
-=======
-        model = nn.parallel.DistributedDataParallel(model, device_ids=[dist.get_rank()])
     results = train(
->>>>>>> 7d345dd3
         model,
         tokenizer,
         train_dataloader,
