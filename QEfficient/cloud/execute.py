--- conflicted
+++ resolved
@@ -10,11 +10,7 @@
 
 from QEfficient.generation.text_generation_inference import (
     cloud_ai_100_exec_kv,
-<<<<<<< HEAD
     get_input_prompts,
-=======
-    get_compilation_dims,
->>>>>>> c1bc3f7b
 )
 from QEfficient.utils import load_hf_tokenizer
 from QEfficient.utils.constants import Constants
@@ -41,13 +37,7 @@
     """
 
     tokenizer = load_hf_tokenizer(model_name, cache_dir, hf_token)
-
-<<<<<<< HEAD
     prompt: List[str] = get_input_prompts(prompt, prompts_txt_file_path)
-=======
-    batch_size, ctx_len = get_compilation_dims(qpc_path)
-    prompt: List[str] = check_batch_size_and_num_prompts(prompt, prompts_txt_file_path, batch_size)
->>>>>>> c1bc3f7b
 
     # Execute
     cloud_ai_100_exec_kv(
@@ -55,7 +45,6 @@
         qpc_path=qpc_path,
         device_id=device_group,
         prompt=prompt,
-        ctx_len=ctx_len,
         generation_len=generation_len,
     )
 
