--- conflicted
+++ resolved
@@ -50,15 +50,9 @@
     qpc_base_dir_name = get_qpc_dir_name_infer(
         num_cores, mos, batch_size, prompt_len, ctx_len, mxfp6, mxint8, device_group
     )
-<<<<<<< HEAD
     prompt: List[str] = get_input_prompts(prompt, prompts_txt_file_path)
-    tokenizer = load_hf_tokenizer(model_name=model_name, cache_dir=cache_dir, hf_token=hf_token)
-=======
-    prompt: List[str] = check_batch_size_and_num_prompts(prompt, prompts_txt_file_path, batch_size)
     cache_dir = check_and_assign_cache_dir(local_model_dir,cache_dir)
-
     tokenizer = load_hf_tokenizer(pretrained_model_name_or_path=(local_model_dir if local_model_dir else model_name), cache_dir=cache_dir, hf_token=hf_token, local_model_dir=local_model_dir)
->>>>>>> c1bc3f7b
 
     qpc_path_exists, qpc_dir_path = qpc_exists(model_name, qpc_base_dir_name)
     # Handle qpc generation
