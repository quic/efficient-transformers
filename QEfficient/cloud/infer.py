--- conflicted
+++ resolved
@@ -46,30 +46,9 @@
         0,
     ],
 ) -> None:
-<<<<<<< HEAD
-    qpc_base_dir_name = (
-        f"qpc_{num_cores}cores_{batch_size}BS_{prompt_len}PL_{ctx_len}CL_{mos}MOS_"
-        + f"{len(device_group)}"
-        + "devices"
-        + ("_mxfp6_mxint8" if (mxfp6 and mxint8) else "_mxfp6" if mxfp6 else "_fp16_mxint8" if mxint8 else "_fp16")
-    )
-
-    prompt = check_batch_size_and_num_prompts(prompt, prompts_txt_file_path, batch_size)
-
-    # Get tokenizer
-    if hf_token is not None:
-        login(hf_token)
-    model_hf_path = hf_download(
-        repo_id=model_name,
-        cache_dir=cache_dir,
-        ignore_patterns=["*.txt", "*.onnx", "*.ot", "*.md", "*.tflite", "*.pdf", "*.msgpack", "*.h5"],
-    )
-    tokenizer = AutoTokenizer.from_pretrained(model_hf_path, use_cache=True, padding_side="right")
-=======
     qpc_base_dir_name = get_qpc_dir_name_infer(num_cores, mos, batch_size, prompt_len, ctx_len, mxfp6, mxint8, device_group)
     prompt: List[str] = check_batch_size_and_num_prompts(prompt, prompts_txt_file_path, batch_size)
     tokenizer = load_hf_tokenizer(model_name=model_name, cache_dir=cache_dir, hf_token=hf_token)
->>>>>>> 4c8b4c9c
 
     qpc_path_exists, qpc_dir_path = qpc_exists(model_name, qpc_base_dir_name)
     # Handle qpc generation
@@ -96,71 +75,10 @@
                 device_group=device_group,
             )
         assert (
-<<<<<<< HEAD
-            generated_qpc_path == qpc_dir_path
-        ), f"QPC files were generated at an unusual location, expected {qpc_dir_path}; got {generated_qpc_path}"
-        cloud_ai_100_exec_kv(
-            batch_size,
-            tokenizer=tokenizer,
-            qpc_path=qpc_dir_path,
-            device_id=device_group,
-            prompt=prompt,
-        )
-        return
-
-    #############################################
-    # hf model -> export -> compile -> execute
-    #############################################
-    model_hf = AutoModelForCausalLM.from_pretrained(model_hf_path, use_cache=True, attn_implementation="eager")
-    # Easy and minimal api to update the model to QEff.
-    model_transformed = QEfficient.transform(model_hf, type="Transformers", form_factor="cloud")
-    logger.info(f"Model after Optimized transformations {model_transformed}")
-
-    # Export to the Onnx
-    logger.info(f"Exporting to Pytorch {model_name} to ONNX...")
-    base_path, generated_onnx_path = qualcomm_efficient_converter(
-        model_kv=model_transformed,
-        onnx_dir_path=onnx_dir_path,
-        model_name=model_name,
-        kv=True,
-        form_factor="cloud",
-        return_path=True,
-        tokenizer=tokenizer,
-    )
-    print(
-        f"Generated Onnx_path {generated_onnx_path} and Onnx_model_path {onnx_model_path} and Onnx_dir_path is {onnx_dir_path}"
-    )
-    assert (
-        generated_onnx_path == onnx_model_path
-    ), f"ONNX files were generated at an unusual location, expected {onnx_model_path}, got {generated_onnx_path}"
-    logger.info(f"Base Path is {base_path} and Onnx Model Path is : {generated_onnx_path}")
-
-    # Compile
-    # We need to pass parent directory of qpc_dir_path, as the compile function handles the qpcs directory creation
-    generated_qpc_path = compile(
-        onnx_path=onnx_model_path,
-        qpc_path=os.path.dirname(qpc_dir_path),
-        num_cores=num_cores,
-        batch_size=batch_size,
-        prompt_len=prompt_len,
-        ctx_len=ctx_len,
-        mxfp6=mxfp6,
-        mxint8=mxint8,
-        aic_enable_depth_first=aic_enable_depth_first,
-        mos=mos,
-        device_group=device_group,
-    )
-    assert (
-        qpc_dir_path == generated_qpc_path
-    ), f"QPC files were generated at an unusual location, expected {qpc_dir_path}; got {generated_qpc_path}"
-    logger.info(f"Compiled qpc files can be found at : {generated_qpc_path}")
-
-=======
                 generated_qpc_path == qpc_dir_path
             ), f"QPC files were generated at an unusual location, expected {qpc_dir_path}; got {generated_qpc_path}"
     
     #########
->>>>>>> 4c8b4c9c
     # Execute
     #########
     cloud_ai_100_exec_kv(
