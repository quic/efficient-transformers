--- conflicted
+++ resolved
@@ -27,18 +27,6 @@
     mxint8_kv_cache: Optional[int] = False,
 ):
     """
-<<<<<<< HEAD
-    exports the model to onnx if pre-exported file is not found and returns onnx_model_path and generates cutom_io file.
-
-    ``Mandatory`` Args:
-        :model_name (str): Hugging Face Model Card name, Example: ``gpt2``.
-    ``Optional`` Args:
-        :cache_dir (str): Cache dir where downloaded HuggingFace files are stored. ``Defaults to None.``
-        :tokenizer (Union[PreTrainedTokenizer, PreTrainedTokenizerFast]): Pass model tokenizer. ``Defaults to None.``
-        :hf_token (str): HuggingFace login token to access private repos. ``Defaults to None.``
-        :local_model_dir (str): Path to custom model weights and config files. ``Defaults to None.``
-        :full_batch_size (int): Set full batch size to enable continuous batching mode. ``Defaults to None.``
-=======
     Exports the PyTorch model to ONNX format if a pre-exported file is not found,
     and returns the path to the ONNX model.
 
@@ -65,7 +53,6 @@
     -------
     str
         Path of the generated ONNX graph file.
->>>>>>> 8e13633d
     """
     logger.info(f"Exporting Pytorch {model_name} model to ONNX...")
 
@@ -93,19 +80,6 @@
     mxint8_kv_cache: Optional[bool] = False,
 ) -> None:
     """
-<<<<<<< HEAD
-    Helper function used by export CLI app for exporting to ONNX Model.
-
-    ``Mandatory`` Args:
-        :model_name (str): Hugging Face Model Card name, Example: ``gpt2``.
-
-    ``Optional`` Args:
-        :cache_dir (str): Cache dir where downloaded HuggingFace files are stored. ``Defaults to None.``
-        :hf_token (str): HuggingFace login token to access private repos. ``Defaults to None.``
-        :local_model_dir (str): Path to custom model weights and config files. ``Defaults to None.``
-        :full_batch_size (int): Set full batch size to enable continuous batching mode. ``Defaults to None.``
-        :mxint8_kv_cache (bool): Whether to export int8 model or not. ``Defaults to False.``
-=======
     Main function for the QEfficient ONNX export CLI application.
 
     This function serves as the entry point for exporting a PyTorch model, loaded
@@ -132,7 +106,6 @@
     -------
     To export a model from the command line:
 
->>>>>>> 8e13633d
     .. code-block:: bash
 
         python -m QEfficient.cloud.export --model-name gpt2 --cache-dir /path/to/cache
