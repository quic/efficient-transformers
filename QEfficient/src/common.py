--- conflicted
+++ resolved
@@ -82,11 +82,5 @@
         model_type = get_hf_model_type(hf_model_path=pretrained_model_name_or_path)
         qeff_auto_model_class = MODEL_TYPE_TO_QEFF_AUTO_MODEL_MAP[model_type]
         assert issubclass(qeff_auto_model_class, QEFFBaseModel), f"Expected class that inherits {QEFFBaseModel}, got {type(qeff_auto_model_class)}"
-<<<<<<< HEAD
         
-        return qeff_auto_model_class.from_pretrained(pretrained_model_name_or_path=pretrained_model_name_or_path)
-=======
-
-        return qeff_auto_model_class.from_pretrained(pretrained_model_name_or_path=pretrained_model_name_or_path)
-    
->>>>>>> f23e6f8c
+        return qeff_auto_model_class.from_pretrained(pretrained_model_name_or_path=pretrained_model_name_or_path)