--- conflicted
+++ resolved
@@ -14,21 +14,11 @@
     CodeGenForCausalLM,
     CodeGenModel,
 )
-<<<<<<< HEAD
-from transformers.models.gpt2.modeling_gpt2 import GPT2Attention, GPT2Block, GPT2LMHeadModel, GPT2Model
 from transformers.models.gptj.modeling_gptj import GPTJAttention, GPTJBlock, GPTJForCausalLM, GPTJModel
-from transformers.models.llama.modeling_llama import (
-    LlamaAttention,
-    LlamaDecoderLayer,
-    LlamaForCausalLM,
-    LlamaModel,
-    LlamaRMSNorm,
-=======
 from transformers.models.falcon.modeling_falcon import (
     FalconAttention,
     FalconForCausalLM,
     FalconModel,
->>>>>>> 66ea3607
 )
 from transformers.models.gpt2.modeling_gpt2 import GPT2Attention, GPT2Block, GPT2LMHeadModel, GPT2Model
 from transformers.models.llama.modeling_llama import LlamaAttention, LlamaForCausalLM, LlamaModel, LlamaRMSNorm
@@ -115,13 +105,8 @@
 
 # Define a transformers layers to QEff layers dictionary
 # While onboarding new models make sure to add the new layer maps to this dictionary.
-<<<<<<< HEAD
-TransformersToQEffModulesDict = {
-    # GPT2 model layers
-=======
 TransformersToQEffModulesDict: Dict[Type[nn.Module], Type[nn.Module]] = {
     # GPT model layers
->>>>>>> 66ea3607
     GPT2Model: QEffGPT2Model,
     GPT2Block: QEffGPT2Block,
     GPT2Attention: QEffGPT2Attention,
@@ -150,90 +135,6 @@
     MistralModel: QEffMistralModel,
     MistralForCausalLM: QEffMistralForCausalLM,
     MistralRMSNorm: CustomRMSNormAIC,
-<<<<<<< HEAD
-}
-
-
-def get_params_hash(model: nn.Module) -> str:
-    """
-    Creates a Hash of all the parameters values i.e. weights using SHA256 algo.
-    --------
-    :param model: torch.nn.Module. Base PyTorch model.
-    :returns: str. Hash string
-    """
-    hasher = hashlib.sha256()
-    for _, params in model.named_parameters():
-        hasher.update(params.data.numpy().tobytes())
-
-    return hasher.hexdigest()
-
-
-def replace_module_with_qeff_layers(model: nn.Module) -> None:
-    """
-    Replaces the transformers nn.Module classes with optmized QEff classes in place.
-    ----------
-    :param model: torch.nn.Module. Base PyTorch model.
-    """
-    # Replace if module class is registed in TransformersToQEffModulesDict
-    target_module = TransformersToQEffModulesDict.get(model.__class__)
-    if target_module is not None:
-        model.__class__ = target_module
-
-    # Iterate over child modules
-    for _, module in model.named_children():
-        replace_module_with_qeff_layers(module)
-
-
-def transform(model: nn.Module, form_factor: str = "cloud") -> nn.Module:
-    """
-    Replaces some Transformers' methods for equivalent methods optimized for AI 100.
-    ---------
-    Args:
-    param model (torch.nn.Module): PyTorch model.
-    form_factor(str): form factor configuration for optmizing the model, available options=["cloud", "edge"].
-
-    Returns:
-    torch.nn.Module: PyTorch Module with replaced QEff layers.
-    """
-
-    # Introducnig qeff_transformed attribue in model to check status of transform
-    if getattr(model, "qeff_transformed", False):
-        print("Model is already transformed")
-        return model
-
-    if form_factor == "cloud":
-        # Get Hash of all params for checking later
-        prior_params_hash = get_params_hash(model)
-        logger.warning(f"The model {model.__class__} layers has been upadted to QEff layers in-place")
-        # Replace with QEff layers
-        replace_module_with_qeff_layers(model)
-
-        # Check with new params hash
-        later_params_hash = get_params_hash(model)
-        assert (
-            prior_params_hash == later_params_hash
-        ), "Weights were changed in the transform process, please report an issue"
-
-        # Replace the modeling output classes
-        transformers.modeling_outputs.BaseModelOutputWithPastAndCrossAttentions = (
-            QEffBaseModelOutputWithPastAndCrossAttentions
-        )
-        transformers.modeling_outputs.CausalLMOutputWithCrossAttentions = QEffCausalLMOutputWithCrossAttentions
-        transformers.modeling_outputs.BaseModelOutputWithPast = QEffBaseModelOutputWithPast
-        transformers.modeling_outputs.CausalLMOutputWithPast = QEffCausalLMOutputWithPast
-
-        # Replace the modeling attn util classes and functions
-        transformers.modeling_attn_mask_utils.AttentionMaskConverter = QEffAttentionMaskConverter
-        transformers.modeling_attn_mask_utils._prepare_4d_attention_mask = _qeff_prepare_4d_attention_mask
-        transformers.modeling_attn_mask_utils._prepare_4d_causal_attention_mask = _qeff_prepare_4d_causal_attention_mask
-
-        setattr(model, "qeff_transformed", True)
-        return model.eval()
-
-    elif form_factor == "edge":
-        # Add changes for the edge usecase
-        raise NotImplementedError("We currently only support cloud form factor!")
-=======
     # Mixtral model layers
     MixtralAttention: QEffMixtralAttention,
     MixtralModel: QEffMixtralModel,
@@ -258,5 +159,4 @@
     Starcoder2Attention: QEffStarcoder2Attention,
     Starcoder2ForCausalLM: QEffStarcoder2ForCausalLM,
     Starcoder2Model: QEffStarcoder2Model,
-}
->>>>>>> 66ea3607
+}