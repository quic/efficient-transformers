# -----------------------------------------------------------------------------
#
# Copyright (c)  2023-2024 Qualcomm Innovation Center, Inc. All rights reserved.
# SPDX-License-Identifier: BSD-3-Clause
#
# -----------------------------------------------------------------------------

import hashlib
from collections import namedtuple

import torch.nn as nn
import transformers
from transformers.models.codegen.modeling_codegen import (
    CodeGenAttention,
    CodeGenBlock,
    CodeGenForCausalLM,
    CodeGenModel,
)
from transformers.models.falcon.modeling_falcon import (
    FalconAttention,
    FalconDecoderLayer,
    FalconForCausalLM,
    FalconModel,
    FalconRotaryEmbedding,
)
from transformers.models.gpt2.modeling_gpt2 import GPT2Attention, GPT2Block, GPT2LMHeadModel, GPT2Model
from transformers.models.llama.modeling_llama import (
    LlamaAttention,
    LlamaDecoderLayer,
    LlamaForCausalLM,
    LlamaModel,
    LlamaRMSNorm,
)
from transformers.models.mistral.modeling_mistral import (
    MistralAttention,
    MistralDecoderLayer,
    MistralForCausalLM,
    MistralModel,
    MistralRMSNorm,
    MistralRotaryEmbedding,
)
from transformers.models.mixtral.modeling_mixtral import (
    MixtralAttention,
    MixtralForCausalLM,
    MixtralModel,
    MixtralDecoderLayer,
    MixtralSparseMoeBlock,
    MixtralBLockSparseTop2MLP,
    MixtralRotaryEmbedding,
    MixtralRMSNorm,
)
from transformers.models.mpt.modeling_mpt import MptAttention, MptBlock, MptForCausalLM, MptModel

from QEfficient.customop import CustomRMSNormAIC
from QEfficient.utils.logging_utils import logger

from .modeling_attn_mask_utils import (
    QEffAttentionMaskConverter,
    _qeff_prepare_4d_attention_mask,
    _qeff_prepare_4d_causal_attention_mask,
)
from .modeling_outputs import (
    QEffBaseModelOutputWithPast,
    QEffBaseModelOutputWithPastAndCrossAttentions,
    QEffCausalLMOutputWithCrossAttentions,
    QEffCausalLMOutputWithPast,
    QEffMoeCausalLMOutputWithPast,
    QEffMoeModelOutputWithPast,
)
from .models.codegen.modeling_codegen import (
    QEffCodeGenAttention,
    QEffCodeGenBlock,
    QEffCodeGenForCausalLM,
    QEffCodeGenModel,
)
from .models.falcon.modeling_falcon import (
    QEffFalconAttention,
    QEffFalconDecoderLayer,
    QEffFalconForCausalLM,
    QEffFalconModel,
    QEffFalconRotaryEmbedding,
)
from .models.gpt2.modeling_gpt2 import QEffGPT2Attention, QEffGPT2Block, QEffGPT2LMHeadModel, QEffGPT2Model
from .models.llama.modeling_llama import (
    QEffLlamaAttention,
    QEffLlamaDecoderLayer,
    QEffLlamaForCausalLM,
    QEffLlamaModel,
)
from .models.mistral.modeling_mistral import (
    QEffMistralAttention,
    QEffMistralDecoderLayer,
    QEffMistralForCausalLM,
    QEffMistralModel,
    QEffMistralRotaryEmbedding,
)
from .models.mixtral_moe.modeling_mixtral import (
    QEffMixtralModel,
    QEffMixtralRotaryEmbedding,
    QEffMixtralAttention,
    QEffMixtralForCausalLM,
    QEffMixtralDecoderLayer,
    QEffMixtralSparseMoeBlock,
    QEffMixtralBLockSparseTop2MLP,
)
from .models.mpt.modeling_mpt import QEffMptAttention, QEffMptBlock, QEffMptForCausalLM, QEFfMptModel

# Define a named tuple for ModelArchitectures
# Required for the Automation tool
ModelArchitectures = namedtuple("ModelArchitectures", ["architectures"])
# Create an instance of the named tuple
my_architectures = ModelArchitectures(
    [
        GPT2LMHeadModel.__name__,
        MptForCausalLM.__name__,
        CodeGenForCausalLM.__name__,
        LlamaForCausalLM.__name__,
        MistralForCausalLM.__name__,
        MixtralForCausalLM.__name__,
    ]
)

# Define a transformers layers to QEff layers dictionary
# While onboarding new models make sure to add the new layer maps to this dictionary.
TransformersToQEffModulesDict = {
    # GPT model layers
    GPT2Model: QEffGPT2Model,
    GPT2Block: QEffGPT2Block,
    GPT2Attention: QEffGPT2Attention,
    GPT2LMHeadModel: QEffGPT2LMHeadModel,
    # Llama model layers
    LlamaModel: QEffLlamaModel,
    LlamaAttention: QEffLlamaAttention,
    LlamaForCausalLM: QEffLlamaForCausalLM,
    LlamaDecoderLayer: QEffLlamaDecoderLayer,
    LlamaRMSNorm: CustomRMSNormAIC,
    # MPT model layers
    MptAttention: QEffMptAttention,
    MptBlock: QEffMptBlock,
    MptModel: QEFfMptModel,
    MptForCausalLM: QEffMptForCausalLM,
    # CodeGen model layers
    CodeGenAttention: QEffCodeGenAttention,
    CodeGenBlock: QEffCodeGenBlock,
    CodeGenModel: QEffCodeGenModel,
    CodeGenForCausalLM: QEffCodeGenForCausalLM,
    # Mistral model layers
    MistralAttention: QEffMistralAttention,
    MistralModel: QEffMistralModel,
    MistralDecoderLayer: QEffMistralDecoderLayer,
    MistralForCausalLM: QEffMistralForCausalLM,
    MistralRotaryEmbedding: QEffMistralRotaryEmbedding,
    MistralRMSNorm: CustomRMSNormAIC,
<<<<<<< HEAD
    # Mixtral model layers
    MixtralAttention: QEffMixtralAttention,
    MixtralModel: QEffMixtralModel,
    MixtralDecoderLayer: QEffMixtralDecoderLayer,
    MixtralForCausalLM: QEffMixtralForCausalLM,
    MixtralRotaryEmbedding: QEffMixtralRotaryEmbedding,
    MixtralRMSNorm: CustomRMSNormAIC,
    MixtralSparseMoeBlock: QEffMixtralSparseMoeBlock,
    MixtralBLockSparseTop2MLP:QEffMixtralBLockSparseTop2MLP,
=======
>>>>>>> bd1001bd
    # Falcon model layers
    FalconAttention: QEffFalconAttention,
    FalconDecoderLayer: QEffFalconDecoderLayer,
    FalconForCausalLM: QEffFalconForCausalLM,
    FalconModel: QEffFalconModel,
    FalconRotaryEmbedding: QEffFalconRotaryEmbedding,
}


def get_params_hash(model: nn.Module) -> str:
    """
    Creates a Hash of all the parameters values i.e. weights using SHA256 algo.
    --------
    :param model: torch.nn.Module. Base PyTorch model.
    :returns: str. Hash string
    """
    hasher = hashlib.sha256()
    for _, params in model.named_parameters():
        hasher.update(params.data.numpy().tobytes())

    return hasher.hexdigest()


def replace_module_with_qeff_layers(model: nn.Module) -> None:
    """
    Replaces the transformers nn.Module classes with optmized QEff classes in place.
    ----------
    :param model: torch.nn.Module. Base PyTorch model.
    """
    # Replace if module class is registed in TransformersToQEffModulesDict
    target_module = TransformersToQEffModulesDict.get(model.__class__)
    if target_module is not None:
        model.__class__ = target_module

    # Iterate over child modules
    for _, module in model.named_children():
        replace_module_with_qeff_layers(module)


def transform(model: nn.Module, form_factor: str = "cloud") -> nn.Module:
    """
    Replaces some Transformers' methods for equivalent methods optimized for AI 100.
    ---------
    Args:
    param model (torch.nn.Module): PyTorch model.
    form_factor(str): form factor configuration for optmizing the model, available options=["cloud", "edge"].

    Returns:
    torch.nn.Module: PyTorch Module with replaced QEff layers.
    """

    # Introducnig qeff_transformed attribue in model to check status of transform
    if getattr(model, "qeff_transformed", False):
        print("Model is already transformed")
        return model

    if form_factor == "cloud":
        # Get Hash of all params for checking later
        prior_params_hash = get_params_hash(model)
        logger.warning(f"The model {model.__class__} layers has been upadted to QEff layers in-place")
        # Replace with QEff layers
        replace_module_with_qeff_layers(model)

        # Check with new params hash
        later_params_hash = get_params_hash(model)
        assert (
            prior_params_hash == later_params_hash
        ), "Weights were changed in the transform process, please report an issue"

        # Replace the modeling output classes
        transformers.modeling_outputs.BaseModelOutputWithPastAndCrossAttentions = (
            QEffBaseModelOutputWithPastAndCrossAttentions
        )
        transformers.modeling_outputs.CausalLMOutputWithCrossAttentions = QEffCausalLMOutputWithCrossAttentions
        transformers.modeling_outputs.BaseModelOutputWithPast = QEffBaseModelOutputWithPast
        transformers.modeling_outputs.CausalLMOutputWithPast = QEffCausalLMOutputWithPast
        transformers.modeling_outputs.MoeCausalLMOutputWithPast = QEffMoeCausalLMOutputWithPast
        transformers.modeling_outputs.MoeModelOutputWithPast = QEffMoeModelOutputWithPast

        # Replace the modeling attn util classes and functions
        transformers.modeling_attn_mask_utils.AttentionMaskConverter = QEffAttentionMaskConverter
        transformers.modeling_attn_mask_utils._prepare_4d_attention_mask = _qeff_prepare_4d_attention_mask
        transformers.modeling_attn_mask_utils._prepare_4d_causal_attention_mask = _qeff_prepare_4d_causal_attention_mask

        setattr(model, "qeff_transformed", True)
        return model.eval()

    elif form_factor == "edge":
        # Add changes for the edge usecase
        raise NotImplementedError("We currently only support cloud form factor!")<|MERGE_RESOLUTION|>--- conflicted
+++ resolved
@@ -41,13 +41,13 @@
 )
 from transformers.models.mixtral.modeling_mixtral import (
     MixtralAttention,
+    MixtralBLockSparseTop2MLP,
+    MixtralDecoderLayer,
     MixtralForCausalLM,
     MixtralModel,
-    MixtralDecoderLayer,
+    MixtralRMSNorm,
+    MixtralRotaryEmbedding,
     MixtralSparseMoeBlock,
-    MixtralBLockSparseTop2MLP,
-    MixtralRotaryEmbedding,
-    MixtralRMSNorm,
 )
 from transformers.models.mpt.modeling_mpt import MptAttention, MptBlock, MptForCausalLM, MptModel
 
@@ -95,13 +95,13 @@
     QEffMistralRotaryEmbedding,
 )
 from .models.mixtral_moe.modeling_mixtral import (
+    QEffMixtralAttention,
+    QEffMixtralBLockSparseTop2MLP,
+    QEffMixtralDecoderLayer,
+    QEffMixtralForCausalLM,
     QEffMixtralModel,
     QEffMixtralRotaryEmbedding,
-    QEffMixtralAttention,
-    QEffMixtralForCausalLM,
-    QEffMixtralDecoderLayer,
     QEffMixtralSparseMoeBlock,
-    QEffMixtralBLockSparseTop2MLP,
 )
 from .models.mpt.modeling_mpt import QEffMptAttention, QEffMptBlock, QEffMptForCausalLM, QEFfMptModel
 
@@ -151,7 +151,6 @@
     MistralForCausalLM: QEffMistralForCausalLM,
     MistralRotaryEmbedding: QEffMistralRotaryEmbedding,
     MistralRMSNorm: CustomRMSNormAIC,
-<<<<<<< HEAD
     # Mixtral model layers
     MixtralAttention: QEffMixtralAttention,
     MixtralModel: QEffMixtralModel,
@@ -160,9 +159,7 @@
     MixtralRotaryEmbedding: QEffMixtralRotaryEmbedding,
     MixtralRMSNorm: CustomRMSNormAIC,
     MixtralSparseMoeBlock: QEffMixtralSparseMoeBlock,
-    MixtralBLockSparseTop2MLP:QEffMixtralBLockSparseTop2MLP,
-=======
->>>>>>> bd1001bd
+    MixtralBLockSparseTop2MLP: QEffMixtralBLockSparseTop2MLP,
     # Falcon model layers
     FalconAttention: QEffFalconAttention,
     FalconDecoderLayer: QEffFalconDecoderLayer,
