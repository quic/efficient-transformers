# -----------------------------------------------------------------------------
#
# Copyright (c)  2023-2024 Qualcomm Innovation Center, Inc. All rights reserved.
# SPDX-License-Identifier: BSD-3-Clause
#
# -----------------------------------------------------------------------------

from collections import namedtuple
from typing import Dict, Type

import torch.nn as nn
<<<<<<< HEAD
import transformers
from transformers.cache_utils import DynamicCache
=======
>>>>>>> 4c8b4c9c
from transformers.models.codegen.modeling_codegen import (
    CodeGenAttention,
    CodeGenForCausalLM,
    CodeGenModel,
)
from transformers.models.falcon.modeling_falcon import (
    FalconAttention,
    FalconForCausalLM,
    FalconModel,
)
from transformers.models.gpt2.modeling_gpt2 import GPT2Attention, GPT2Block, GPT2LMHeadModel, GPT2Model
from transformers.models.llama.modeling_llama import LlamaAttention, LlamaForCausalLM, LlamaModel, LlamaRMSNorm
from transformers.models.mistral.modeling_mistral import (
    MistralAttention,
    MistralForCausalLM,
    MistralModel,
    MistralRMSNorm,
)
from transformers.models.mixtral.modeling_mixtral import (
    MixtralAttention,
    MixtralBLockSparseTop2MLP,
    MixtralDecoderLayer,
    MixtralForCausalLM,
    MixtralModel,
    MixtralRMSNorm,
<<<<<<< HEAD
=======
    MixtralRotaryEmbedding,
>>>>>>> 4c8b4c9c
    MixtralSparseMoeBlock,
)
from transformers.models.mpt.modeling_mpt import MptAttention, MptBlock, MptForCausalLM, MptModel
from transformers.models.phi3.modeling_phi3 import Phi3Attention, Phi3ForCausalLM, Phi3Model, Phi3RMSNorm
from transformers.models.qwen2.modeling_qwen2 import Qwen2Attention, Qwen2ForCausalLM, Qwen2Model, Qwen2RMSNorm
from transformers.models.starcoder2.modeling_starcoder2 import (
    Starcoder2Attention,
    Starcoder2ForCausalLM,
    Starcoder2Model,
)

from QEfficient.customop import CustomRMSNormAIC

<<<<<<< HEAD
from .cache_utils import QEffDynamicCache
from .modeling_outputs import (
    QEffBaseModelOutputWithPast,
    QEffBaseModelOutputWithPastAndCrossAttentions,
    QEffCausalLMOutputWithCrossAttentions,
    QEffCausalLMOutputWithPast,
    QEffMoeCausalLMOutputWithPast,
    QEffMoeModelOutputWithPast,
)
=======
>>>>>>> 4c8b4c9c
from .models.codegen.modeling_codegen import (
    QEffCodeGenAttention,
    QEffCodeGenForCausalLM,
    QEffCodeGenModel,
)
from .models.falcon.modeling_falcon import (
    QEffFalconAttention,
    QEffFalconForCausalLM,
    QEffFalconModel,
)
from .models.gpt2.modeling_gpt2 import QEffGPT2Attention, QEffGPT2Block, QEffGPT2LMHeadModel, QEffGPT2Model
from .models.llama.modeling_llama import (
    QEffLlamaAttention,
    QEffLlamaForCausalLM,
    QEffLlamaModel,
)
from .models.mistral.modeling_mistral import (
    QEffMistralAttention,
    QEffMistralForCausalLM,
    QEffMistralModel,
)
from .models.mixtral_moe.modeling_mixtral import (
    QEffMixtralAttention,
<<<<<<< HEAD
    QEffMixtralForCausalLM,
    QEffMixtralModel,
=======
    QEffMixtralBLockSparseTop2MLP,
    QEffMixtralDecoderLayer,
    QEffMixtralForCausalLM,
    QEffMixtralModel,
    QEffMixtralRotaryEmbedding,
>>>>>>> 4c8b4c9c
    QEffMixtralSparseMoeBlock,
)
from .models.mpt.modeling_mpt import QEffMptAttention, QEffMptBlock, QEffMptForCausalLM, QEFfMptModel
from .models.phi3.modeling_phi3 import QEffPhi3Attention, QEffPhi3ForCausalLM, QEffPhi3Model
from .models.qwen2.modeling_qwen2 import QEffQwen2Attention, QEffQwen2ForCausalLM, QEffQwen2Model
from .models.starcoder2.modeling_starcoder2 import (
    QEffStarcoder2Attention,
    QEffStarcoder2ForCausalLM,
    QEffStarcoder2Model,
)

# Define a named tuple for ModelArchitectures
# Required for the Automation tool
ModelArchitectures = namedtuple("ModelArchitectures", ["architectures"])
# Create an instance of the named tuple
my_architectures = ModelArchitectures(
    [
        GPT2LMHeadModel.__name__,
        MptForCausalLM.__name__,
        CodeGenForCausalLM.__name__,
        LlamaForCausalLM.__name__,
        MistralForCausalLM.__name__,
        MixtralForCausalLM.__name__,
        Phi3ForCausalLM.__name__,
        FalconForCausalLM.__name__,
        Qwen2ForCausalLM.__name__,
        Starcoder2ForCausalLM.__name__,
    ]
)

# Define a transformers layers to QEff layers dictionary
# While onboarding new models make sure to add the new layer maps to this dictionary.
TransformersToQEffModulesDict: Dict[Type[nn.Module], Type[nn.Module]] = {
    # GPT model layers
    GPT2Model: QEffGPT2Model,
    GPT2Block: QEffGPT2Block,
    GPT2Attention: QEffGPT2Attention,
    GPT2LMHeadModel: QEffGPT2LMHeadModel,
    # Llama model layers
    LlamaModel: QEffLlamaModel,
    LlamaAttention: QEffLlamaAttention,
    LlamaForCausalLM: QEffLlamaForCausalLM,
    LlamaRMSNorm: CustomRMSNormAIC,
    # MPT model layers
    MptAttention: QEffMptAttention,
    MptBlock: QEffMptBlock,
    MptModel: QEFfMptModel,
    MptForCausalLM: QEffMptForCausalLM,
    # CodeGen model layers
    CodeGenAttention: QEffCodeGenAttention,
    CodeGenModel: QEffCodeGenModel,
    CodeGenForCausalLM: QEffCodeGenForCausalLM,
    # Mistral model layers
    MistralAttention: QEffMistralAttention,
    MistralModel: QEffMistralModel,
    MistralForCausalLM: QEffMistralForCausalLM,
    MistralRMSNorm: CustomRMSNormAIC,
    # Mixtral model layers
    MixtralAttention: QEffMixtralAttention,
    MixtralModel: QEffMixtralModel,
    MixtralForCausalLM: QEffMixtralForCausalLM,
    MixtralRMSNorm: CustomRMSNormAIC,
    MixtralSparseMoeBlock: QEffMixtralSparseMoeBlock,
<<<<<<< HEAD
    # Phi3 model layers
    Phi3Attention: QEffPhi3Attention,
    Phi3Model: QEffPhi3Model,
    Phi3ForCausalLM: QEffPhi3ForCausalLM,
    Phi3RMSNorm: CustomRMSNormAIC,
    # Falcon model layers
    FalconAttention: QEffFalconAttention,
    FalconForCausalLM: QEffFalconForCausalLM,
    FalconModel: QEffFalconModel,
    # Qwen2 model layers
    Qwen2Attention: QEffQwen2Attention,
    Qwen2ForCausalLM: QEffQwen2ForCausalLM,
    Qwen2Model: QEffQwen2Model,
    Qwen2RMSNorm: CustomRMSNormAIC,
    # Starcoder2 model layers
    Starcoder2Attention: QEffStarcoder2Attention,
    Starcoder2ForCausalLM: QEffStarcoder2ForCausalLM,
    Starcoder2Model: QEffStarcoder2Model,
}


def get_params_hash(model: nn.Module) -> str:
    """
    Creates a Hash of all the parameters values i.e. weights using SHA256 algo.
    --------
    :param model: torch.nn.Module. Base PyTorch model.
    :returns: str. Hash string
    """
    hasher = hashlib.sha256()
    for _, params in model.named_parameters():
        hasher.update(params.data.numpy().tobytes())

    return hasher.hexdigest()


def replace_module_with_qeff_layers(model: nn.Module) -> None:
    """
    Replaces the transformers nn.Module classes with optmized QEff classes in place.
    ----------
    :param model: torch.nn.Module. Base PyTorch model.
    """
    # Replace if module class is registed in TransformersToQEffModulesDict
    target_module = TransformersToQEffModulesDict.get(model.__class__)
    if target_module is not None:
        model.__class__ = target_module

    # Iterate over child modules
    for _, module in model.named_children():
        replace_module_with_qeff_layers(module)


def transform(model: nn.Module, form_factor: str = "cloud") -> nn.Module:
    """
    Replaces some Transformers' methods for equivalent methods optimized for AI 100.
    ---------
    Args:
    param model (torch.nn.Module): PyTorch model.
    form_factor(str): form factor configuration for optmizing the model, available options=["cloud", "edge"].

    Returns:
    torch.nn.Module: PyTorch Module with replaced QEff layers.
    """

    # Introducnig qeff_transformed attribue in model to check status of transform
    if getattr(model, "qeff_transformed", False):
        print("Model is already transformed")
        return model

    if form_factor == "cloud":
        # Get Hash of all params for checking later
        prior_params_hash = get_params_hash(model)
        logger.warning(f"The model {model.__class__} layers has been upadted to QEff layers in-place")
        # Replace with QEff layers
        replace_module_with_qeff_layers(model)

        # Check with new params hash
        later_params_hash = get_params_hash(model)
        assert (
            prior_params_hash == later_params_hash
        ), "Weights were changed in the transform process, please report an issue"

        # Replace the modeling output classes
        transformers.modeling_outputs.BaseModelOutputWithPastAndCrossAttentions = (
            QEffBaseModelOutputWithPastAndCrossAttentions
        )
        transformers.modeling_outputs.CausalLMOutputWithCrossAttentions = QEffCausalLMOutputWithCrossAttentions
        transformers.modeling_outputs.BaseModelOutputWithPast = QEffBaseModelOutputWithPast
        transformers.modeling_outputs.CausalLMOutputWithPast = QEffCausalLMOutputWithPast
        transformers.modeling_outputs.MoeCausalLMOutputWithPast = QEffMoeCausalLMOutputWithPast
        transformers.modeling_outputs.MoeModelOutputWithPast = QEffMoeModelOutputWithPast

        # # Replace the modeling attn util classes and functions
        # transformers.modeling_attn_mask_utils.AttentionMaskConverter = QEffAttentionMaskConverter
        # transformers.modeling_attn_mask_utils._prepare_4d_attention_mask = _qeff_prepare_4d_attention_mask
        # transformers.modeling_attn_mask_utils._prepare_4d_causal_attention_mask = _qeff_prepare_4d_causal_attention_mask

        # Replace the update of DynamicCache with Cloud AI 100 version
        DynamicCache.update = QEffDynamicCache.update

        setattr(model, "qeff_transformed", True)
        return model.eval()

    elif form_factor == "edge":
        # Add changes for the edge usecase
        raise NotImplementedError("We currently only support cloud form factor!")
=======
    MixtralBLockSparseTop2MLP:QEffMixtralBLockSparseTop2MLP,
}
>>>>>>> 4c8b4c9c
<|MERGE_RESOLUTION|>--- conflicted
+++ resolved
@@ -9,11 +9,8 @@
 from typing import Dict, Type
 
 import torch.nn as nn
-<<<<<<< HEAD
 import transformers
 from transformers.cache_utils import DynamicCache
-=======
->>>>>>> 4c8b4c9c
 from transformers.models.codegen.modeling_codegen import (
     CodeGenAttention,
     CodeGenForCausalLM,
@@ -34,15 +31,9 @@
 )
 from transformers.models.mixtral.modeling_mixtral import (
     MixtralAttention,
-    MixtralBLockSparseTop2MLP,
-    MixtralDecoderLayer,
     MixtralForCausalLM,
     MixtralModel,
     MixtralRMSNorm,
-<<<<<<< HEAD
-=======
-    MixtralRotaryEmbedding,
->>>>>>> 4c8b4c9c
     MixtralSparseMoeBlock,
 )
 from transformers.models.mpt.modeling_mpt import MptAttention, MptBlock, MptForCausalLM, MptModel
@@ -56,18 +47,7 @@
 
 from QEfficient.customop import CustomRMSNormAIC
 
-<<<<<<< HEAD
 from .cache_utils import QEffDynamicCache
-from .modeling_outputs import (
-    QEffBaseModelOutputWithPast,
-    QEffBaseModelOutputWithPastAndCrossAttentions,
-    QEffCausalLMOutputWithCrossAttentions,
-    QEffCausalLMOutputWithPast,
-    QEffMoeCausalLMOutputWithPast,
-    QEffMoeModelOutputWithPast,
-)
-=======
->>>>>>> 4c8b4c9c
 from .models.codegen.modeling_codegen import (
     QEffCodeGenAttention,
     QEffCodeGenForCausalLM,
@@ -91,16 +71,8 @@
 )
 from .models.mixtral_moe.modeling_mixtral import (
     QEffMixtralAttention,
-<<<<<<< HEAD
     QEffMixtralForCausalLM,
     QEffMixtralModel,
-=======
-    QEffMixtralBLockSparseTop2MLP,
-    QEffMixtralDecoderLayer,
-    QEffMixtralForCausalLM,
-    QEffMixtralModel,
-    QEffMixtralRotaryEmbedding,
->>>>>>> 4c8b4c9c
     QEffMixtralSparseMoeBlock,
 )
 from .models.mpt.modeling_mpt import QEffMptAttention, QEffMptBlock, QEffMptForCausalLM, QEFfMptModel
@@ -164,7 +136,6 @@
     MixtralForCausalLM: QEffMixtralForCausalLM,
     MixtralRMSNorm: CustomRMSNormAIC,
     MixtralSparseMoeBlock: QEffMixtralSparseMoeBlock,
-<<<<<<< HEAD
     # Phi3 model layers
     Phi3Attention: QEffPhi3Attention,
     Phi3Model: QEffPhi3Model,
@@ -183,94 +154,4 @@
     Starcoder2Attention: QEffStarcoder2Attention,
     Starcoder2ForCausalLM: QEffStarcoder2ForCausalLM,
     Starcoder2Model: QEffStarcoder2Model,
-}
-
-
-def get_params_hash(model: nn.Module) -> str:
-    """
-    Creates a Hash of all the parameters values i.e. weights using SHA256 algo.
-    --------
-    :param model: torch.nn.Module. Base PyTorch model.
-    :returns: str. Hash string
-    """
-    hasher = hashlib.sha256()
-    for _, params in model.named_parameters():
-        hasher.update(params.data.numpy().tobytes())
-
-    return hasher.hexdigest()
-
-
-def replace_module_with_qeff_layers(model: nn.Module) -> None:
-    """
-    Replaces the transformers nn.Module classes with optmized QEff classes in place.
-    ----------
-    :param model: torch.nn.Module. Base PyTorch model.
-    """
-    # Replace if module class is registed in TransformersToQEffModulesDict
-    target_module = TransformersToQEffModulesDict.get(model.__class__)
-    if target_module is not None:
-        model.__class__ = target_module
-
-    # Iterate over child modules
-    for _, module in model.named_children():
-        replace_module_with_qeff_layers(module)
-
-
-def transform(model: nn.Module, form_factor: str = "cloud") -> nn.Module:
-    """
-    Replaces some Transformers' methods for equivalent methods optimized for AI 100.
-    ---------
-    Args:
-    param model (torch.nn.Module): PyTorch model.
-    form_factor(str): form factor configuration for optmizing the model, available options=["cloud", "edge"].
-
-    Returns:
-    torch.nn.Module: PyTorch Module with replaced QEff layers.
-    """
-
-    # Introducnig qeff_transformed attribue in model to check status of transform
-    if getattr(model, "qeff_transformed", False):
-        print("Model is already transformed")
-        return model
-
-    if form_factor == "cloud":
-        # Get Hash of all params for checking later
-        prior_params_hash = get_params_hash(model)
-        logger.warning(f"The model {model.__class__} layers has been upadted to QEff layers in-place")
-        # Replace with QEff layers
-        replace_module_with_qeff_layers(model)
-
-        # Check with new params hash
-        later_params_hash = get_params_hash(model)
-        assert (
-            prior_params_hash == later_params_hash
-        ), "Weights were changed in the transform process, please report an issue"
-
-        # Replace the modeling output classes
-        transformers.modeling_outputs.BaseModelOutputWithPastAndCrossAttentions = (
-            QEffBaseModelOutputWithPastAndCrossAttentions
-        )
-        transformers.modeling_outputs.CausalLMOutputWithCrossAttentions = QEffCausalLMOutputWithCrossAttentions
-        transformers.modeling_outputs.BaseModelOutputWithPast = QEffBaseModelOutputWithPast
-        transformers.modeling_outputs.CausalLMOutputWithPast = QEffCausalLMOutputWithPast
-        transformers.modeling_outputs.MoeCausalLMOutputWithPast = QEffMoeCausalLMOutputWithPast
-        transformers.modeling_outputs.MoeModelOutputWithPast = QEffMoeModelOutputWithPast
-
-        # # Replace the modeling attn util classes and functions
-        # transformers.modeling_attn_mask_utils.AttentionMaskConverter = QEffAttentionMaskConverter
-        # transformers.modeling_attn_mask_utils._prepare_4d_attention_mask = _qeff_prepare_4d_attention_mask
-        # transformers.modeling_attn_mask_utils._prepare_4d_causal_attention_mask = _qeff_prepare_4d_causal_attention_mask
-
-        # Replace the update of DynamicCache with Cloud AI 100 version
-        DynamicCache.update = QEffDynamicCache.update
-
-        setattr(model, "qeff_transformed", True)
-        return model.eval()
-
-    elif form_factor == "edge":
-        # Add changes for the edge usecase
-        raise NotImplementedError("We currently only support cloud form factor!")
-=======
-    MixtralBLockSparseTop2MLP:QEffMixtralBLockSparseTop2MLP,
-}
->>>>>>> 4c8b4c9c
+}