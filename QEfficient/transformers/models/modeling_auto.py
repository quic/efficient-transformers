# -----------------------------------------------------------------------------
#
# Copyright (c) Qualcomm Technologies, Inc. and/or its subsidiaries.
# SPDX-License-Identifier: BSD-3-Clause
#
# ----------------------------------------------------------------------------

import warnings
from pathlib import Path
from time import perf_counter
from typing import Dict, List, Optional, Union

import numpy as np
import torch
import torch.nn as nn
from transformers import (
    AutoImageProcessor,
    AutoModel,
    AutoModelForCausalLM,
    AutoModelForCTC,
    AutoModelForImageTextToText,
    AutoModelForSpeechSeq2Seq,
    PreTrainedTokenizer,
    PreTrainedTokenizerFast,
    TextStreamer,
)

import QEfficient
from QEfficient.base.modeling_qeff import QEFFBaseModel
from QEfficient.base.onnx_transforms import (
    FP16ClipTransform,
    SplitTensorsTransform,
)
from QEfficient.base.pytorch_transforms import SplitGateUpWeightsTransform
from QEfficient.generation.cloud_infer import QAICInferenceSession
from QEfficient.generation.text_generation_inference import (
    CloudAI100ExecInfoNew,
    PerfMetrics,
    calculate_latency,
    get_compilation_dims,
)
from QEfficient.generation.vlm_generation import VisionLanguageGeneration
from QEfficient.transformers.modeling_utils import DYNAMIC_SEQ_LEN_SUPPORTED_MODEL_ARCH
from QEfficient.transformers.models.pytorch_transforms import (
    CustomOpsTransform,
    KVCacheExternalModuleMapperTransform,
    KVCacheTransform,
    PoolingTransform,
    SamplerTransform,
    SpDTransform,
    VlmKVOffloadTransform,
    VlmNoKVOffloadTransform,
)
from QEfficient.transformers.quantizers.auto import QEFF_AUTO_QUANTIZATION_CONFIG_MAPPING, with_replaced_quantizers
from QEfficient.transformers.quantizers.quant_transforms import (
    AwqToMatmulNbitsTransform,
    FP8DeQuantLinearToLinearTransform,
    GPTQToMatmulNbitsTransform,
    Mxfp4GptOssExpertDequantizeTransform,
)
from QEfficient.utils import (
    constants,
    get_padding_shape_from_config,
)
from QEfficient.utils.check_ccl_specializations import process_ccl_specializations
from QEfficient.utils.logging_utils import logger
from QEfficient.utils.sampler_utils import get_sampling_inputs_and_outputs


class QEFFTransformersBase(QEFFBaseModel):
    """
    Base class for QEfficient wrappers around HuggingFace transformer models.

    This class provides common functionality for loading, representing, and managing
    HuggingFace models within the QEfficient framework. It serves as a parent
    for specific model types like `AutoModel`, `AutoModelForCausalLM`, etc.
    """

    _hf_auto_class: type

    def __init__(self, model: nn.Module, **kwargs) -> None:
        if (
            hasattr(model, "config")
            and hasattr(model.config, "quantization_config")
            and not isinstance(model.config.quantization_config, tuple(QEFF_AUTO_QUANTIZATION_CONFIG_MAPPING.values()))
        ):
            raise AssertionError("Please use `from_pretrained` method to load quantized models")

        super().__init__(model, **kwargs)

    def __repr__(self) -> str:
        return self.__class__.__name__ + "\n" + self.model.__repr__()

    @classmethod
    @with_replaced_quantizers
    def from_pretrained(cls, pretrained_model_name_or_path: str, *args, **kwargs):
        """
        Load a QEfficient transformer model from a pretrained HuggingFace model or local path.

        This is the recommended way to initialize any QEfficient transformer model.
        The interface is similar to ``transformers.AutoModel.from_pretrained``.

        Parameters
        ----------
        pretrained_model_name_or_path : str
            Model card name from HuggingFace or local path to model directory.
        *args :
            Positional arguments passed directly to `cls._hf_auto_class.from_pretrained`.
        **kwargs :
            Keyword arguments passed directly to `cls._hf_auto_class.from_pretrained`.

            **Note:** `attn_implementation` and `low_cpu_mem_usage` are automatically set to "eager" and False respectively to ensure compatibility.

        Returns
        -------
        QEFFTransformersBase
            An instance of the specific QEFFAutoModel subclass, initialized with the pretrained weights.
        """
        if kwargs.get("attn_implementation", None) not in {None, "eager"}:
            logger.warning('Updating attn_implementation="eager"')

        if kwargs.get("low_cpu_mem_usage", None):
            logger.warning("Updating low_cpu_mem_usage=False")

        kwargs.update({"attn_implementation": "eager", "low_cpu_mem_usage": False})

        model = cls._hf_auto_class.from_pretrained(pretrained_model_name_or_path, *args, **kwargs)
        return cls(model, pretrained_model_name_or_path=pretrained_model_name_or_path)

    @property
    def model_name(self) -> str:
        """
        Get the name of the underlying HuggingFace model.

        Returns
        -------
        str
            The model's class name, with "QEff" or "QEFF" prefix removed if present.
        """
        mname = self.model.__class__.__name__
        if mname.startswith("QEff") or mname.startswith("QEFF"):
            mname = mname[4:]
        return mname


class MultimodalUtilityMixin:
    """
    Mixin for multimodal models providing utilities like input auto-correction.

    This mixin ensures that inputs to multimodal models conform to the expected
    names, shapes, and dtypes defined by the model's `get_inputs_info` method.
    """

    def __new__(cls, *args, **kwargs):
        if cls is MultimodalUtilityMixin:
            raise TypeError(f"only children of '{cls.__name__}' may be instantiated")
        return object.__new__(cls)

    def auto_correct_inputs(self, inputs):
        """
        Validates and corrects model inputs to match expected specifications.

        Checks if the provided inputs dictionary contains all required keys and
        if the data types of the tensors match the model's specifications.
        It then filters the input dictionary to only include expected inputs.

        Parameters
        ----------
        inputs : Dict[str, torch.Tensor]
            A dictionary of input tensors, where keys are input names and values are `torch.Tensor` objects.

        Returns
        -------
        Dict[str, torch.Tensor]
            A filtered dictionary of input tensors that match the model's expected inputs.

        Raises
        ------
        RuntimeError
            If any expected input is missing or has a mismatched data type.
        """
        checked = True
        inputs_info = self.model.get_inputs_info()
        for valid_input_info in inputs_info:
            if valid_input_info.name not in inputs:
                checked = False
                break
            if inputs[valid_input_info.name].dtype != valid_input_info.datatype:
                checked = False
                break

        if not checked:
            err_str: str = (
                "Expected following input names and shapes to be passed\n"
                + "\n".join([val.__repr__() for val in inputs_info])
                + "\ngot"
                + f"{[(k, v.shape, v.dtype) for k, v in inputs.items()]}"
            )

            raise RuntimeError(err_str)

        return {k: v for k, v in inputs.items() if k in [iinfo.name for iinfo in inputs_info]}


class QEFFAutoModel(QEFFTransformersBase):
    """
    QEfficient class for general transformer models from the HuggingFace hub (e.g., BERT, Sentence Transformers).

    This class provides a unified interface for loading, exporting, compiling, and running
    various encoder-only transformer models on Cloud AI 100 hardware. It supports pooling
    for embedding extraction.

    Example
    -------
    .. code-block:: python

        from QEfficient import QEFFAutoModel
        from transformers import AutoTokenizer

        model = QEFFAutoModel.from_pretrained("sentence-transformers/all-MiniLM-L6-v2", pooling="mean")
        model.compile(num_cores=16)
        tokenizer = AutoTokenizer.from_pretrained("sentence-transformers/all-MiniLM-L6-v2")
        inputs = tokenizer("My name is", return_tensors="pt")
        output = model.generate(inputs)
        print(output) # Output will be a dictionary containing extracted features.
    """

    _hf_auto_class = AutoModel
    _pytorch_transforms = [CustomOpsTransform, AwqToMatmulNbitsTransform, GPTQToMatmulNbitsTransform]
    _onnx_transforms = [FP16ClipTransform, SplitTensorsTransform]

    def __init__(self, model: nn.Module, pooling=None, **kwargs):
        """
        Initializes a QEFFAutoModel instance.

        Parameters
        ----------
        model : nn.Module
            The underlying HuggingFace PyTorch model.
        pooling : str or Callable, optional
            The pooling method to use for feature extraction.
            Options include: "mean", "max", "cls", "avg", or a custom Callable.
            Default is None (no pooling applied).
        **kwargs :
            Additional keyword arguments passed to the base class constructor.
        """
        super().__init__(model, **kwargs)

        # Make Embedding specific transforms like appending pooling
        if pooling:
            self.model, _ = PoolingTransform.apply(self.model, pooling)

        self.model.base_model.config.use_cache = True

        self.hash_params["qeff_auto_class"] = self.__class__.__name__

    @classmethod
    @with_replaced_quantizers
    def from_pretrained(cls, pretrained_model_name_or_path, pooling=None, *args, **kwargs):
        """
        Load a QEfficient transformer model from a pretrained HuggingFace model or local path.

        This is the recommended way to initialize a QEfficient transformer model. The interface is similar to
        ``transformers.AutoModel.from_pretrained``. Once initialized, you can use methods such as ``export``, ``compile``, and ``generate``.

        Parameters
        ----------
        pretrained_model_name_or_path : str
            Model card name from HuggingFace or local path to model directory.
        pooling : str or Callable, optional
            The pooling method to use. Options include:
            - "mean": Mean pooling
            - "max": Max pooling
            - "cls": CLS token pooling
            - "avg": Average pooling
            - Callable: A custom pooling function
            - None: No pooling applied. Default is None.
        *args :
            Positional arguments passed directly to `cls._hf_auto_class.from_pretrained`.
        **kwargs :
            Additional keyword arguments passed directly to `cls._hf_auto_class.from_pretrained`.

            **Note:** `attn_implementation` and `low_cpu_mem_usage` are automatically
            set to "eager" and False respectively to ensure compatibility.

        Returns
        -------
        QEFFAutoModel
            An instance initialized with the pretrained weights.
        """
        if kwargs.get("attn_implementation", None) not in {None, "eager"}:
            logger.warning('Updating attn_implementation="eager"')

        if kwargs.get("low_cpu_mem_usage", None):
            logger.warning("Updating low_cpu_mem_usage=False")

        kwargs.update({"attn_implementation": "eager", "low_cpu_mem_usage": False})

        model = cls._hf_auto_class.from_pretrained(pretrained_model_name_or_path, *args, **kwargs)

        # This is support models that should be classified to in a different auto class but transformers load them via this class
        kv_offload = kwargs.pop("kv_offload", None)
        if model.__class__.__name__ in MISCLASSIFIED_CAUSAL_LM_TO_QEFF_AUTO_CLASS_MAP:
            return MISCLASSIFIED_CAUSAL_LM_TO_QEFF_AUTO_CLASS_MAP[model.__class__.__name__](
                model, kv_offload=kv_offload, **kwargs
            )

        return cls(model, pretrained_model_name_or_path=pretrained_model_name_or_path, pooling=pooling, **kwargs)

    @property
    def get_model_config(self) -> dict:
        """
        Get the model configuration as a dictionary.

        Returns
        -------
        dict
            The configuration dictionary of the underlying HuggingFace model.
        """
        return self.model.config.__dict__

    def export(self, export_dir: Optional[str] = None, use_onnx_subfunctions: bool = False) -> str:
        """
        Export the model to ONNX format using ``torch.onnx.export``.

        This method prepares example inputs and dynamic axes based on the model configuration,
        then exports the model to an ONNX graph suitable for compilation and deployment on Cloud AI 100 hardware.

        Parameters
        ----------
        export_dir : str, optional
            Directory path where the exported ONNX graph will be saved. If not provided,
            the default export directory is used.
        use_onnx_subfunctions: bool, optional
            whether to enable ONNX subfunctions during export. Exporting PyTorch model to ONNX with modules as subfunctions helps to reduce export/compile time. Defaults to False

        Returns
        -------
        str
            Path to the generated ONNX graph file.
        """
        bs = constants.ONNX_EXPORT_EXAMPLE_BATCH_SIZE
        seq_len = constants.ONNX_EXPORT_EXAMPLE_SEQ_LEN

        example_inputs = {
            "input_ids": torch.zeros((bs, seq_len), dtype=torch.int64),
            "attention_mask": torch.ones((bs, seq_len), dtype=torch.int64),
        }

        dynamic_axes = {"input_ids": {0: "batch_size", 1: "seq_len"}, "attention_mask": {0: "batch_size", 1: "seq_len"}}

        output_names = ["output"]

        return self._export(
            example_inputs,
            output_names,
            dynamic_axes,
            export_dir=export_dir,
            use_onnx_subfunctions=use_onnx_subfunctions,
        )

    def compile(
        self,
        onnx_path: Optional[str] = None,
        compile_dir: Optional[str] = None,
        *,
        seq_len: Union[int, List[int]] = 32,
        batch_size: int = 1,
        num_devices: int = 1,
        num_cores: int = 16,  # FIXME: Make this mandatory arg
        mxfp6_matmul: bool = False,
        use_onnx_subfunctions: bool = False,
        **compiler_options,
    ) -> str:
        """
        Compile the exported ONNX model using the Cloud AI 100 Platform SDK compiler.

        This method generates a ``qpc`` package. If the model has not been exported yet,
        this method will handle the export process. Additional arguments for the `qaic-exec`
        compiler can be passed as keyword arguments.

        Parameters
        ----------
        onnx_path : str, optional
            Path to a pre-exported ONNX model. If not provided, the model will be exported first.
        compile_dir : str, optional
            Directory to save the generated QPC package. If not provided, a default directory is used.
        seq_len : int or list of int, optional
            The length(s) of the prompt(s) to compile for. Can be a single integer or a list of integers
            to create multiple specializations. Default is 32.
        batch_size : int, optional
            Batch size. Default is 1.
        num_devices : int, optional
            Number of devices to compile for. Default is 1.
        num_cores : int, optional
            Number of cores to use for compilation.
        mxfp6_matmul : bool, optional
            Use MXFP6 compression for weights. Default is False.
        use_onnx_subfunctions: bool, optional
            whether to enable ONNX subfunctions during export. Exporting PyTorch model to ONNX with modules as subfunctions helps to reduce export/compile time. Defaults to False
        **compiler_options : dict
            Additional compiler options for QAIC or QNN compilers. These are passed directly
            to the underlying compilation command.

            **For QAIC Compiler:** Extra arguments for qaic-exec can be passed. Some common options include:

            - mos (int, optional): Effort level to reduce on-chip memory. Defaults to -1, meaning no effort. Defaults to -1.
            - aic_enable_depth_first (bool, optional): Enables DFS with default memory size. Defaults to False.
            - allow_mxint8_mdp_io (bool, optional): Allows MXINT8 compression of MDP IO traffic. Defaults to False.

            Params are converted to flags as below:

            - ``aic_num_cores=16`` -> ``-aic-num-cores=16``
            - ``convert_to_fp16=True`` -> ``-convert-to-fp16``

            **For QNN Compiler:** Following arguments can be passed as:

            - enable_qnn (bool): Enables QNN Compilation.
            - qnn_config (str): Path of QNN Config parameters file. Any extra parameters for QNN compilation can be passed via this file.

        Returns
        -------
        str
            Path to the compiled QPC package.

        """

        if isinstance(seq_len, list) and len(seq_len) >= 15:
            warnings.warn("Recommended: `seq_len` should contain fewer than 15 items.")

        specializations = [
            {"batch_size": batch_size, "seq_len": sl} for sl in (seq_len if isinstance(seq_len, list) else [seq_len])
        ]

        return self._compile(
            onnx_path=onnx_path,
            compile_dir=compile_dir,
            compile_only=True,
            specializations=specializations,
            convert_to_fp16=True,
            mxfp6_matmul=mxfp6_matmul,
            mdp_ts_num_devices=num_devices,
            aic_num_cores=num_cores,
            use_onnx_subfunctions=use_onnx_subfunctions,
            **compiler_options,
        )

    def generate(
        self,
        inputs: torch.Tensor,
        device_ids: List[int] = None,
        runtime_ai100: bool = True,
    ) -> Union[torch.Tensor, np.ndarray]:
        """
        Generate output by executing the compiled QPC on Cloud AI 100 hardware or using PyTorch runtime.

        This method runs sequential execution based on the compiled model's batch size and the number of prompts.
        If the number of prompts is not divisible by the batch size, the last batch will be dropped.

        Parameters
        ----------
        inputs : torch.Tensor or np.ndarray
            Input data for the model. For AI 100 runtime, this typically includes
            `input_ids` and `attention_mask`.
        device_ids : list of int, optional
            Device IDs for running the QPC. Defaults to `[0]` if not specified and `runtime_ai100` is True.
        runtime_ai100 : bool, optional
            Whether to use the AI 100 runtime for inference. If False, the PyTorch
            runtime will be used. Default is True.

        Returns
        -------
        torch.Tensor or np.ndarray
            Output from the AI 100 or PyTorch runtime. The type depends on the runtime and model.
        """
        # AI_100 runtime
        if runtime_ai100:
            if not isinstance(self.qpc_path, Path):
                raise TypeError("Please run compile API first!")

            return self.cloud_ai_100_feature_generate(inputs=inputs, device_ids=device_ids)
        # PyTorch runtime
        else:
            return self.pytorch_feature_generate(model=self.model, inputs=inputs)

    def cloud_ai_100_feature_generate(
        self,
        inputs: torch.Tensor,
        device_ids: List[int] = [0],
    ) -> np.ndarray:
        """
        Generate features for a batch of inputs using the Cloud AI 100 hardware runtime.

        This method runs inference on the compiled QPC using the Cloud AI 100 accelerator.
        It automatically pads input tensors to match the compiled sequence length and handles session setup.

        Parameters
        ----------
        inputs : torch.Tensor or np.ndarray
            Input tensors for feature extraction. Must be a dictionary-like object
            including `input_ids` and `attention_mask`.
        device_ids : List[int], optional
            List of device IDs to use for inference. Defaults to [0].

        Returns
        -------
        np.ndarray
            Array containing the generated output features for each input in the batch.
        """

        if self.qpc_session is None:
            self.qpc_session = QAICInferenceSession(str(self.qpc_path), device_ids)
            self.batch_size = self.qpc_session.bindings[0].dims[0]

        # Dynamic switching to closest seq_Len based on input_ids_len
        input_ids_len = inputs["input_ids"].shape[1]

        for allowed_shape in self.qpc_session.allowed_shapes:
            seq_len_allowed = allowed_shape[1][1][1]

            if seq_len_allowed >= input_ids_len:
                self.seq_len = seq_len_allowed
                break

        # To handle single seq_len as we can't fetch allowed shapes for single seq_len
        self.seq_len = self.qpc_session.bindings[0].dims[1] if not hasattr(self, "seq_len") else self.seq_len

        input_ids = np.array(
            torch.nn.functional.pad(inputs["input_ids"], (0, self.seq_len - input_ids_len), "constant", 0)
        )
        attention_mask = np.array(
            torch.nn.functional.pad(
                inputs["attention_mask"], (0, self.seq_len - inputs["attention_mask"].size(1)), "constant", 0
            )
        )

        inputs = dict(input_ids=input_ids, attention_mask=attention_mask)

        # TODO: Remove try and catch after compiler fix
        try:
            outputs = {
                "output": np.random.randn(*list(self.qpc_session.bindings[2].dims)).astype(np.float32),
            }
            self.qpc_session.set_buffers(outputs)
            outputs = self.qpc_session.run(inputs)
        except Exception:
            outputs = {
                "output": np.random.randn(self.batch_size, self.seq_len, self.qpc_session.bindings[2].dims[1]).astype(
                    np.float32
                ),
            }
            self.qpc_session.set_buffers(outputs)
            outputs = self.qpc_session.run(inputs)
        return outputs

    def pytorch_feature_generate(self, model, inputs: Union[torch.Tensor, np.ndarray]) -> List[torch.Tensor]:
        """
        Generate features from a batch of inputs using the PyTorch model.

        This method runs the model in PyTorch (CPU/GPU) mode for feature extraction.

        Parameters
        ----------
        model : nn.Module
            The PyTorch model to use for inference.
        inputs : torch.Tensor or np.ndarray
            Input tensors for feature extraction. Expected to be a dictionary-like object.

        Returns
        -------
        List[torch.Tensor]
            List of output features generated by the model for each input.
        """
        return model(**inputs)


class QEffVisionEncoderForTextImageToTextModel(QEFFBaseModel):
    """
    QEfficient wrapper for the Vision Encoder component of a Text-to-Image-to-Text model.

    This class handles the export and compilation of the vision encoder part
    of multimodal models for optimal performance on Cloud AI 100 hardware.
    """

    _pytorch_transforms = [
        AwqToMatmulNbitsTransform,
        GPTQToMatmulNbitsTransform,
        CustomOpsTransform,
        KVCacheTransform,
        KVCacheExternalModuleMapperTransform,
    ]
    _onnx_transforms = [FP16ClipTransform, SplitTensorsTransform]

    def __init__(self, model: nn.modules, **kwargs):
        """
        Initializes the vision encoder component for multimodal models.

        Parameters
        ----------
        model : nn.Module
            The full HuggingFace multimodal model from which the vision encoder is extracted.
        **kwargs :
            Additional keyword arguments passed to the base class constructor.
        """
        super().__init__(model, **kwargs)
        self.model = model.get_qeff_vision_encoder()
        self.hash_params["qeff_auto_class"] = self.__class__.__name__

    def export(
        self,
        inputs,
        output_names,
        dynamic_axes,
        export_dir=None,
        offload_pt_weights=True,
        use_onnx_subfunctions: bool = False,
    ):
        """
        Exports the vision encoder component to ONNX format.

        Parameters
        ----------
        inputs : Dict[str, torch.Tensor]
            Example inputs for the ONNX export.
        output_names : List[str]
            List of output names for the ONNX graph.
        dynamic_axes : Dict[str, Dict[int, str]]
            Dynamic axes configuration for the ONNX graph.
        export_dir : str, optional
            Directory path where the exported ONNX graph will be saved. Default is None.
        offload_pt_weights : bool, optional
            If True, PyTorch weights will be offloaded after export. Default is True.
        use_onnx_subfunctions: bool, optional
            whether to enable ONNX subfunctions during export. Exporting PyTorch model to ONNX with modules as subfunctions helps to reduce export/compile time. Defaults to False

        Returns
        -------
        str
            Path to the generated ONNX graph file for the vision encoder.
        """
        return self._export(
            inputs,
            output_names,
            dynamic_axes,
            export_dir=export_dir,
            offload_pt_weights=offload_pt_weights,
            use_onnx_subfunctions=use_onnx_subfunctions,
        )

    def compile(
        self,
        compile_dir,
        compile_only,
        specializations,
        convert_to_fp16,
        mxfp6_matmul,
        mdp_ts_num_devices,
        aic_num_cores,
        custom_io,
        use_onnx_subfunctions: bool = False,
        **compiler_options,
    ) -> str:
        """
        Compiles the vision encoder component to a QPC package.

        Parameters
        ----------
        compile_dir : str
            Directory to save the generated QPC package.
        compile_only : bool
            If True, only compilation occurs without running inference.
        specializations : List[Dict[str, Union[int, str]]]
            List of dictionaries, each specifying a compilation specialization.
        convert_to_fp16 : bool
            If True, converts model to FP16 precision during compilation.
        mxfp6_matmul : bool
            If True, uses MXFP6 compression for MatMul weights.
        mdp_ts_num_devices : int
            Number of devices for multi-device (tensor slicing) compilation.
        aic_num_cores : int
            Number of cores to use for compilation.
        custom_io : Dict[str, str]
            Custom I/O configurations for the compiler.
        use_onnx_subfunctions: bool, optional
            whether to enable ONNX subfunctions during export. Exporting PyTorch model to ONNX with modules as subfunctions helps to reduce export/compile time. Defaults to False
        **compiler_options :
            Additional compiler options passed to the underlying compilation command.

        Returns
        -------
        str
            Path to the compiled QPC package for the vision encoder.
        """
        return self._compile(
            compile_dir=compile_dir,
            compile_only=compile_only,
            specializations=specializations,
            convert_to_fp16=convert_to_fp16,
            mxfp6_matmul=mxfp6_matmul,
            mdp_ts_num_devices=mdp_ts_num_devices,
            aic_num_cores=aic_num_cores,
            custom_io=custom_io,
            use_onnx_subfunctions=use_onnx_subfunctions,
            **compiler_options,
        )

    @property
    def model_name(self) -> str:
        """
        Get the name of the underlying vision encoder model.

        Returns
        -------
        str
            The model's class name, with "QEff" or "QEFF" prefix removed if present.
        """
        mname = self.model.__class__.__name__
        if mname.startswith("QEff") or mname.startswith("QEFF"):
            mname = mname[4:]
        return mname

    @property
    def get_model_config(self) -> dict:
        """
        Get the configuration dictionary of the underlying HuggingFace vision model.

        Returns
        -------
        dict
            The configuration dictionary.
        """
        if hasattr(self.model.model, "vision_model"):
            return self.model.model.vision_model.config.__dict__
        return self.model.model.config.__dict__


class QEffCausalLMForTextImageToTextModel(QEFFBaseModel):
    """
    QEfficient wrapper for the Causal Language Model (decoder) component of a Text-to-Image-to-Text model.

    This class handles the export and compilation of the language decoder part
    of multimodal models for optimal performance on Cloud AI 100 hardware.
    """

    _pytorch_transforms = [
        AwqToMatmulNbitsTransform,
        GPTQToMatmulNbitsTransform,
        CustomOpsTransform,
        KVCacheTransform,
        VlmKVOffloadTransform,
        SplitGateUpWeightsTransform,
    ]
    _onnx_transforms = [FP16ClipTransform, SplitTensorsTransform]

    def __init__(self, model, continuous_batching: bool = False, qaic_config: Optional[dict] = None, **kwargs):
        """
        Initializes the language decoder component for multimodal models.

        Parameters
        ----------
        model : nn.Module
            The full HuggingFace multimodal model from which the language decoder is extracted.
        continuous_batching : bool, optional
            If True, enables continuous batching mode for future compilation and execution.
            This setting must be consistent across `from_pretrained` and `compile` calls. Default is False.
        qaic_config : dict, optional
            A dictionary for QAIC-specific configurations.
            Only the following keys are supported by the text model of the dual QPC multimodal model:
            - **include_sampler** (bool): If True, enables on-device sampling of next tokens.
            - **max_top_k_ids** (int): Maximum number of top K tokens (<= vocab size) to consider during sampling.
            - **include_guided_decoding** (bool): If True, enables guided token-level filtering
              during decoding. Only works when include_sampler=True.
            Additional keys will be ignored.
        **kwargs :
            Additional keyword arguments passed to the base class constructor.
        """
        super().__init__(model, **kwargs)
        self.model = model.get_qeff_language_decoder()
        self.hash_params["qeff_auto_class"] = self.__class__.__name__
        self.continuous_batching = continuous_batching
        self.model.qaic_config = qaic_config
        # ---Sampling---
        # Note: SamplerTransform should be applied after all other transforms
        # are done. The role of the sampler is to just add nodes at the output of the
        # previous transform function.
        self.model, _ = SamplerTransform.apply(self.model, qaic_config, **kwargs)

    def export(
        self,
        inputs,
        output_names,
        dynamic_axes,
        export_dir=None,
        offload_pt_weights=True,
        use_onnx_subfunctions: bool = False,
    ):
        """
        Exports the language decoder component to ONNX format.

        Parameters
        ----------
        inputs : Dict[str, torch.Tensor]
            Example inputs for the ONNX export.
        output_names : List[str]
            List of output names for the ONNX graph.
        dynamic_axes : Dict[str, Dict[int, str]]
            Dynamic axes configuration for the ONNX graph.
        export_dir : str, optional
            Directory path where the exported ONNX graph will be saved. Default is None.
        offload_pt_weights : bool, optional
            If True, PyTorch weights will be offloaded after export. Default is True.
        use_onnx_subfunctions: bool, optional
            whether to enable ONNX subfunctions during export. Exporting PyTorch model to ONNX with modules as subfunctions helps to reduce export/compile time. Defaults to False

        Returns
        -------
        str
            Path to the generated ONNX graph file for the language decoder.
        """
        if self.model.qaic_config is not None and self.model.qaic_config.get("include_sampler", False):
            inputs, output_names, dynamic_axes = self.get_sampling_inputs_and_outputs(
                inputs, output_names, dynamic_axes
            )
        return self._export(
            inputs,
            output_names,
            dynamic_axes,
            export_dir=export_dir,
            offload_pt_weights=offload_pt_weights,
            use_onnx_subfunctions=use_onnx_subfunctions,
        )

    def get_sampling_inputs_and_outputs(
        self,
        example_inputs: Dict[str, torch.Tensor],
        output_names: List[str],
        dynamic_axes: Dict[str, Dict[int, str]],
    ):
        """
        Updates the example inputs, output names, and dynamic axes to include
        parameters relevant for on-device sampling during ONNX export.

        Parameters
        ----------
        example_inputs : Dict[str, torch.Tensor]
            Current dictionary of example inputs.
        output_names : List[str]
            Current list of output names.
        dynamic_axes : Dict[str, Dict[int, str]]
            Current dictionary of dynamic axes configurations.

        Returns
        -------
        Tuple[Dict[str, torch.Tensor], List[str], Dict[str, Dict[int, str]]]
            Updated example inputs, output names, and dynamic axes including
            sampling-related parameters.
        """
        bs: int = constants.ONNX_EXPORT_EXAMPLE_BATCH_SIZE
        fbs: int = constants.ONNX_EXPORT_EXAMPLE_FBS

        assert "logits" in output_names, "logits must be part of the output names to suport on-device sampling"

        logits_index = output_names.index("logits")
        output_names[logits_index] = "next_tokens"

        example_inputs["last_accepted_output_tokens"] = torch.zeros(
            (bs, constants.ONNX_EXPORT_EXAMPLE_SEQ_LEN), dtype=torch.int64
        )
        dynamic_axes["last_accepted_output_tokens"] = {0: "batch_size", 1: "seq_len"}

        example_inputs["past_repetition_penalty_buffer"] = torch.zeros(
            (fbs if self.continuous_batching else bs, self.model.language_model.config.vocab_size), dtype=torch.bool
        )
        dynamic_axes["past_repetition_penalty_buffer"] = {
            0: "full_batch_size" if self.continuous_batching else "batch_size",
        }
        output_names.append("past_repetition_penalty_buffer_RetainedState")

        example_inputs["repetition_penalties"] = (
            torch.ones((bs, 1), dtype=torch.float) * constants.ONNX_EXPORT_EXAMPLE_REPETITION_PENALTIES
        )
        dynamic_axes["repetition_penalties"] = {0: "batch_size"}

        example_inputs["past_presence_penalty_buffer"] = torch.zeros(
            (fbs if self.continuous_batching else bs, self.model.language_model.config.vocab_size), dtype=torch.bool
        )
        dynamic_axes["past_presence_penalty_buffer"] = {
            0: "full_batch_size" if self.continuous_batching else "batch_size",
        }
        output_names.append("past_presence_penalty_buffer_RetainedState")

        example_inputs["presence_penalties"] = (
            torch.zeros((bs, 1), dtype=torch.float) + constants.ONNX_EXPORT_EXAMPLE_PRESENCE_PENALTIES
        )
        dynamic_axes["presence_penalties"] = {0: "batch_size"}

        example_inputs["temperatures"] = (
            torch.ones((bs, 1), dtype=torch.float) * constants.ONNX_EXPORT_EXAMPLE_TEMPERATURES
        )
        dynamic_axes["temperatures"] = {0: "batch_size"}

        max_top_k_ids = self.model.qaic_config.get("max_top_k_ids", constants.ONNX_EXPORT_EXAMPLE_MAX_TOP_K_IDS)
        example_inputs["top_ks"] = torch.randint(1, max_top_k_ids, size=(bs, 1)).to(torch.int32)
        dynamic_axes["top_ks"] = {0: "batch_size"}

        example_inputs["top_ps"] = torch.ones((bs, 1), dtype=torch.float) * constants.ONNX_EXPORT_EXAMPLE_TOP_PS
        dynamic_axes["top_ps"] = {0: "batch_size"}

        example_inputs["min_ps"] = torch.ones((bs, 1), dtype=torch.float) * constants.ONNX_EXPORT_EXAMPLE_MIN_PS
        dynamic_axes["min_ps"] = {0: "batch_size"}

        example_inputs["random_numbers"] = torch.rand((bs, max_top_k_ids), dtype=torch.float)
        dynamic_axes["random_numbers"] = {0: "batch_size"}

        if self.model.qaic_config.get("include_guided_decoding", False):
            example_inputs["token_bitmasks"] = torch.zeros(
                (bs, self.model.language_model.config.vocab_size), dtype=torch.bool
            )
            dynamic_axes["token_bitmasks"] = {0: "batch_size"}

        return example_inputs, output_names, dynamic_axes

    def compile(
        self,
        compile_dir,
        compile_only,
        specializations,
        convert_to_fp16,
        mxfp6_matmul,
        mdp_ts_num_devices,
        aic_num_cores,
        custom_io,
        use_onnx_subfunctions: bool = False,
        **compiler_options,
    ) -> str:
        """
        Compiles the language decoder component to a QPC package.

        Parameters
        ----------
        compile_dir : str
            Directory to save the generated QPC package.
        compile_only : bool
            If True, only compilation occurs without running inference.
        specializations : List[Dict[str, Union[int, str]]]
            List of dictionaries, each specifying a compilation specialization.
        convert_to_fp16 : bool
            If True, converts model to FP16 precision during compilation.
        mxfp6_matmul : bool
            If True, uses MXFP6 compression for MatMul weights.
        mdp_ts_num_devices : int
            Number of devices for multi-device (tensor slicing) compilation.
        aic_num_cores : int
            Number of cores to use for compilation.
        custom_io : Dict[str, str]
            Custom I/O configurations for the compiler.
        use_onnx_subfunctions: bool, optional
            whether to enable ONNX subfunctions during export. Exporting PyTorch model to ONNX with modules as subfunctions helps to reduce export/compile time. Defaults to False
        **compiler_options :
            Additional compiler options passed to the underlying compilation command.

        Returns
        -------
        str
            Path to the compiled QPC package for the language decoder.
        """
        return self._compile(
            compile_dir=compile_dir,
            compile_only=compile_only,
            specializations=specializations,
            convert_to_fp16=convert_to_fp16,
            mxfp6_matmul=mxfp6_matmul,
            mdp_ts_num_devices=mdp_ts_num_devices,
            aic_num_cores=aic_num_cores,
            custom_io=custom_io,
            use_onnx_subfunctions=use_onnx_subfunctions,
            **compiler_options,
        )

    @property
    def model_name(self) -> str:
        """
        Get the name of the underlying language decoder model.

        Returns
        -------
        str
            The model's class name, with "QEff" or "QEFF" prefix removed if present.
        """
        mname = self.model.__class__.__name__
        if mname.startswith("QEff") or mname.startswith("QEFF"):
            mname = mname[4:]
        return mname

    @property
    def get_model_config(self) -> dict:
        """
        Get the configuration dictionary of the underlying HuggingFace language model.

        Returns
        -------
        dict
            The configuration dictionary.
        """
        if hasattr(self.model, "language_model"):
            return self.model.language_model.config.__dict__
        return self.model.config.__dict__


class _QEffAutoModelForImageTextToTextDualQPC:
    """
    Internal class handling multimodal image-text-to-text models using a dual QPC approach.

    In this approach, the vision encoder and language model decoder are compiled
    into separate QPC packages. The vision encoder's KV cache might be offloaded
    to CPU or managed differently from the language model's KV cache.
    """

    _hf_auto_class = AutoModelForImageTextToText

    def __init__(
        self,
        model: nn.Module,
        continuous_batching: bool = False,
        qaic_config: Optional[dict] = None,
        **kwargs,
    ):
        """
        Initializes the dual QPC multimodal model wrapper.

        Parameters
        ----------
        model : nn.Module
            The full HuggingFace multimodal model.
        qaic_config : dict, optional
            A dictionary for QAIC-specific configurations.
        **kwargs :
            Additional keyword arguments.
        """
        if kwargs.pop("full_batch_size", None):
            continuous_batching = True
            warnings.warn(
                "full_batch_size argument is deprecated. Use continuous_batching=True instead.", DeprecationWarning, 2
            )
        self.model = model
        self.config = model.config

        self.comp_ctx_lengths_prefill, self.comp_ctx_lengths_decode = process_ccl_specializations(qaic_config)

        self.vision_model = QEffVisionEncoderForTextImageToTextModel(model, **kwargs)
        self.lang_model = QEffCausalLMForTextImageToTextModel(model, continuous_batching=continuous_batching, **kwargs)
        self.continuous_batching = continuous_batching
        self.lang_model.model.qaic_config = qaic_config
        self.input_shapes, self.output_names = None, None
        # ---Sampling---
        # Note: SamplerTransform should be applied after all other transforms
        # are done. The role of the sampler is to just add nodes at the output of the
        # previous transform function.
        self.lang_model.model, _ = SamplerTransform.apply(self.lang_model.model, qaic_config, **kwargs)

    @property
    def model_name(self) -> str:
        """
        Get the name of the underlying multimodal model.

        Returns
        -------
        str
            The model's class name, with "QEff" or "QEFF" prefix removed if present.
        """
        mname = self.model.__class__.__name__
        if mname.startswith("QEff") or mname.startswith("QEFF"):
            mname = mname[4:]
        return mname

    @classmethod
    def from_pretrained(cls, pretrained_model_name_or_path: str, qaic_config: Optional[dict] = None, **kwargs):
        """
        Load a QEfficient multimodal model for dual QPC from a pretrained HuggingFace model or local path.

        Parameters
        ----------
        pretrained_model_name_or_path : str
            Model card name from HuggingFace or local path to model directory.
        **kwargs :
            Additional keyword arguments passed directly to `cls._hf_auto_class.from_pretrained`.
            Note: `attn_implementation` and `low_cpu_mem_usage` are automatically
            set to "eager" and False respectively to ensure compatibility.

        Returns
        -------
        _QEffAutoModelForImageTextToTextDualQPC
            An instance initialized with the pretrained weights.
        """
        if kwargs.get("attn_implementation", None) not in {None, "eager"}:
            logger.warning('Updating attn_implementation="eager"')

        if kwargs.get("low_cpu_mem_usage", None):
            logger.warning("Updating low_cpu_mem_usage=False")

        kwargs.update({"attn_implementation": "eager", "low_cpu_mem_usage": False})
        model = cls._hf_auto_class.from_pretrained(pretrained_model_name_or_path, **kwargs)
        return cls(
            model,
            pretrained_model_name_or_path=pretrained_model_name_or_path,
            qaic_config=qaic_config,
            **kwargs,
        )

    @property
    def onnx_path(self):
        """
        Get the ONNX paths for the vision and language model components.

        Returns
        -------
        List[str]
            A list containing the ONNX paths of the vision model and the language model.
        """
        return [self.vision_model.onnx_path, self.lang_model.onnx_path]

    @property
    def qpc_path(self):
        """
        Get the QPC paths for the vision and language model components.

        Returns
        -------
        Union[List[str], str, None]
            A list containing both QPC paths if both are compiled, or just one if only one is,
            or None if neither is compiled.
        """
        if self.vision_model.qpc_path and self.lang_model.qpc_path:
            return [self.vision_model.qpc_path, self.lang_model.qpc_path]
        elif self.vision_model.qpc_path:
            return self.vision_model.qpc_path
        else:
            return self.lang_model.qpc_path

    def export(
        self,
        export_dir: Optional[str] = None,
        use_onnx_subfunctions: bool = False,
        **kwargs,
    ) -> str:
        """
        Exports both the vision encoder and language decoder components to ONNX format.

        This method exports the vision component (optionally without offloading PyTorch weights)
        and the language component (with offloading PyTorch weights).

        Parameters
        ----------
        export_dir : str, optional
            Directory path where the exported ONNX graphs will be saved. Default is None.
        use_onnx_subfunctions: bool, optional
            whether to enable ONNX subfunctions during export. Exporting PyTorch model to ONNX with modules as subfunctions helps to reduce export/compile time. Defaults to False
        **kwargs :
            Additional keyword arguments.

        Returns
        -------
        List[str]
            A list containing the paths to the generated ONNX graph files for both components.
        """
        # TODO This is a temporary change as continous batching is enabled only for few models. Once support is added for all the models this exception handing can be removed.
        try:
            inputs = self.model.get_dummy_inputs(
                kv_offload=True,
                continuous_batching=self.continuous_batching,
                comp_ctx_lengths=self.comp_ctx_lengths_decode,
            )
            dynamic_axes = self.model.get_onnx_dynamic_axes(
                kv_offload=True,
                continuous_batching=self.continuous_batching,
                comp_ctx_lengths=self.comp_ctx_lengths_decode,
            )
        except TypeError:
            inputs = self.model.get_dummy_inputs(kv_offload=True, comp_ctx_lengths=self.comp_ctx_lengths_decode)
            dynamic_axes = self.model.get_onnx_dynamic_axes(
                kv_offload=True, comp_ctx_lengths=self.comp_ctx_lengths_decode
            )
        output_names = self.model.get_output_names(kv_offload=True)
        if self.lang_model.model.qaic_config is not None and self.lang_model.model.qaic_config.get(
            "include_sampler", False
        ):
            logits_index = output_names["lang"].index("logits")
            output_names["lang"][logits_index] = "next_tokens"
            inputs["lang"], output_names["lang"], dynamic_axes["lang"] = get_sampling_inputs_and_outputs(
                example_inputs=inputs["lang"],
                output_names=output_names["lang"],
                dynamic_axes=dynamic_axes["lang"],
                continuous_batching=self.continuous_batching,
                vocab_size=self.config.vocab_size,
                qaic_config=self.lang_model.model.qaic_config,
            )

        self.vision_model.export(
            inputs["vision"],
            output_names["vision"],
            dynamic_axes["vision"],
            export_dir=export_dir,
            offload_pt_weights=False,
            use_onnx_subfunctions=use_onnx_subfunctions,
        )
        self.lang_model.export(
            inputs["lang"],
            output_names["lang"],
            dynamic_axes["lang"],
            export_dir=export_dir,
            offload_pt_weights=True,
            use_onnx_subfunctions=use_onnx_subfunctions,
        )

        return self.onnx_path

    def compile(
        self,
        img_size: Optional[int] = None,
        vision_onnx_path: Optional[str] = None,
        lang_onnx_path: Optional[str] = None,
        compile_dir: Optional[str] = None,
        *,
        prefill_seq_len: Optional[int] = None,
        ctx_len: Optional[int] = None,
        batch_size: int = 1,
        full_batch_size: Optional[int] = None,
        kv_cache_batch_size: Optional[int] = None,
        num_devices: int = 1,
        num_cores: int = 16,  # FIXME: Make this mandatory arg
        mxfp6_matmul: bool = False,
        mxint8_kv_cache: bool = False,
        skip_vision: Optional[bool] = False,
        skip_lang: Optional[bool] = False,
        use_onnx_subfunctions: bool = False,
        **compiler_options,
    ) -> str:
        """
        Compiles both the vision encoder and language decoder components into QPC packages.

        Parameters
        ----------
        img_size : int, optional
            The image size to compile the vision model for. Default is None.
        vision_onnx_path : str, optional
            Path to a pre-exported ONNX file for the vision encoder. If None, it will be exported.
        lang_onnx_path : str, optional
            Path to a pre-exported ONNX file for the language decoder. If None, it will be exported.
        compile_dir : str, optional
            Directory to save the generated QPC packages.
        prefill_seq_len : int, optional
            Length of the prefill prompt for the language model. Default is None.
        ctx_len : int, optional
            Maximum context length for the language model. Default is None.
        batch_size : int, optional
            Batch size. Default is 1.
        full_batch_size : int, optional
            Not supported for this model; must be None.
        kv_cache_batch_size : int, optional
            Not supported for this model; must be None.
        num_devices : int, optional
            Number of devices to compile for. Default is 1.
        num_cores : int, optional
            Number of cores to use for compilation.
        mxfp6_matmul : bool, optional
            Use MXFP6 compression for weights in the language model. Default is False.
        mxint8_kv_cache : bool, optional
            Use MXINT8 compression for KV cache. Default is False.
        num_speculative_tokens : int, optional
            Not supported for this model; must be None.
        skip_vision : bool, optional
            If True, skips compilation of the vision encoder. Default is False.
        skip_lang : bool, optional
            If True, skips compilation of the language decoder. Default is False.
        use_onnx_subfunctions: bool, optional
            whether to enable ONNX subfunctions during export. Exporting PyTorch model to ONNX with modules as subfunctions helps to reduce export/compile time. Defaults to False
        **compiler_options : dict
            Additional compiler options for QAIC or QNN compilers.

        Returns
        -------
        Union[List[str], str, None]
            A list of paths to the compiled QPC packages, or a single path if only
            one component is compiled, or None if neither is compiled.

        Raises
        ------
        ValueError
            If `full_batch_size`, `kv_cache_batch_size`, or `num_speculative_tokens` are not None.
            If both `skip_lang` and `skip_vision` are True.
        """
        if skip_lang and skip_vision:
            raise ValueError("Expected at least one of 'skip_lang' or 'skip_vision' to be False")

        if self.continuous_batching and full_batch_size is None:
            raise TypeError("`full_batch_size` is required when `continuous_batching=True`.")

        if kv_cache_batch_size and not full_batch_size:
            raise ValueError(
                "KV caching requires continuous batching. Please set `full_batch_size` and "
                "enable `continuous_batching=True` in `from_pretrained`."
            )

        # Infer kv_cache_batch_size if not provided
        kv_cache_batch_size = kv_cache_batch_size or full_batch_size or batch_size

        output_names = self.model.get_output_names(kv_offload=True)

        # For supporting VLLM and Disaggregated with CCL
        if "comp_ctx_lengths_prefill" in compiler_options:
            self.comp_ctx_lengths_prefill = compiler_options.pop("comp_ctx_lengths_prefill")
            self.comp_ctx_lengths_decode = compiler_options.pop("comp_ctx_lengths_decode")

        specializations, compiler_options = self.model.get_specializations(
            batch_size=batch_size,
            prefill_seq_len=prefill_seq_len,
            ctx_len=ctx_len,
            comp_ctx_lengths_prefill=self.comp_ctx_lengths_prefill,
            comp_ctx_lengths_decode=self.comp_ctx_lengths_decode,
            img_size=img_size,
            kv_offload=True,
            continuous_batching=self.continuous_batching,
            kv_cache_batch_size=kv_cache_batch_size,
            full_batch_size=full_batch_size,
            **compiler_options,
        )

        custom_io_vision = {}
        kv_cache_dtype = "mxint8" if mxint8_kv_cache else "float16"
        molmo = hasattr(self.model.config, "model_type") and self.model.config.model_type == "molmo"
        if molmo:
            custom_io_vision["image_masks"] = "float16"
        custom_io_vision["pixel_values"] = "float16"

        for output_name in output_names["vision"]:
            if output_name.startswith("past_"):
                custom_io_vision[output_name] = kv_cache_dtype
            else:
                custom_io_vision[output_name] = "float16"

        if vision_onnx_path:
            self.vision_model.onnx_path = vision_onnx_path
        if lang_onnx_path:
            self.lang_model.onnx_path = lang_onnx_path

        if (self.vision_model.onnx_path is None and vision_onnx_path is None) or (
            self.lang_model.onnx_path is None and lang_onnx_path is None
        ):
            self.export(
                use_onnx_subfunctions=use_onnx_subfunctions,
            )

        # TODO this hould be removed once the continous batching is supported for all the models.
        compiler_options.pop("continuous_batching", None)
        compiler_options.pop("kv_cache_batch_size", None)
        compiler_options.pop("full_batch_size", None)

        if not skip_vision:
            self.vision_model._compile(
                compile_dir=compile_dir,
                compile_only=True,
                specializations=specializations["vision"],
                convert_to_fp16=True,
                mxfp6_matmul=constants.VISION_MXFP6_MATMUL,
                mdp_ts_num_devices=num_devices,
                aic_num_cores=num_cores,
                custom_io=custom_io_vision,
                mxint8_kv_cache=mxint8_kv_cache,
                use_onnx_subfunctions=use_onnx_subfunctions,
                **compiler_options,
            )

        if not skip_lang:
            custom_io_lang = {}
            # Inputs
            for output_name in output_names["lang"]:
                if output_name.endswith("_RetainedState"):
                    custom_io_lang[output_name[: -len("_RetainedState")]] = (
                        "float16" if "vision_embeds" in output_name else kv_cache_dtype
                    )

            # outputs
            for output_name in output_names["lang"]:
                if output_name.endswith("_RetainedState"):
                    custom_io_lang[output_name] = "float16" if "vision_embeds" in output_name else kv_cache_dtype

            self.lang_model._compile(
                compile_dir=compile_dir,
                compile_only=True,
                retained_state=True,
                specializations=specializations["lang"],
                convert_to_fp16=True,
                mxfp6_matmul=mxfp6_matmul,
                mdp_ts_num_devices=num_devices,
                aic_num_cores=num_cores,
                custom_io=custom_io_lang,
                mxint8_kv_cache=mxint8_kv_cache,
                use_onnx_subfunctions=use_onnx_subfunctions,
                **compiler_options,
            )
        return self.qpc_path

    def generate(
        self,
        inputs: Optional[torch.Tensor] = None,
        tokenizer: Union[PreTrainedTokenizerFast, PreTrainedTokenizer] = None,
        processor: Optional[AutoImageProcessor] = None,
        images: List[str] = None,
        prompts: List[str] = None,
        streamer: Optional[TextStreamer] = None,
        device_ids: List[int] = None,
        runtime_ai100: bool = True,
        generation_len: Optional[int] = None,
        **kwargs,
    ) -> Union[torch.Tensor, np.ndarray]:
        """
        Generates output by executing the compiled QPC(s) on Cloud AI 100 Hardware cards.

        This method coordinates inference between the vision encoder and language model decoder.

        Parameters
        ----------
        inputs : Dict[str, Union[torch.Tensor, np.ndarray]]
            Inputs to run the execution, typically includes `pixel_values`, `input_ids`,
            `attention_mask`, etc.
        tokenizer : PreTrainedTokenizer or PreTrainedTokenizerFast, optional
            Tokenizer for the model. Used when images and prompts are provided.
        processor : AutoImageProcessor, optional
            Processor for the model. Used when images and prompts are provided.
        images : List[str], optional
            List of image paths or PIL images to process.
        prompts : List[str], optional
            List of text prompts corresponding to the images.
        streamer : TextStreamer, optional
            A streamer object to display generated tokens in real-time. Default is None.
        device_ids : List[int], optional
            IDs of devices for running the QPC. E.g., `[0]` for a single device or
            `[0, 1, 2, 3]` for tensor slicing. Defaults to `[0]` if not specified.
        runtime_ai100 : bool, optional
            If True, uses the AI 100 runtime. PyTorch runtime is not supported for this model.
            Default is True.
        generation_len : int, optional
            The maximum number of tokens to generate. If None, it's inferred from `ctx_len`.

        Returns
        -------
        CloudAI100ExecInfoNew or np.ndarray
            Output from the AI 100 runtime, including generated IDs and performance metrics.

        Raises
        ------
        NotImplementedError
            If `runtime_ai100` is False.
        """
        if not runtime_ai100:
            raise NotImplementedError("PyTorch execution is not supported yet for this model!")

        # Use VisionLanguageGeneration for image-prompt pairs
        if (processor and images) or (tokenizer and prompts):
            # Create VisionLanguageGeneration instance
            batch_size_comp, ctx_len_comp, fbs = get_compilation_dims(self.lang_model.qpc_path)
            vlm_gen = VisionLanguageGeneration(
                qeff_model=self,
                lang_qpc_path=self.lang_model.qpc_path,
                vision_qpc_path=self.vision_model.qpc_path,
                tokenizer=tokenizer,
                processor=processor,
                device_id=device_ids,  # if device_ids is not None else [0],
                ctx_len=ctx_len_comp,
                full_batch_size=fbs,
                comp_ctx_lengths_prefill=self.comp_ctx_lengths_prefill,
                comp_ctx_lengths_decode=self.comp_ctx_lengths_decode,
                **kwargs,
            )

            # Call generate method
            return vlm_gen.generate(
                images=images,
                prompts=prompts,
                generation_len=generation_len,
                stream=streamer is not None,
            )

        # Fallback to kv_offload_generate for direct inputs (backward compatibility)
        return self.kv_offload_generate(
            inputs=inputs, device_ids=device_ids, streamer=streamer, generation_len=generation_len
        )

    def kv_offload_generate(
        self,
        inputs: List[str] = None,
        streamer: Optional[TextStreamer] = None,
        device_ids: List[int] = None,
        generation_len: int = None,
    ):
        """
        Performs generation for multimodal models with KV offloading to CPU.

        This method orchestrates the inference by running the vision encoder (if compiled)
        and then iteratively running the language decoder, managing KV cache states.

        Parameters
        ----------
        inputs : Dict[str, Union[torch.Tensor, np.ndarray]]
            Input tensors for the multimodal model.
        streamer : TextStreamer, optional
            A streamer object to display generated tokens in real-time. Default is None.
        device_ids : List[int], optional
            IDs of devices for running the QPC. Defaults to `[0]` if not specified.
        generation_len : int, optional
            The maximum number of tokens to generate. If None, it's inferred from `ctx_len`.

        Returns
        -------
        CloudAI100ExecInfoNew
            Execution information including generated IDs and performance metrics.

        Raises
        ------
        TypeError
            If the language model QPC is not compiled.
        AssertionError
            If `generation_len` is not greater than zero.
        """
        if not self.lang_model.qpc_path:
            raise TypeError("Please run compile API for language model first!")

        lang_session = QAICInferenceSession(self.lang_model.qpc_path, device_ids, activate=False)

        if self.vision_model.qpc_path:
            vision_session = QAICInferenceSession(self.vision_model.qpc_path, device_ids)

        batch_size, ctx_len, fbs = get_compilation_dims(self.lang_model.qpc_path)

        pad_token_id = 1

        # Skip inputs/outputs
        lang_session.skip_buffers(
            [
                x
                for x in lang_session.input_names + lang_session.output_names
                if x.startswith("past_") or x.endswith("_RetainedState")
            ]
        )

        # Read prompt and ctx len from session
        batch_size = max(
            [x[lang_session.binding_index_map["input_ids"]][1][0] for x in lang_session.allowed_shapes]
            + [lang_session.bindings[lang_session.binding_index_map["input_ids"]].dims[0]]
        )

        prefill_seq_len = max(
            [x[lang_session.binding_index_map["input_ids"]][1][1] for x in lang_session.allowed_shapes]
            + [lang_session.bindings[lang_session.binding_index_map["input_ids"]].dims[1]]
        )

        input_len = inputs["attention_mask"].sum(1, keepdims=True)
        input_ids_length = inputs["input_ids"].shape[1]
        num_chunks = -(input_ids_length // -prefill_seq_len)  # ceil divide without float
        padded_len = num_chunks * prefill_seq_len  # Convert to a multiple of prompt_len

        if generation_len is None:
            generation_len = ctx_len - input_len.max()
        assert generation_len > 0, "generation length should be greater than zero"
        generated_ids = np.full((batch_size, generation_len + 1), pad_token_id)

        inputs["input_ids"] = torch.nn.functional.pad(
            inputs["input_ids"],
            (0, padded_len - input_ids_length),
            "constant",
            pad_token_id,
        )
        inputs["attention_mask"] = torch.nn.functional.pad(
            inputs["attention_mask"], (0, padded_len - input_ids_length), "constant", 0
        )
        if "cross_attention_mask" in inputs:
            inputs["cross_attention_mask"] = torch.nn.functional.pad(
                inputs["cross_attention_mask"], (0, 0, 0, 0, 0, padded_len - input_ids_length)
            )

        for k, v in inputs.items():
            inputs[k] = np.array(v)

        vision_inputs = {
            k: v
            for k, v in inputs.items()
            if k
            in {"pixel_values", "image_masks", "image_input_idx", "valid_idx", "aspect_ratio_ids", "aspect_ratio_mask"}
        }

        vision_inputs_fp16 = {"pixel_values", "image_masks"}
        vision_inputs.update({k: vision_inputs[k].astype("float16") for k in vision_inputs_fp16 if k in vision_inputs})

        vision_start = perf_counter()

        vision_outputs = {}
        if vision_inputs:
            vision_outputs = vision_session.run(vision_inputs)
        vision_end = perf_counter()

        lang_inputs = {k: v for k, v in inputs.items() if k not in vision_inputs}

        if "position_ids" in inputs:
            lang_inputs["position_ids"] = inputs["position_ids"]
            lang_inputs.pop("attention_mask")
        else:
            lang_inputs["position_ids"] = np.where(
                lang_inputs.pop("attention_mask"), np.arange(padded_len), -1
            )  # Need to use -1 as position_ids for invalid tokens

        not_mllama = hasattr(self.model.config, "model_type") and self.model.config.model_type != "mllama"
        if not_mllama:
            lang_inputs["image_idx"] = np.array([[0]])

        if self.vision_model.qpc_path:
            vision_session.deactivate()
        lang_session.activate()

        lang_session.set_buffers(vision_outputs)

        if self.comp_ctx_lengths_prefill is not None:
            list_of_comp_ctx_lengths_prefill = [np.zeros(length) for length in self.comp_ctx_lengths_prefill]
            prefill_ccl_id = 0
            lang_inputs["comp_ctx_lengths"] = list_of_comp_ctx_lengths_prefill[prefill_ccl_id]

        lang_start = perf_counter()

        # Run prefill
        chunk_inputs = lang_inputs.copy()
        for i in range(num_chunks):
            if (
                self.comp_ctx_lengths_prefill is not None
                and (i + 1) * prefill_seq_len > self.comp_ctx_lengths_prefill[prefill_ccl_id]
            ):
                prefill_ccl_id = min(prefill_ccl_id + 1, len(self.comp_ctx_lengths_prefill) - 1)
                chunk_inputs["comp_ctx_lengths"] = list_of_comp_ctx_lengths_prefill[prefill_ccl_id]

            chunk_inputs["input_ids"] = lang_inputs["input_ids"][:, i * prefill_seq_len : (i + 1) * prefill_seq_len]
            chunk_inputs["position_ids"] = lang_inputs["position_ids"][
                ..., i * prefill_seq_len : (i + 1) * prefill_seq_len
            ]
            outputs = lang_session.run(chunk_inputs)
            chunk_inputs["image_idx"] = outputs["image_idx_output"]

        prefill_time = perf_counter() - lang_start + vision_end - vision_start
        # Skip inputs/outputs again
        lang_session.skip_buffers(
            [
                x
                for x in lang_session.input_names + lang_session.output_names
                if x.startswith("past_") or x.endswith("_RetainedState")
            ]
        )
        if not_mllama:
            lang_session.skip_buffers(vision_outputs.keys())

        # Get first token
        lang_inputs["input_ids"] = outputs["logits"].argmax(2)
        lang_inputs["position_ids"] = np.max(lang_inputs["position_ids"], axis=-1, keepdims=True) + 1
        if "cross_attention_mask" in lang_inputs:
            bs, _, num_images, img_tiles = lang_inputs["cross_attention_mask"].shape
            lang_inputs["cross_attention_mask"] = torch.ones((bs, 1, num_images, img_tiles), dtype=torch.int64).numpy()
        generated_ids[:, 0] = lang_inputs["input_ids"].squeeze(1)

        if streamer:
            streamer.put(lang_inputs["input_ids"][0])

        # Decode loop
        if self.comp_ctx_lengths_decode is not None:
            max_ccl_id = len(self.comp_ctx_lengths_decode) - 1
            list_of_comp_ctx_lengths_decode = [np.zeros(length) for length in self.comp_ctx_lengths_decode]
            max_position_id = np.max(lang_inputs["position_ids"])
            ccl_id_initial = 0
            ccl_id = ccl_id_initial
            for i in range(ccl_id_initial, len(self.comp_ctx_lengths_decode)):
                if max_position_id < self.comp_ctx_lengths_decode[i]:
                    ccl_id = i
                    break
            lang_inputs["comp_ctx_lengths"] = list_of_comp_ctx_lengths_decode[ccl_id]

        decode_start = perf_counter()
        for num_token in range(1, generation_len):
            if self.comp_ctx_lengths_decode is not None:
                if max_position_id >= self.comp_ctx_lengths_decode[ccl_id] - 1:
                    ccl_id = min(ccl_id + 1, max_ccl_id)
                    lang_inputs["comp_ctx_lengths"] = list_of_comp_ctx_lengths_decode[ccl_id]

            outputs = lang_session.run(lang_inputs)

            # Prepare inputs for next iteration
            lang_inputs["input_ids"] = outputs["logits"].argmax(2)
            lang_inputs["position_ids"] += 1
            generated_ids[:, num_token] = lang_inputs["input_ids"].squeeze(1)
            if streamer:
                streamer.put(lang_inputs["input_ids"][0])

        decode_end = perf_counter()
        if streamer:
            streamer.end()

        decode_perf = (num_token - 1) / (decode_end - decode_start)
        total_time = decode_end - decode_start + prefill_time
        total_perf = num_token / total_time

        return CloudAI100ExecInfoNew(
            batch_size=batch_size,
            generated_ids=generated_ids,
            perf_metrics=PerfMetrics(
                prefill_time=prefill_time, decode_perf=decode_perf, total_perf=total_perf, total_time=total_time
            ),
        )


class _QEFFAutoModelForImageTextToTextSingleQPC(QEFFTransformersBase, MultimodalUtilityMixin):
    """
    Internal class handling multimodal image-text-to-text models using a single QPC approach.

    In this approach, the entire multimodal model (vision encoder + language model decoder)
    is compiled into a single QPC package.
    """

    _hf_auto_class = AutoModelForImageTextToText
    _pytorch_transforms = [
        AwqToMatmulNbitsTransform,
        GPTQToMatmulNbitsTransform,
        CustomOpsTransform,
        KVCacheTransform,
        KVCacheExternalModuleMapperTransform,
        VlmNoKVOffloadTransform,
        SplitGateUpWeightsTransform,
    ]
    _onnx_transforms = [FP16ClipTransform, SplitTensorsTransform]

    def __init__(
        self,
        model: nn.Module,
        qaic_config: Optional[dict] = None,
        **kwargs,
    ):
        """
        Initializes the single QPC multimodal model wrapper.

        Parameters
        ----------
        model : nn.Module
            The full HuggingFace multimodal model.
        **kwargs :
            Additional keyword arguments. `full_batch_size` is not supported here.

        Raises
        ------
        NotImplementedError
            If `full_batch_size` is provided or `include_sampler` is True.
        """
        if kwargs.pop("full_batch_size", None):
            warnings.warn(
                "full_batch_size argument is deprecated. Use continuous_batching=True instead.", DeprecationWarning, 2
            )
            raise NotImplementedError("Continuous batching is not supported for image-text-to-text models yet.")
<<<<<<< HEAD
        if kwargs.pop("qaic_config", None):
=======
        if qaic_config is not None and qaic_config.pop("include_sampler", False):
>>>>>>> 3789d5a3
            raise NotImplementedError("On-device sampling is not supported for single QPC multimodal models yet.")
        super().__init__(model, **kwargs)

        self.comp_ctx_lengths_prefill, self.comp_ctx_lengths_decode = process_ccl_specializations(qaic_config)

        # to handle internvl models
        if hasattr(self.model.config, "llm_config") and hasattr(self.model.config, "vision_config"):
            self.model.config.llm_config.use_cache = True
            self.model.config.llm_config._attn_implementation = "eager"
            self.model.config.vision_config.use_flash_attn = "false"
        else:
            if hasattr(self.model.config, "text_config"):
                self.model.config.text_config.use_cache = True
            else:
                self.model.config.use_cache = True
        self.hash_params["qeff_auto_class"] = self.__class__.__name__

    @classmethod
    def from_pretrained(
        cls,
        pretrained_model_name_or_path,
        qaic_config: Optional[dict] = None,
        *args,
        **kwargs,
    ):
        """
        Load a QEfficient multimodal model for single QPC from a pretrained HuggingFace model or local path.

        Parameters
        ----------
        pretrained_model_name_or_path : str
            Model card name from HuggingFace or local path to model directory.
        *args :
            Positional arguments passed directly to `cls._hf_auto_class.from_pretrained`.
        **kwargs :
            Additional keyword arguments passed directly to `cls._hf_auto_class.from_pretrained`.
            Note: `attn_implementation` and `low_cpu_mem_usage` are automatically
            set to "eager" and False respectively to ensure compatibility.
            Also, `_attn_implementation` and `use_flash_attn` are configured for VLM models.

        Returns
        -------
        _QEFFAutoModelForImageTextToTextSingleQPC
            An instance initialized with the pretrained weights.
        """
        if kwargs.get("attn_implementation", None) not in {None, "eager"}:
            logger.warning('Updating attn_implementation="eager"')

        if kwargs.get("low_cpu_mem_usage", None):
            logger.warning("Updating low_cpu_mem_usage=False")

        kwargs.update({"attn_implementation": "eager", "low_cpu_mem_usage": False})
        from transformers import AutoConfig

        config = AutoConfig.from_pretrained(pretrained_model_name_or_path, trust_remote_code=True)
        config._attn_implementation = "eager"
        config.vision_config.use_flash_attn = "false"
        model = cls._hf_auto_class.from_pretrained(pretrained_model_name_or_path, config, *args, **kwargs)

        return cls(
            model,
            pretrained_model_name_or_path=pretrained_model_name_or_path,
            qaic_config=qaic_config,
            **kwargs,
        )

    def export(
        self,
        export_dir: Optional[str] = None,
        use_onnx_subfunctions: bool = False,
        **kwargs,
    ) -> str:
        """
        Exports the entire multimodal model to ONNX format.

        Parameters
        ----------
        export_dir : str, optional
            Directory path where the exported ONNX graph will be saved. Default is None.
        **kwargs :
            Additional keyword arguments.

        Returns
        -------
        str
            Path to the generated ONNX graph file.
        """
        inputs = self.model.get_dummy_inputs(comp_ctx_lengths=self.comp_ctx_lengths_decode)
        dynamic_axes = self.model.get_onnx_dynamic_axes(comp_ctx_lengths=self.comp_ctx_lengths_decode)
        output_names = self.model.get_output_names()
        return self._export(
            inputs,
            output_names,
            dynamic_axes,
            export_dir=export_dir,
            use_onnx_subfunctions=use_onnx_subfunctions,
        )

    def compile(
        self,
        onnx_path: Optional[str] = None,
        img_size: Optional[int] = None,
        compile_dir: Optional[str] = None,
        *,
        prefill_seq_len: Optional[int] = None,
        ctx_len: Optional[int] = None,
        batch_size: int = 1,
        full_batch_size: Optional[int] = None,
        kv_cache_batch_size: Optional[int] = None,
        num_devices: int = 1,
        num_cores: int = 16,  # FIXME: Make this mandatory arg
        mxfp6_matmul: bool = False,
        mxint8_kv_cache: bool = False,
        num_speculative_tokens: Optional[int] = None,
        use_onnx_subfunctions: bool = False,
        **compiler_options,
    ) -> str:
        """
        Compiles the exported ONNX model (single QPC) using the Cloud AI 100 Platform SDK compiler.

        This method generates a single ``qpc`` package for the entire multimodal model.

        Parameters
        ----------
        onnx_path : str, optional
            Path to a pre-exported ONNX model. If not provided, the model will be exported first.
        img_size : int, optional
            The image size to compile the vision part of the model for. Default is None.
        compile_dir : str, optional
            Directory to save the generated QPC package.
        prefill_seq_len : int, optional
            Length of the prefill prompt. Default is None.
        ctx_len : int, optional
            Maximum context length the compiled model can remember. Default is None.
        batch_size : int, optional
            Batch size. Default is 1.
        full_batch_size : int, optional
            Not supported for this model; must be None.
        kv_cache_batch_size : int, optional
            Not supported for this model; must be None.
        num_devices : int, optional
            Number of devices to compile for. Default is 1.
        num_cores : int, optional
            Number of cores to use for compilation.
        mxfp6_matmul : bool, optional
            Use MXFP6 compression for weights. Default is False.
        mxint8_kv_cache : bool, optional
            Use MXINT8 compression for KV cache. Default is False.
        num_speculative_tokens : int, optional
            Not supported for this model; must be None.
        use_onnx_subfunctions: bool, optional
            whether to enable ONNX subfunctions during export. Exporting PyTorch model to ONNX with modules as subfunctions helps to reduce export/compile time. Defaults to False
        **compiler_options : dict
            Additional compiler options for QAIC or QNN compilers.

        Returns
        -------
        str
            Path to the compiled QPC package.

        Raises
        ------
        ValueError
            If `full_batch_size`, `kv_cache_batch_size`, or `num_speculative_tokens` are not None.
        """
        if any(param is not None for param in [full_batch_size, kv_cache_batch_size, num_speculative_tokens]):
            raise ValueError(
                f"Expected 'full_batch_size', 'kv_cache_batch_size', 'num_speculative_tokens' to be None but got: "
                f"full_batch_size={full_batch_size}, kv_cache_batch_size={kv_cache_batch_size}, num_speculative_tokens={num_speculative_tokens}, "
            )

        # Infer kv_cache_batch_size if not provided
        kv_cache_batch_size = kv_cache_batch_size or full_batch_size or batch_size
        output_names = self.model.get_output_names()

        # For supporting VLLM and Disaggregated with CCL
        if "comp_ctx_lengths_prefill" in compiler_options:
            self.comp_ctx_lengths_prefill = compiler_options.pop("comp_ctx_lengths_prefill")
            self.comp_ctx_lengths_decode = compiler_options.pop("comp_ctx_lengths_decode")

        # Get specializations from modelling file
        # TODO: expose this via the auto class as well
        specializations, compiler_options = self.model.get_specializations(
            batch_size=batch_size,
            prefill_seq_len=prefill_seq_len,
            ctx_len=ctx_len,
            comp_ctx_lengths_prefill=self.comp_ctx_lengths_prefill,
            comp_ctx_lengths_decode=self.comp_ctx_lengths_decode,
            kv_cache_batch_size=kv_cache_batch_size,
            img_size=img_size,
            **compiler_options,
        )

        custom_io = {}
        kv_cache_dtype = "mxint8" if mxint8_kv_cache else "float16"
        # inputs
        for input_name in output_names:
            if input_name.endswith("_RetainedState"):
                custom_io[input_name[: -len("_RetainedState")]] = (
                    "float16" if "pixel_values" in input_name else kv_cache_dtype
                )

        # outputs
        for output_name in output_names:
            if output_name.endswith("_RetainedState"):
                custom_io[output_name] = "float16" if "pixel_values" in output_name else kv_cache_dtype

        # TODO this hould be removed once the continous batching is supported for all the models.
        compiler_options.pop("continuous_batching", None)
        compiler_options.pop("kv_cache_batch_size", None)
        compiler_options.pop("full_batch_size", None)

        self._compile(
            onnx_path=onnx_path,
            compile_dir=compile_dir,
            compile_only=True,
            retained_state=True,
            specializations=specializations,
            convert_to_fp16=True,
            mxfp6_matmul=mxfp6_matmul,
            custom_io=custom_io,
            mdp_ts_num_devices=num_devices,
            aic_num_cores=num_cores,
            mxint8_kv_cache=mxint8_kv_cache,
            use_onnx_subfunctions=use_onnx_subfunctions,
            **compiler_options,
        )
        return self.qpc_path

    def get_onnx_dynamic_axes(self):
        """
        Retrieves the dynamic axes configuration for ONNX export for this model.

        Returns
        -------
        Dict[str, Dict[int, str]]
            A dictionary specifying the dynamic axes for inputs.
        """
        return self.model.get_onnx_dynamic_axes()

    def generate(
        self,
        inputs: torch.Tensor,
        streamer: Optional[TextStreamer] = None,
        device_ids: List[int] = None,
        runtime_ai100: bool = True,
        generation_len: Optional[int] = None,
    ) -> Union[torch.Tensor, np.ndarray]:
        """
        Generates output by executing the compiled single QPC on Cloud AI 100 Hardware cards.

        Parameters
        ----------
        inputs : Dict[str, Union[torch.Tensor, np.ndarray]]
            Inputs to run the execution, typically includes `pixel_values`, `input_ids`,
            `attention_mask`, etc.
        streamer : TextStreamer, optional
            A streamer object to display generated tokens in real-time. Default is None.
        device_ids : List[int], optional
            IDs of devices for running the QPC. E.g., `[0]` for a single device or
            `[0, 1, 2, 3]` for tensor slicing. Defaults to `[0]` if not specified.
        runtime_ai100 : bool, optional
            If True, uses the AI 100 runtime. PyTorch runtime is not supported for this model.
            Default is True.
        generation_len : int, optional
            The maximum number of tokens to generate. If None, it's inferred from `ctx_len`.

        Returns
        -------
        CloudAI100ExecInfoNew or np.ndarray
            Output from the AI 100 runtime, including generated IDs and performance metrics.

        Raises
        ------
        NotImplementedError
            If `runtime_ai100` is False.
        """
        if not runtime_ai100:
            raise NotImplementedError("PyTorch execution is not supported yet for this model!")

        return self.cloud_ai_100_generate(
            inputs=inputs, device_ids=device_ids, generation_len=generation_len, streamer=streamer
        )

    def cloud_ai_100_generate(
        self,
        inputs: torch.Tensor,
        device_ids: List[int],
        enable_debug_logs: bool = False,
        generation_len: int = None,
        streamer: Optional[TextStreamer] = None,
    ) -> np.ndarray:
        """
        Performs generation for multimodal models using a single QPC on Cloud AI 100 hardware.

        Parameters
        ----------
        inputs : Dict[str, Union[torch.Tensor, np.ndarray]]
            Input tensors for the multimodal model.
        device_ids : List[int]
            IDs of devices for running the QPC.
        enable_debug_logs : bool, optional
            If True, enables debug logging for the QAIC inference session. Default is False.
        generation_len : int, optional
            The maximum number of tokens to generate. If None, it's inferred from `ctx_len`.
        streamer : TextStreamer, optional
            A streamer object to display generated tokens in real-time. Default is None.

        Returns
        -------
        CloudAI100ExecInfoNew
            Execution information including generated IDs and performance metrics.

        Raises
        ------
        AssertionError
            If `generation_len` is not greater than zero.
        """
        inputs = self.auto_correct_inputs(inputs)
        qpc_session = QAICInferenceSession(
            self.qpc_path, device_ids, enable_debug_logs=enable_debug_logs, activate=False
        )
        batch_size, ctx_len, fbs = get_compilation_dims(self.qpc_path)
        pad_token_id = 1
        # Skip inputs/outputs
        qpc_session.skip_buffers(
            [
                x
                for x in qpc_session.input_names + qpc_session.output_names
                if x.startswith("past_") or x.endswith("_RetainedState")
            ]
        )

        # Read prompt and ctx len from session
        batch_size = max(
            [x[qpc_session.binding_index_map["input_ids"]][1][0] for x in qpc_session.allowed_shapes]
            + [qpc_session.bindings[qpc_session.binding_index_map["input_ids"]].dims[0]]
        )

        prefill_seq_len = max(
            [x[qpc_session.binding_index_map["input_ids"]][1][1] for x in qpc_session.allowed_shapes]
            + [qpc_session.bindings[qpc_session.binding_index_map["input_ids"]].dims[1]]
        )

        input_len = inputs["attention_mask"].sum(1, keepdims=True)
        input_ids_length = inputs["input_ids"].shape[1]

        num_chunks = -(input_ids_length // -prefill_seq_len)  # ceil divide without float

        padded_len = num_chunks * prefill_seq_len  # Convert to a multiple of prompt_len
        if generation_len is None:
            generation_len = ctx_len - input_len.max()

        assert generation_len > 0, "generation length should be greater than zero"
        generated_ids = np.full((batch_size, generation_len + 1), pad_token_id)

        # Prepare inputs for prefill
        inputs["input_ids"] = torch.nn.functional.pad(
            inputs["input_ids"],
            (0, padded_len - input_ids_length),
            "constant",
            pad_token_id,
        )
        inputs["attention_mask"] = torch.nn.functional.pad(
            inputs["attention_mask"], (0, padded_len - input_ids_length), "constant", 0
        )
        if "cross_attention_mask" in inputs:
            inputs["cross_attention_mask"] = torch.nn.functional.pad(
                inputs["cross_attention_mask"], (0, 0, 0, 0, 0, padded_len - input_ids_length)
            )
        for k, v in inputs.items():
            inputs[k] = np.array(v)

        if "pixel_values_RetainedState" in qpc_session.output_names:
            inputs["pixel_values"] = inputs["pixel_values"].astype("float16")

        inputs["position_ids"] = np.where(inputs.pop("attention_mask"), np.arange(padded_len), -1)
        inputs["image_idx"] = np.array([[0]])

        if self.comp_ctx_lengths_prefill is not None:
            list_of_comp_ctx_lengths_prefill = [np.zeros(length) for length in self.comp_ctx_lengths_prefill]
            prefill_ccl_id = 0
            inputs["comp_ctx_lengths"] = list_of_comp_ctx_lengths_prefill[prefill_ccl_id]

        qpc_session.activate()
        chunk_inputs = inputs.copy()
        prefill_start = perf_counter()

        # Run prefill
        for i in range(num_chunks):
            if (
                self.comp_ctx_lengths_prefill is not None
                and (i + 1) * prefill_seq_len > self.comp_ctx_lengths_prefill[prefill_ccl_id]
            ):
                prefill_ccl_id = min(prefill_ccl_id + 1, len(self.comp_ctx_lengths_prefill) - 1)
                chunk_inputs["comp_ctx_lengths"] = list_of_comp_ctx_lengths_prefill[prefill_ccl_id]

            chunk_inputs["input_ids"] = inputs["input_ids"][:, i * prefill_seq_len : (i + 1) * prefill_seq_len]
            chunk_inputs["position_ids"] = inputs["position_ids"][:, i * prefill_seq_len : (i + 1) * prefill_seq_len]
            outputs = qpc_session.run(chunk_inputs)
            chunk_inputs["image_idx"] = outputs["image_idx_output"]

        prefill_time = perf_counter() - prefill_start
        # Get first token
        inputs["input_ids"] = outputs["logits"].argmax(2)
        inputs["position_ids"] = input_len.numpy()

        if "cross_attention_mask" in inputs:
            bs, _, num_images, img_tiles = inputs["cross_attention_mask"].shape
            inputs["cross_attention_mask"] = torch.ones((bs, 1, num_images, img_tiles), dtype=torch.int64).numpy()

        generated_ids[:, 0] = inputs["input_ids"].squeeze(1)
        if streamer:
            streamer.put(inputs["input_ids"][0])

        if "pixel_values_RetainedState" in qpc_session.output_names:
            qpc_session.skip_buffers(["pixel_values"])
            inputs.pop("pixel_values")

        # Decode loop
        if self.comp_ctx_lengths_decode is not None:
            list_of_comp_ctx_lengths_decode = [np.zeros(length) for length in self.comp_ctx_lengths_decode]
            max_ccl_id = len(self.comp_ctx_lengths_decode) - 1
            max_position_id = np.max(inputs["position_ids"])
            ccl_id_initial = 0
            ccl_id = ccl_id_initial
            for i in range(ccl_id_initial, len(self.comp_ctx_lengths_decode)):
                if max_position_id < self.comp_ctx_lengths_decode[i]:
                    ccl_id = i
                    break
            inputs["comp_ctx_lengths"] = list_of_comp_ctx_lengths_decode[ccl_id]

        decode_start = perf_counter()
        for num_token in range(1, generation_len):
            if self.comp_ctx_lengths_decode is not None:
                if max_position_id >= self.comp_ctx_lengths_decode[ccl_id] - 1:
                    ccl_id = min(ccl_id + 1, max_ccl_id)
                    inputs["comp_ctx_lengths"] = list_of_comp_ctx_lengths_decode[ccl_id]

            outputs = qpc_session.run(inputs)
            # Prepare inputs for next iteration
            inputs["input_ids"] = outputs["logits"].argmax(2)
            inputs["position_ids"] += 1
            generated_ids[:, num_token] = inputs["input_ids"].squeeze(1)
            if streamer:
                streamer.put(inputs["input_ids"][0])

        decode_end = perf_counter()
        if streamer:
            streamer.end()

        decode_perf = (num_token - 1) / (decode_end - decode_start)
        total_time = decode_end - prefill_start
        total_perf = num_token / total_time

        return CloudAI100ExecInfoNew(
            batch_size=batch_size,
            generated_ids=generated_ids,
            perf_metrics=PerfMetrics(
                prefill_time=prefill_time, decode_perf=decode_perf, total_perf=total_perf, total_time=total_time
            ),
        )

    @property
    def model_name(self) -> str:
        """
        Get the name of the underlying multimodal model.

        Returns
        -------
        str
            The model's class name, with "QEff" or "QEFF" prefix removed if present.
        """
        mname = self.model.__class__.__name__
        if mname.startswith("QEff") or mname.startswith("QEFF"):
            mname = mname[4:]
        return mname

    @property
    def get_model_config(self) -> dict:
        """
        Get the configuration dictionary of the underlying HuggingFace model.

        Returns
        -------
        dict
            The configuration dictionary.
        """
        return self.model.config.__dict__


class QEFFAutoModelForImageTextToText:
    """
    QEfficient class for multimodal (image-text-to-text) models from the HuggingFace hub.

    This class supports both single and dual QPC (Quantized Package Compilation) approaches for efficient deployment on Cloud AI 100 hardware.
    It is recommended to use the ``from_pretrained`` method for initialization.

    Example
    -------
    .. code-block:: python

        import requests
        from PIL import Image
        from transformers import AutoProcessor, TextStreamer
        from QEfficient import QEFFAutoModelForImageTextToText

        HF_TOKEN = "" # Your HuggingFace token if needed
        model_name = "meta-llama/Llama-3.2-11B-Vision-Instruct"
        query = "Describe this image."
        image_url = "https://huggingface.co/datasets/huggingface/documentation-images/resolve/0052a70beed5bf71b92610a43a52df6d286cd5f3/diffusers/rabbit.jpg"

        # STEP 1: Load processor and model
        processor = AutoProcessor.from_pretrained(model_name, token=HF_TOKEN)
        model = QEFFAutoModelForImageTextToText.from_pretrained(
            model_name, token=HF_TOKEN, attn_implementation="eager", kv_offload=False # kv_offload=False for single QPC
        )

        # STEP 2: Export & Compile
        model.compile(
            prefill_seq_len=32,
            ctx_len=512,
            img_size=560,
            num_cores=16,
            num_devices=1,
            mxfp6_matmul=False,
        )

        # STEP 3: Prepare inputs
        image = Image.open(requests.get(image_url, stream=True).raw)
        messages = [
            {
                "role": "user",
                "content": [
                    {"type": "image"},
                    {"type": "text", "text": query},
                ],
            }
        ]
        input_text = [processor.apply_chat_template(messages, add_generation_prompt=True)]
        inputs = processor(
            text=input_text,
            images=image,
            return_tensors="pt",
            add_special_tokens=False,
            padding="max_length", # Consider padding strategy if max_length is crucial
            max_length=32,
        )

        # STEP 4: Run inference
        streamer = TextStreamer(processor.tokenizer)
        model.generate(inputs=inputs, streamer=streamer, generation_len=512)
    """

    _hf_auto_class = AutoModelForImageTextToText

    def __new__(
        self,
        model: nn.Module,
        kv_offload: Optional[bool] = True,
        continuous_batching: bool = False,
        qaic_config: Optional[dict] = None,
        **kwargs,
    ):
        """
        Instantiate the appropriate internal class for single or dual QPC mode.

        Parameters
        ----------
        model : nn.Module
            The loaded HuggingFace multimodal model.
        kv_offload : bool, optional
            If True, uses the dual QPC approach (vision encoder KV offloaded).
            If False, uses the single QPC approach (entire model in one QPC).
            Default is True.
        **kwargs :
            Additional keyword arguments passed to the constructor of the selected internal class.

        Returns
        -------
        Union[_QEffAutoModelForImageTextToTextDualQPC, _QEFFAutoModelForImageTextToTextSingleQPC]
            The wrapped model instance, configured for either dual or single QPC.
        """
        if kv_offload:
            return _QEffAutoModelForImageTextToTextDualQPC(
                model, continuous_batching, qaic_config=qaic_config, **kwargs
            )
        else:
            return _QEFFAutoModelForImageTextToTextSingleQPC(model, qaic_config=qaic_config, **kwargs)

    @classmethod
    @with_replaced_quantizers
    def from_pretrained(
        cls,
        pretrained_model_name_or_path: str,
        kv_offload: Optional[bool] = None,
        continuous_batching: bool = False,
        qaic_config: Optional[dict] = None,
        **kwargs,
    ):
        """
        Load a QEfficient image-text-to-text model from a pretrained HuggingFace model or local path.

        Parameters
        ----------
        pretrained_model_name_or_path : str
            Model card name from HuggingFace or local path to model directory.
        kv_offload : bool, optional
            If True, uses the dual QPC approach (vision encoder KV offloaded).
            If False, uses the single QPC approach (entire model in one QPC).
            If None, the default behavior of the internal classes is used (typically dual QPC).
        qaic_config : dict, optional
            A dictionary for QAIC-specific configurations.
<<<<<<< HEAD
            Only the following keys are supported by the text model of the dual QPC multimodal model:
            - **include_sampler** (bool): If True, enables on-device sampling of next tokens.
            - **max_top_k_ids** (int): Maximum number of top K tokens (<= vocab size) to consider during sampling.
            - **include_guided_decoding** (bool): If True, enables guided token-level filtering
              during decoding. Only works when include_sampler=True.
            Additional keys will be ignored.
=======
>>>>>>> 3789d5a3
        **kwargs :
            Additional arguments passed to HuggingFace's ``from_pretrained``.

            **Note:** `attn_implementation` and `low_cpu_mem_usage` are automatically set to "eager" and False respectively to ensure compatibility.
            `continuous_batching` is not supported for image-text-to-text models.

        Returns
        -------
        QEFFAutoModelForImageTextToText
            An instance initialized with the pretrained weights, wrapped for QEfficient.

        Raises
        ------
        NotImplementedError
            If `continuous_batching` is provided as True.
        """
        # TODO: add a check to see if kv_offload is allowed for given model by loading the config and checking architecture or type of config here.
        if continuous_batching and not kv_offload:
            NotImplementedError("Continuous batching is not supported for kv_offload = False")

        if kwargs.get("attn_implementation", None) not in {None, "eager"}:
            logger.warning('Updating attn_implementation="eager"')

        if kwargs.get("low_cpu_mem_usage", None):
            logger.warning("Updating low_cpu_mem_usage=False")

        kwargs.update({"attn_implementation": "eager", "low_cpu_mem_usage": False})
        if qaic_config is not None:
            qaic_config["pretrained_model_name_or_path"] = pretrained_model_name_or_path
        model = cls._hf_auto_class.from_pretrained(pretrained_model_name_or_path, **kwargs)
        return cls(
            model,
            kv_offload=kv_offload,
            continuous_batching=continuous_batching,
            pretrained_model_name_or_path=pretrained_model_name_or_path,
            qaic_config=qaic_config,
            **kwargs,
        )


MISCLASSIFIED_CAUSAL_LM_TO_QEFF_AUTO_CLASS_MAP = {
    "InternVLChatModel": QEFFAutoModelForImageTextToText,
    "MolmoForCausalLM": QEFFAutoModelForImageTextToText,
}


class QEFFAutoModelForCausalLM(QEFFBaseModel):
    """
    QEfficient class for Causal Language Models from the HuggingFace hub (e.g., GPT-2, Llama).

    This class provides a unified interface for loading, exporting, compiling, and generating
    text with causal language models on Cloud AI 100 hardware. It supports features like
    continuous batching, speculative decoding (TLM), and on-device sampling.

    Example
    -------
    .. code-block:: python

        from QEfficient import QEFFAutoModelForCausalLM
        from transformers import AutoTokenizer

        model = QEFFAutoModelForCausalLM.from_pretrained("gpt2")
        model.compile(num_cores=16)
        tokenizer = AutoTokenizer.from_pretrained("gpt2")
        model.generate(prompts=["Hi there!!"], tokenizer=tokenizer)
    """

    _hf_auto_class = AutoModelForCausalLM
    _pytorch_transforms = [
        AwqToMatmulNbitsTransform,
        GPTQToMatmulNbitsTransform,
        FP8DeQuantLinearToLinearTransform,
        Mxfp4GptOssExpertDequantizeTransform,
        CustomOpsTransform,
        KVCacheTransform,
        SplitGateUpWeightsTransform,
        KVCacheExternalModuleMapperTransform,
    ]
    _onnx_transforms = [
        FP16ClipTransform,
        SplitTensorsTransform,
    ]

    def __init__(
        self,
        model: nn.Module,
        continuous_batching: bool = False,
        qaic_config: Optional[dict] = None,
        **kwargs,
    ):
        """
        Initializes a QEFFAutoModelForCausalLM instance.

        Parameters
        ----------
        model : nn.Module
            The underlying HuggingFace PyTorch Causal Language Model.
        continuous_batching : bool, optional
            If True, enables continuous batching mode for future compilation and execution.
            This setting must be consistent across `from_pretrained` and `compile` calls. Default is False.
        qaic_config : dict, optional
            A dictionary for QAIC-specific configurations. Supported keys include:
            - **speculative_model_type** (str): Specifies the type of Speculative Decoding model (e.g., "target").
            - **include_sampler** (bool): If True, enables on-device sampling of next tokens.
            - **return_pdfs** (bool): If True, returns probability distributions along with sampled tokens.
              For Speculative Decoding Target Language Models, this is always True.
            - **max_top_k_ids** (int): Maximum number of top K tokens (<= vocab size) to consider during sampling.
            - **include_guided_decoding** (bool): If True, enables guided token-level filtering
              during decoding. Only works when include_sampler=True.
        **kwargs :
            Additional keyword arguments passed to the base class constructor.

        Raises
        ------
        TypeError
            If the provided `model` is not a CausalLM or LMHeadModel type.
        """
        model_class_name = model.__class__.__name__
        if not (model_class_name.endswith("ForCausalLM") or model_class_name.endswith("LMHeadModel")):
            raise TypeError(f"Required pytorch module for CausalLM or LMHeadModel, got {model_class_name}")

        # TODO: remove from version 1.20
        if kwargs.pop("full_batch_size", None):
            continuous_batching = True
            warnings.warn(
                "full_batch_size argument is deprecated. Use continuous_batching=True instead.", DeprecationWarning, 2
            )
        if hasattr(model.config, "quantization_config") and not isinstance(
            model.config.quantization_config, tuple(QEFF_AUTO_QUANTIZATION_CONFIG_MAPPING.values())
        ):
            logger.warning(
                "Please use `from_pretrained` method to load quantized models, might give unexpected results"
            )
        # Set use_cache=True to get KV values as output during ONNX export
        model.config.use_cache = True

        self.comp_ctx_lengths_prefill, self.comp_ctx_lengths_decode = process_ccl_specializations(qaic_config)

        super().__init__(model, qaic_config=qaic_config, **kwargs)
        self.num_layers = model.config.num_hidden_layers
        self.continuous_batching = continuous_batching
        self.model.qaic_config = qaic_config
        self.model, transformed = SpDTransform.apply(self.model, qaic_config, **kwargs)
        self.is_tlm = transformed

        self.hash_params["qeff_auto_class"] = self.__class__.__name__

        # ---Sampling---
        # Note: SamplerTransform should be applied after all other transforms
        # are done. The role of the sampler is to just add nodes at the output of the
        # previous transform function.
        self.model, transformed = SamplerTransform.apply(self.model, qaic_config, **kwargs)
        # TODO : Update in qaic_config isn't updated in the hash due to SpDTransforms. Need to move
        # SpDTransforms to PytorchTransforms.
        if self.is_tlm:
            self.model.qaic_config["return_pdfs"] = True

    @property
    def model_name(self) -> str:
        """
        Get the name of the underlying Causal Language Model.

        Returns
        -------
        str
            The model's class name, with "QEff" or "QEFF" prefix removed if present.
        """
        mname = self.model.__class__.__name__
        if mname.startswith("QEff") or mname.startswith("QEFF"):
            mname = mname[4:]
        return mname

    def __repr__(self) -> str:
        return self.__class__.__name__ + "\n" + self.model.__repr__()

    @classmethod
    @with_replaced_quantizers
    def from_pretrained(
        cls,
        pretrained_model_name_or_path,
        continuous_batching: bool = False,
        qaic_config: Optional[dict] = None,
        *args,
        **kwargs,
    ):
        """
        Load a QEfficient Causal Language Model from a pretrained HuggingFace model or local path.

        This is the recommended way to initialize a QEfficient Causal Language Model.
        The interface is similar to ``transformers.AutoModelForCausalLM.from_pretrained``.
        Once initialized, you can use methods such as ``export``, ``compile``, and ``generate``.

        Parameters
        ----------
        pretrained_model_name_or_path : str
            Model card name from HuggingFace or local path to model directory.
        continuous_batching : bool, optional
            Whether this model will be used for continuous batching in the future.
            If not set to True here, the model cannot be exported/compiled for
            continuous batching later. Default is False.
        qaic_config : dict, optional
            QAIC config dictionary. Supported keys include:

            - **speculative_model_type** (str): Specify Speculative Decoding Target Language Models.
            - **include_sampler** (bool): Enable/Disable sampling of next tokens.
            - **return_pdfs** (bool): Return probability distributions along with sampled next tokens.
              For Speculative Decoding Target Language Model, ``return_pdfs=True`` always.
              Otherwise, ``return_pdfs=True`` for Speculative Decoding Draft Language Model
              and ``return_pdfs=False`` for regular model.
            - **max_top_k_ids** (int): Maximum number of top K tokens (<= vocab size) to consider during sampling.
              The values provided in ``top_ks`` tensor must be less than this maximum limit.
            - **include_guided_decoding** (bool): If True, enables guided token-level filtering
              during decoding. Only works when include_sampler=True.

        *args :
            Positional arguments passed directly to `cls._hf_auto_class.from_pretrained`.
        **kwargs :
            Additional keyword arguments passed directly to `cls._hf_auto_class.from_pretrained`.

            **Note:** `attn_implementation` and `low_cpu_mem_usage` are automatically
            set to "eager" and False respectively to ensure compatibility.

        Returns
        -------
        QEFFAutoModelForCausalLM
            An instance initialized with the pretrained weights.
        """
        if kwargs.pop("full_batch_size", None):
            continuous_batching = True
            warnings.warn(
                "full_batch_size argument is deprecated. Use continuous_batching=True instead.", DeprecationWarning, 2
            )

        if kwargs.get("attn_implementation", None) not in {None, "eager"}:
            logger.warning('Updating attn_implementation="eager"')

        if kwargs.get("low_cpu_mem_usage", None):
            logger.warning("Updating low_cpu_mem_usage=False")

        kv_offload = kwargs.pop("kv_offload", None)

        kwargs.update({"attn_implementation": "eager", "low_cpu_mem_usage": False})
        model = cls._hf_auto_class.from_pretrained(pretrained_model_name_or_path, *args, **kwargs)
        if qaic_config is not None:
            qaic_config["pretrained_model_name_or_path"] = pretrained_model_name_or_path

        # This is support models that should be classified to in a different auto class but transformers load them via this class

        if model.__class__.__name__ in MISCLASSIFIED_CAUSAL_LM_TO_QEFF_AUTO_CLASS_MAP:
            return MISCLASSIFIED_CAUSAL_LM_TO_QEFF_AUTO_CLASS_MAP[model.__class__.__name__](
                model,
                kv_offload=kv_offload,
                pretrained_model_name_or_path=pretrained_model_name_or_path,
                qaic_config=qaic_config,
                **kwargs,
            )
        return cls(
            model,
            continuous_batching=continuous_batching,
            qaic_config=qaic_config,
            pretrained_model_name_or_path=pretrained_model_name_or_path,
            **kwargs,
        )

    @property
    def get_model_config(self) -> dict:
        """
        Get the model configuration as a dictionary.

        Returns
        -------
        dict
            The configuration dictionary of the underlying HuggingFace model.
        """
        return self.model.config.__dict__

    def export(self, export_dir: Optional[str] = None, use_onnx_subfunctions: bool = False, **kwargs) -> str:
        """
        Export the model to ONNX format using ``torch.onnx.export``.

        This method prepares example inputs and dynamic axes based on the model configuration,
        then exports the model to an ONNX graph suitable for compilation and deployment
        on Cloud AI 100 hardware. It handles KV cache inputs/outputs and sampler-related inputs.

        Parameters
        ----------
        export_dir : str, optional
            Directory path where the exported ONNX graph will be saved.
            If not provided, the default export directory is used.
        use_onnx_subfunctions: bool, optional
            whether to enable ONNX subfunctions during export. Exporting PyTorch model to ONNX with modules as subfunctions helps to reduce export/compile time. Defaults to False
        Returns
        -------
        str
            Path to the generated ONNX graph file.
        """
        bs: int = constants.ONNX_EXPORT_EXAMPLE_BATCH_SIZE
        seq_len: int = constants.ONNX_EXPORT_EXAMPLE_SEQ_LEN
        fbs: int = constants.ONNX_EXPORT_EXAMPLE_FBS
        kv_cache_shape = get_padding_shape_from_config(
            self.model.config, fbs if self.continuous_batching else bs, seq_len
        )
        example_inputs = {
            "input_ids": torch.zeros((bs, seq_len), dtype=torch.int64),
            "position_ids": torch.arange(seq_len, dtype=torch.int64).view(1, seq_len).repeat(bs, 1),
            "past_key_values": [[] for _ in range(self.num_layers)],
        }
        dynamic_axes = {
            "input_ids": {0: "batch_size", 1: "seq_len"},
            "position_ids": {0: "batch_size", 1: "seq_len"},
        }
        if self.comp_ctx_lengths_prefill is not None:
            example_inputs["comp_ctx_lengths"] = torch.randint(0, 512, (512,), dtype=torch.long)
            dynamic_axes["comp_ctx_lengths"] = {0: "comp_ctx_lengths"}

        if len(kv_cache_shape) == 3:  # For GPTBigCode arch the pkv is 3d
            pkv_dynamic_axes = {
                0: "full_batch_size" if self.continuous_batching else "batch_size",
                1: "ctx_len",
            }
        else:  # pkv is 4d
            pkv_dynamic_axes = {
                0: "full_batch_size" if self.continuous_batching else "batch_size",
                2: "ctx_len",
            }
        output_names = []
        if self.model.qaic_config is not None and self.model.qaic_config.get("include_sampler", False):
            if self.model.qaic_config.get("return_pdfs", False):
                output_names.append("probs")
            output_names.append("next_tokens")
        else:
            output_names.append("logits")

        # TODO Update the get_padding_shape_from_config method to handle the case when the model config has attention_chunk_size or sliding_window and it should return a list of shapes for each layer
        if (
            hasattr(self.model.config, "model_type")
            and self.model.config.model_type in DYNAMIC_SEQ_LEN_SUPPORTED_MODEL_ARCH
        ):
            pkv_cache = self.model.get_dummy_pkv_cache(
                self.model.config, fbs if self.continuous_batching else bs, seq_len
            )
            for i in range(self.num_layers):
                for kv in ["key", "value"]:
                    example_inputs["past_key_values"][i].append(torch.zeros(pkv_cache[0][0].shape, dtype=torch.float32))
                    dynamic_axes[f"past_{kv}.{i}"] = pkv_dynamic_axes
                    output_names.append(f"past_{kv}.{i}_RetainedState")

        else:
            # HACK: create common function for this including above if condition code
            pkv_dynamic_axes = (
                self.model.get_pkv_dynamic_axes() if hasattr(self.model, "get_pkv_dynamic_axes") else pkv_dynamic_axes
            )
            pkv_dynamic_axes = (
                [pkv_dynamic_axes] * self.model.config.num_hidden_layers
                if isinstance(pkv_dynamic_axes, dict)
                else pkv_dynamic_axes
            )

            for i in range(self.num_layers):
                pkv_dynamic_axes[i][0] = "full_batch_size" if self.continuous_batching else "batch_size"
                for kv in ["key", "value"]:
                    example_inputs["past_key_values"][i].append(torch.zeros(kv_cache_shape, dtype=torch.float32))
                    dynamic_axes[f"past_{kv}.{i}"] = pkv_dynamic_axes[i]
                    output_names.append(f"past_{kv}.{i}_RetainedState")

        if self.continuous_batching:
            example_inputs["batch_index"] = torch.arange(bs).view(bs, 1)
            dynamic_axes["batch_index"] = {0: "batch_size"}

        if self.is_tlm:
            nlk = constants.ONNX_EXPORT_EXAMPLE_NLK  # Number of Logits to Keep
            example_inputs["num_logits_to_keep"] = torch.arange(nlk).view(nlk, 1)
            dynamic_axes["num_logits_to_keep"] = {0: "num_logits_to_keep"}

        if self.model.qaic_config is not None and self.model.qaic_config.get("include_sampler", False):
            example_inputs, output_names, dynamic_axes = get_sampling_inputs_and_outputs(
                example_inputs=example_inputs,
                output_names=output_names,
                dynamic_axes=dynamic_axes,
                continuous_batching=self.continuous_batching,
                vocab_size=self.model.config.vocab_size,
                qaic_config=self.model.qaic_config,
            )

        return self._export(
            example_inputs,
            output_names,
            dynamic_axes,
            export_dir=export_dir,
            use_onnx_subfunctions=use_onnx_subfunctions,
            offload_pt_weights=kwargs.get("offload_pt_weights", True),
        )

<<<<<<< HEAD
    def get_sampling_inputs_and_outputs(
        self,
        example_inputs: Dict[str, torch.Tensor],
        output_names: List[str],
        dynamic_axes: Dict[str, Dict[int, str]],
    ):
        """
        Updates the example inputs, output names, and dynamic axes to include
        parameters relevant for on-device sampling during ONNX export.

        Parameters
        ----------
        example_inputs : Dict[str, torch.Tensor]
            Current dictionary of example inputs.
        output_names : List[str]
            Current list of output names.
        dynamic_axes : Dict[str, Dict[int, str]]
            Current dictionary of dynamic axes configurations.

        Returns
        -------
        Tuple[Dict[str, torch.Tensor], List[str], Dict[str, Dict[int, str]]]
            Updated example inputs, output names, and dynamic axes including
            sampling-related parameters.
        """
        bs: int = constants.ONNX_EXPORT_EXAMPLE_BATCH_SIZE
        fbs: int = constants.ONNX_EXPORT_EXAMPLE_FBS

        example_inputs["last_accepted_output_tokens"] = torch.zeros(
            (bs, constants.ONNX_EXPORT_EXAMPLE_SEQ_LEN), dtype=torch.int64
        )
        dynamic_axes["last_accepted_output_tokens"] = {0: "batch_size", 1: "seq_len"}

        example_inputs["past_repetition_penalty_buffer"] = torch.zeros(
            (fbs if self.continuous_batching else bs, self.model.config.vocab_size), dtype=torch.bool
        )
        dynamic_axes["past_repetition_penalty_buffer"] = {
            0: "full_batch_size" if self.continuous_batching else "batch_size",
        }
        output_names.append("past_repetition_penalty_buffer_RetainedState")

        example_inputs["repetition_penalties"] = (
            torch.ones((bs, 1), dtype=torch.float) * constants.ONNX_EXPORT_EXAMPLE_REPETITION_PENALTIES
        )
        dynamic_axes["repetition_penalties"] = {0: "batch_size"}

        example_inputs["past_presence_penalty_buffer"] = torch.zeros(
            (fbs if self.continuous_batching else bs, self.model.config.vocab_size), dtype=torch.bool
        )
        dynamic_axes["past_presence_penalty_buffer"] = {
            0: "full_batch_size" if self.continuous_batching else "batch_size",
        }
        output_names.append("past_presence_penalty_buffer_RetainedState")

        example_inputs["presence_penalties"] = (
            torch.zeros((bs, 1), dtype=torch.float) + constants.ONNX_EXPORT_EXAMPLE_PRESENCE_PENALTIES
        )
        dynamic_axes["presence_penalties"] = {0: "batch_size"}

        example_inputs["temperatures"] = (
            torch.ones((bs, 1), dtype=torch.float) * constants.ONNX_EXPORT_EXAMPLE_TEMPERATURES
        )
        dynamic_axes["temperatures"] = {0: "batch_size"}

        max_top_k_ids = self.model.qaic_config.get("max_top_k_ids", constants.ONNX_EXPORT_EXAMPLE_MAX_TOP_K_IDS)
        example_inputs["top_ks"] = torch.randint(1, max_top_k_ids, size=(bs, 1)).to(torch.int32)
        dynamic_axes["top_ks"] = {0: "batch_size"}

        example_inputs["top_ps"] = torch.ones((bs, 1), dtype=torch.float) * constants.ONNX_EXPORT_EXAMPLE_TOP_PS
        dynamic_axes["top_ps"] = {0: "batch_size"}

        example_inputs["min_ps"] = torch.ones((bs, 1), dtype=torch.float) * constants.ONNX_EXPORT_EXAMPLE_MIN_PS
        dynamic_axes["min_ps"] = {0: "batch_size"}

        example_inputs["random_numbers"] = torch.rand((bs, max_top_k_ids), dtype=torch.float)
        dynamic_axes["random_numbers"] = {0: "batch_size"}

        if self.model.qaic_config.get("include_guided_decoding", False):
            example_inputs["token_bitmasks"] = torch.zeros((bs, self.model.config.vocab_size), dtype=torch.bool)
            dynamic_axes["token_bitmasks"] = {0: "batch_size"}

        return example_inputs, output_names, dynamic_axes

=======
>>>>>>> 3789d5a3
    def build_prefill_specialization(
        self,
        prefill_seq_len: int = 32,
        ctx_len: int = 128,
        comp_ctx_lengths: Optional[int] = None,
        batch_size: int = 1,
        kv_cache_batch_size: Optional[int] = None,
        full_batch_size: Optional[int] = None,
    ):
        """
        Builds a dictionary representing a compilation specialization for the prefill phase.

        Parameters
        ----------
        prefill_seq_len : int, optional
            Length of the prefill prompt. Default is 32.
        ctx_len : int, optional
            Maximum context length the compiled model can remember. Default is 128.
        batch_size : int, optional
            Batch size for the prefill. Default is 1.
        kv_cache_batch_size : int, optional
            Batch size for KV cache. If not provided, it defaults based on `full_batch_size` or `batch_size`.
        full_batch_size : int, optional
            Continuous batching batch size. Used if `continuous_batching` is enabled. Default is None.

        Returns
        -------
        Dict[str, Union[int, str]]
            A dictionary defining the prefill specialization.
        """
        if hasattr(self.model, "get_specializations"):
            spec = self.model.get_specializations(
                batch_size=1 if self.continuous_batching else batch_size,
                prefill_seq_len=prefill_seq_len,
                ctx_len=ctx_len,
            )[0]
        else:
            spec = {
                "batch_size": 1 if self.continuous_batching else batch_size,
                "seq_len": prefill_seq_len,
                "ctx_len": ctx_len,
            }
        if comp_ctx_lengths is not None:
            spec["comp_ctx_lengths"] = comp_ctx_lengths
        spec["num_logits_to_keep"] = 1 if self.is_tlm else None
        if self.continuous_batching:
            spec["full_batch_size"] = kv_cache_batch_size
        else:
            spec["batch_size"] = kv_cache_batch_size
        if full_batch_size:
            spec["full_batch_exec_size"] = full_batch_size
        return {k: v for k, v in spec.items() if v is not None}

    def build_decode_specialization(
        self,
        prefill_seq_len: int = 32,
        ctx_len: int = 128,
        comp_ctx_lengths: Optional[int] = None,
        batch_size: int = 1,
        kv_cache_batch_size: Optional[int] = None,
        full_batch_size: Optional[int] = None,
        num_speculative_tokens: Optional[int] = None,
    ):
        """
        Builds a dictionary representing a compilation specialization for the decode phase.

        Parameters
        ----------
        prefill_seq_len : int, optional
            Length of the prefill prompt. Used to avoid duplicate specializations. Default is 32.
        ctx_len : int, optional
            Maximum context length the compiled model can remember. Default is 128.
        batch_size : int, optional
            Batch size for the decode phase. Default is 1.
        kv_cache_batch_size : int, optional
            Batch size for KV cache. If not provided, it defaults based on `full_batch_size` or `batch_size`.
        full_batch_size : int, optional
            Continuous batching batch size. Used if `continuous_batching` is enabled. Default is None.
        num_speculative_tokens : int, optional
            Number of speculative tokens for Speculative Decoding Target Language Model. Default is None.

        Returns
        -------
        Optional[Dict[str, Union[int, str]]]
            A dictionary defining the decode specialization, or None if it would be a duplicate
            of the prefill specialization (e.g., if prefill_seq_len is 1 and not continuous batching).
        """
        if prefill_seq_len == 1 and not self.continuous_batching:
            return None  # Avoid duplication with prefill

        if hasattr(self.model, "get_specializations"):
            spec = self.model.get_specializations(
                batch_size=full_batch_size if self.continuous_batching else batch_size,
                prefill_seq_len=(num_speculative_tokens + 1) if self.is_tlm else 1,
                ctx_len=ctx_len,
            )[1]
        else:
            spec = {
                "batch_size": full_batch_size if self.continuous_batching else batch_size,
                "seq_len": (num_speculative_tokens + 1) if self.is_tlm else 1,
                "ctx_len": ctx_len,
            }
        if comp_ctx_lengths is not None:
            spec["comp_ctx_lengths"] = comp_ctx_lengths

        spec["num_logits_to_keep"] = (num_speculative_tokens + 1) if self.is_tlm else None

        if self.continuous_batching:
            spec["full_batch_size"] = kv_cache_batch_size
        else:
            spec["batch_size"] = kv_cache_batch_size
        return {k: v for k, v in spec.items() if v is not None}

    def compile(
        self,
        onnx_path: Optional[str] = None,
        compile_dir: Optional[str] = None,
        *,
        prefill_seq_len: int = 32,
        ctx_len: int = 128,
        batch_size: int = 1,
        full_batch_size: Optional[int] = None,
        kv_cache_batch_size: Optional[int] = None,
        num_devices: int = 1,
        num_cores: int = 16,  # FIXME: Make this mandatory arg
        mxfp6_matmul: bool = False,
        mxint8_kv_cache: bool = False,
        num_speculative_tokens: Optional[int] = None,
        prefill_only: Optional[bool] = None,
        use_onnx_subfunctions: bool = False,
        **compiler_options,
    ) -> str:
        """
        Compile the exported ONNX model using the Cloud AI 100 Platform SDK compiler.

        This method generates a ``qpc`` package. If the model has not been exported yet,
        this method will handle the export process. Additional arguments for the `qaic-exec`
        compiler can be passed as keyword arguments.

        Parameters
        ----------
        onnx_path : str, optional
            Path to a pre-exported ONNX model. If not provided, the model will be exported first.
        compile_dir : str, optional
            Directory to save the generated QPC package. If not provided, a default directory is used.
        prefill_seq_len : int, optional
            Length of the prefill prompt. Default is 32.
        ctx_len : int, optional
            Maximum context length the compiled model can remember. Default is 128.
        batch_size : int, optional
            Batch size. Default is 1.
        full_batch_size : int, optional
            Continuous batching batch size. Required if `continuous_batching=True` was
            set during `from_pretrained`.
        kv_cache_batch_size : int, optional
            Batch size for KV cache. If not provided, it defaults to `full_batch_size` (if
            continuous batching) or `batch_size`.
        num_devices : int, optional
            Number of devices to compile for. Default is 1.
        num_cores : int, optional
            Number of cores to use for compilation.
        mxfp6_matmul : bool, optional
            Use MXFP6 compression for weights. Default is False.
        mxint8_kv_cache : bool, optional
            Use MXINT8 compression for KV cache. Default is False.
        num_speculative_tokens : int, optional
            Number of speculative tokens for Speculative Decoding Target Language Model.
            Required if the model is configured as a Target Language Model (`is_tlm=True`).
        prefill_only : bool, optional
            If True, compiles only for the prefill stage. If False, compiles only for
            the decode stage. If None, compiles for both stages. Default is None.
        use_onnx_subfunctions: bool, optional
            whether to enable ONNX subfunctions during export. Exporting PyTorch model to ONNX with modules as subfunctions helps to reduce export/compile time. Defaults to False
        **compiler_options : dict
            Additional compiler options for QAIC or QNN compilers.

            **For QAIC Compiler:** Extra arguments for qaic-exec can be passed. Some common options include:

            - mos (int, optional): Effort level to reduce on-chip memory. Defaults to -1, meaning no effort. Defaults to -1.
            - aic_enable_depth_first (bool, optional): Enables DFS with default memory size. Defaults to False.
            - allow_mxint8_mdp_io (bool, optional): Allows MXINT8 compression of MDP IO traffic. Defaults to False.

            Params are converted to flags as below:

            - ``aic_num_cores=16`` -> ``-aic-num-cores=16``
            - ``convert_to_fp16=True`` -> ``-convert-to-fp16``

            **For QNN Compiler:** Following arguments can be passed as:

            - enable_qnn (bool): Enables QNN Compilation.
            - qnn_config (str): Path of QNN Config parameters file. Any extra parameters for QNN compilation can be passed via this file.

        Returns
        -------
        str
            Path to the compiled QPC package.

        Raises
        ------
        TypeError
            If `prefill_only` is not a boolean.
            If `full_batch_size` is None when `continuous_batching` is True.
            If `num_speculative_tokens` is None when the model is a TLM.
        ValueError
            If KV caching is requested without continuous batching (`full_batch_size`).
            If `include_sampler` is True and `num_speculative_tokens` is greater than 0.
            If `num_speculative_tokens` is not an integer greater than 1.
            If `prefill_seq_len` is less than `num_speculative_tokens + 1` for TLM models.

        """

        # For supporting VLLM and Disaggregated with CCL
        if "comp_ctx_lengths_prefill" in compiler_options and "comp_ctx_lengths_decode" in compiler_options:
            comp_ctx_lengths_prefill = compiler_options.pop("comp_ctx_lengths_prefill")
            comp_ctx_lengths_decode = compiler_options.pop("comp_ctx_lengths_decode")
            if isinstance(comp_ctx_lengths_prefill, str):
                import ast

                try:
                    # Safely evaluate the string to a Python list for disaggregated input
                    self.comp_ctx_lengths_prefill = ast.literal_eval(comp_ctx_lengths_prefill)
                    self.comp_ctx_lengths_decode = ast.literal_eval(comp_ctx_lengths_decode)

                except (ValueError, SyntaxError):
                    raise ValueError("Invalid format for comp_ctx_lengths. Expected a list-like string.")
            else:
                self.comp_ctx_lengths_prefill = comp_ctx_lengths_prefill
                self.comp_ctx_lengths_decode = comp_ctx_lengths_decode

        # --- Validation ---
        if prefill_only is not None and not isinstance(prefill_only, bool):
            raise TypeError("`prefill_only` must be a boolean.")

        if self.is_tlm:
            num_speculative_tokens = self.check_and_get_num_speculative_tokens(num_speculative_tokens, prefill_seq_len)

        if self.continuous_batching and full_batch_size is None:
            raise TypeError("`full_batch_size` is required when `continuous_batching=True`.")

        if kv_cache_batch_size and not full_batch_size:
            raise ValueError(
                "KV caching requires continuous batching. Please set `full_batch_size` and "
                "enable `continuous_batching=True` in `from_pretrained`."
            )

        if (
            self.model.qaic_config is not None
            and self.model.qaic_config.get("include_sampler", False)
            and num_speculative_tokens is not None
            and num_speculative_tokens > 0
        ):
            raise ValueError("Currently, sampler does not support `num_speculative_tokens` > 0.")

        # Infer kv_cache_batch_size if not provided
        kv_cache_batch_size = kv_cache_batch_size or full_batch_size or batch_size

        # --- Specializations ---
        specializations = []
        if prefill_only is None or prefill_only or prefill_seq_len == 1:
            if self.comp_ctx_lengths_prefill is not None:
                # Adding elements from self.comp_ctx_lengths_prefill to prefill_specialization
                for i in range(0, len(self.comp_ctx_lengths_prefill)):
                    specializations.append(
                        self.build_prefill_specialization(
                            prefill_seq_len=prefill_seq_len,
                            ctx_len=ctx_len,
                            comp_ctx_lengths=self.comp_ctx_lengths_prefill[i],
                            batch_size=batch_size,
                            kv_cache_batch_size=kv_cache_batch_size,
                            full_batch_size=full_batch_size,
                        )
                    )

            else:
                specializations.append(
                    self.build_prefill_specialization(
                        prefill_seq_len=prefill_seq_len,
                        ctx_len=ctx_len,
                        batch_size=batch_size,
                        kv_cache_batch_size=kv_cache_batch_size,
                        full_batch_size=full_batch_size,
                    )
                )

        if prefill_only is None or not prefill_only:
            if self.comp_ctx_lengths_decode is not None:
                # Adding elements from self.comp_ctx_lengths_decode to decode_specialization
                for i in range(0, len(self.comp_ctx_lengths_decode)):
                    decode_spec = self.build_decode_specialization(
                        prefill_seq_len=prefill_seq_len,
                        ctx_len=ctx_len,
                        comp_ctx_lengths=self.comp_ctx_lengths_decode[i],
                        batch_size=batch_size,
                        kv_cache_batch_size=kv_cache_batch_size,
                        full_batch_size=full_batch_size,
                        num_speculative_tokens=num_speculative_tokens,
                    )
                    if decode_spec:
                        specializations.append(decode_spec)

            else:
                decode_spec = self.build_decode_specialization(
                    prefill_seq_len=prefill_seq_len,
                    ctx_len=ctx_len,
                    batch_size=batch_size,
                    kv_cache_batch_size=kv_cache_batch_size,
                    full_batch_size=full_batch_size,
                    num_speculative_tokens=num_speculative_tokens,
                )
                if decode_spec:
                    specializations.append(decode_spec)

        # --- Compilation ---
        kv_cache_dtype = "mxint8" if mxint8_kv_cache else "float16"
        custom_io = {}

        for suffix in ["", "_RetainedState"]:
            for i in range(self.num_layers):
                for kv in ["key", "value"]:
                    custom_io[f"past_{kv}.{i}{suffix}"] = kv_cache_dtype

        qpc_path = self._compile(
            onnx_path=onnx_path,
            compile_dir=compile_dir,
            compile_only=True,
            retained_state=True,
            specializations=specializations,
            convert_to_fp16=True,
            mxfp6_matmul=mxfp6_matmul,
            custom_io=custom_io,
            mdp_ts_num_devices=num_devices,
            num_speculative_tokens=num_speculative_tokens,
            aic_num_cores=num_cores,
            mxint8_kv_cache=mxint8_kv_cache,
            use_onnx_subfunctions=use_onnx_subfunctions,
            **compiler_options,
        )

        return qpc_path

    # FIXME: Update this method to match with transformers AutoModelForCausalLM.generate
    def generate(
        self,
        tokenizer: Union[PreTrainedTokenizerFast, PreTrainedTokenizer],
        prompts: List[str],
        device_id: List[int] = None,
        runtime_ai100: bool = True,
        **kwargs,
    ):
        """
        Generate output by executing the compiled QPC on Cloud AI 100 hardware.

        This method runs sequential execution based on the compiled model's batch size and the number of prompts.
        If the number of prompts is not divisible by the batch size, the last batch will be dropped.

        Parameters
        ----------
        tokenizer : PreTrainedTokenizer or PreTrainedTokenizerFast
            Tokenizer for the model.
        prompts : list of str
            List of prompts to generate output for.
        device_id : list of int, optional
            Device IDs for running the QPC. Defaults to `[0]` if not specified.
        runtime_ai100 : bool, optional
            Whether to use AI 100 runtime. Default is True.
        **kwargs :
            Additional keyword arguments. Currently supports:
            - `generation_len (int, optional)`: The maximum number of tokens to generate.

        Returns
        -------
        CloudAI100ExecInfoNew
            Output from the AI 100 runtime, containing generated IDs and performance metrics.

        Raises
        ------
        TypeError
            If the QPC path is not set (i.e., `compile` was not run).
        NotImplementedError
            If `runtime_ai100` is False.
        """
        if runtime_ai100:
            if not isinstance(self.qpc_path, Path):
                raise TypeError("Please run compile API first!")
            generation_len = kwargs.pop("generation_len", None)
            return QEfficient.cloud_ai_100_exec_kv(
                tokenizer=tokenizer,
                qpc_path=self.qpc_path,
                prompt=prompts,
                comp_ctx_lengths_prefill=self.comp_ctx_lengths_prefill,
                comp_ctx_lengths_decode=self.comp_ctx_lengths_decode,
                device_id=device_id,
                generation_len=generation_len,
                automation=kwargs.pop("automation", False),
                iteration=kwargs.pop("iteration", 1),
                is_tlm=self.is_tlm,
                **kwargs,
            )
        else:
            raise NotImplementedError("Only AI_100 runtime is supported right now via generate API")

    def check_and_get_num_speculative_tokens(self, num_speculative_tokens: Optional[int], prefill_seq_len: int):
        """
        Validates and retrieves the number of speculative tokens for TLM models.

        Parameters
        ----------
        num_speculative_tokens : int, optional
            The number of speculative tokens provided by the user.
        prefill_seq_len : int
            The prefill sequence length.

        Returns
        -------
        int
            The determined number of speculative tokens.

        Raises
        ------
        TypeError
            If `num_speculative_tokens` is None when `is_tlm` is True.
        ValueError
            If `num_speculative_tokens` is not an integer greater than 1.
            If `prefill_seq_len` is less than `num_speculative_tokens + 1`.
        """
        if hasattr(self.model.config, "speculative_config"):
            num_speculative_tokens_ = self.model.config.speculative_config["num_speculative_tokens"]
            if num_speculative_tokens is not None:
                logger.warning(
                    f"arg `num_speculative_tokens` is a fixed value of {num_speculative_tokens_} for this model."
                    f" Passed value of {num_speculative_tokens} will be ignored."
                )
            num_speculative_tokens = num_speculative_tokens_
        elif num_speculative_tokens is None:
            raise TypeError("missing required argument `num_speculative_tokens` as `is_tlm` instance variable is True.")

        if not isinstance(num_speculative_tokens, int) and num_speculative_tokens:
            ValueError(
                f"`num_speculative_tokens` arg should be an integer greater than 1, got {num_speculative_tokens}"
            )
        num_logits_to_keep = num_speculative_tokens + 1
        if prefill_seq_len < num_logits_to_keep:
            raise ValueError(
                f"sequence length ({prefill_seq_len}) must be at least `num_speculative_tokens+1` ({num_logits_to_keep})"
            )
        return num_speculative_tokens


class QEFFAutoModelForSpeechSeq2Seq(QEFFTransformersBase, MultimodalUtilityMixin):
    """
    QEfficient class for sequence-to-sequence speech-to-text models (e.g., Whisper, Encoder-Decoder speech models).

    This class enables efficient export, compilation, and inference of speech models on Cloud AI 100 hardware.
    It is recommended to use the ``from_pretrained`` method for initialization.

    Example
    -------
    .. code-block:: python

        from datasets import load_dataset
        from transformers import AutoProcessor
        from QEfficient import QEFFAutoModelForSpeechSeq2Seq

        base_model_name = "openai/whisper-tiny"
        ## STEP 1 -- load audio sample, using a standard english dataset, can load specific files if longer audio needs to be tested; also load initial processor
        ds = load_dataset("hf-internal-testing/librispeech_asr_dummy", "clean", split="validation")
        data = ds[0]["audio"]["array"]
        # reshape to so shape corresponds to data with batch size 1
        data = data.reshape(-1)
        sample_rate = ds[0]["audio"]["sampling_rate"]
        processor = AutoProcessor.from_pretrained(base_model_name)

        ## STEP 2 -- init base model
        qeff_model = QEFFAutoModelForSpeechSeq2Seq.from_pretrained(base_model_name)

        ## STEP 3 -- export and compile model
        qeff_model.compile()

        ## STEP 4 -- generate output for loaded input and processor
        exec_info = qeff_model.generate(inputs=processor(data, sampling_rate=sample_rate, return_tensors="pt"), generation_len=25)

        ## STEP 5 (optional) -- use processor to decode output
        print(processor.batch_decode(exec_info.generated_ids)[0])
    """

    _hf_auto_class = AutoModelForSpeechSeq2Seq
    _pytorch_transforms = [CustomOpsTransform, AwqToMatmulNbitsTransform, GPTQToMatmulNbitsTransform, KVCacheTransform]
    _onnx_transforms = [FP16ClipTransform, SplitTensorsTransform]

    def __init__(self, model: nn.Module, **kwargs):
        """
        Initialize a QEFFAutoModelForSpeechSeq2Seq instance.

        Parameters
        ----------
        model : nn.Module
            A PyTorch model with a sequence-to-sequence speech-to-text head (e.g., Whisper).
        **kwargs :
            Additional keyword arguments passed to the base class constructor.

        Raises
        ------
        TypeError
            If the model is not a supported speech-to-text model (i.e., not a `ForConditionalGeneration` model).
        """
        model_class_name = model.__class__.__name__
        if not (model_class_name.endswith("ForConditionalGeneration")):
            raise TypeError(f"Required pytorch module with ForConditionalGeneration, got {model_class_name}")

        model.config.use_cache = True
        super().__init__(model, **kwargs)
        self.num_layers = model.config.num_hidden_layers
        self.hash_params["qeff_auto_class"] = self.__class__.__name__

    @property
    def get_model_config(self) -> dict:
        """
        Get the configuration dictionary of the underlying HuggingFace model.

        Returns
        -------
        dict
            The configuration dictionary.
        """
        return self.model.config.__dict__

    def export(self, export_dir: Optional[str] = None, use_onnx_subfunctions: bool = False) -> str:
        """
        Export the model to ONNX format using ``torch.onnx.export``.

        This method prepares example inputs and dynamic axes based on the model configuration,
        then exports the model to an ONNX graph suitable for compilation and deployment on Cloud AI 100 hardware.

        Parameters
        ----------
        export_dir : str, optional
            Directory path where the exported ONNX graph will be saved.
            If not provided, the default export directory is used.
        use_onnx_subfunctions: bool, optional
            whether to enable ONNX subfunctions during export. Exporting PyTorch model to ONNX with modules as subfunctions helps to reduce export/compile time. Defaults to False

        Returns
        -------
        str
            Path to the generated ONNX graph file.
        """
        inputs = self.model.get_dummy_inputs()
        dynamic_axes = self.model.get_onnx_dynamic_axes()
        output_names = self.model.get_output_names()
        return self._export(
            inputs,
            output_names,
            dynamic_axes,
            export_dir=export_dir,
            use_onnx_subfunctions=use_onnx_subfunctions,
        )

    def compile(
        self,
        onnx_path: Optional[str] = None,
        compile_dir: Optional[str] = None,
        *,
        prefill_seq_len: Optional[int] = 1,
        encoder_ctx_len: Optional[int] = None,
        ctx_len: int = 150,
        full_batch_size: Optional[int] = None,
        kv_cache_batch_size: Optional[int] = None,
        batch_size: int = 1,
        num_devices: int = 1,
        num_cores: int = 16,  # FIXME: Make this mandatory arg
        mxfp6_matmul: bool = False,
        mxint8_kv_cache: bool = False,
        num_speculative_tokens: Optional[int] = None,
        use_onnx_subfunctions: bool = False,
        **compiler_options,
    ) -> str:
        """
        Compile the exported ONNX model using the Cloud AI 100 Platform SDK compiler.

        This method generates a ``qpc`` package. If the model has not been exported yet,
        this method will handle the export process. Additional arguments for the `qaic-exec`
        compiler can be passed as keyword arguments.

        Parameters
        ----------
        onnx_path : str, optional
            Path to a pre-exported ONNX model. If not provided, the model will be exported first.
        compile_dir : str, optional
            Directory to save the generated QPC package.
        prefill_seq_len : int, optional
            Prefill sequence length. This parameter is typically not critically used for
            SpeechSeq2Seq models' decoder compilation as the first decoder input is `seq_len=1`.
            Default is 1.
        encoder_ctx_len : int, optional
            Maximum context length for the encoder part of the model. If None, it's inferred
            from the model configuration or defaults (e.g., 1500 for Whisper).
        ctx_len : int, optional
            Maximum decoder context length. This defines the maximum output sequence length
            the compiled model can handle. Default is 150.
        batch_size : int, optional
            Batch size. Default is 1.
        num_devices : int, optional
            Number of devices to compile for. Default is 1.
        num_cores : int, optional
            Number of cores to use for compilation.
        mxfp6_matmul : bool, optional
            Use MXFP6 compression for weights. Default is False.
        mxint8_kv_cache : bool, optional
            Use MXINT8 compression for KV cache. Default is False.
        full_batch_size : int, optional
            Not yet supported for this model.
        kv_cache_batch_size : int, optional
            Not yet supported for this model.
        num_speculative_tokens : int, optional
            Not yet supported for this model.
        use_onnx_subfunctions: bool, optional
            whether to enable ONNX subfunctions during export. Exporting PyTorch model to ONNX with modules as subfunctions helps to reduce export/compile time. Defaults to False
        **compiler_options : dict
            Additional compiler options for QAIC.

            **For QAIC Compiler:** Extra arguments for qaic-exec can be passed. Some common options include:

            - mos (int, optional): Effort level to reduce on-chip memory. Defaults to -1, meaning no effort. Defaults to -1.
            - aic_enable_depth_first (bool, optional): Enables DFS with default memory size. Defaults to False.
            - allow_mxint8_mdp_io (bool, optional): Allows MXINT8 compression of MDP IO traffic. Defaults to False.

            Params are converted to flags as below:

            - ``aic_num_cores=16`` -> ``-aic-num-cores=16``
            - ``convert_to_fp16=True`` -> ``-convert-to-fp16``

        Returns
        -------
        str
            Path to the compiled QPC package.

        """
        specializations, compiler_options = self.model.get_specializations(
            batch_size,
            encoder_ctx_len,
            ctx_len,
            **compiler_options,
        )

        if full_batch_size:
            logger.warning("Continuous batching is not yet enabled for AutoModelForSpeechSeq2Seq")

        if kv_cache_batch_size:
            logger.warning("Prefix caching is not yet enabled for AutoModelForSpeechSeq2Seq")

        if mxint8_kv_cache:
            logger.warning("mxint8 cache is not yet enabled for AutoModelForSpeechSeq2Seq")

        if num_speculative_tokens:
            logger.warning("Speculative decoding is not yet enabled for AutoModelForSpeechSeq2Seq")

        output_names = self.model.get_output_names()

        kv_cache_dtype = "float16"
        custom_io = {}

        custom_io["input_features"] = kv_cache_dtype

        # Slice output_names to get input names
        for output_name in output_names:
            if output_name.endswith("_RetainedState"):
                custom_io[output_name[: -len("_RetainedState")]] = kv_cache_dtype

        # Get output names
        for output_name in output_names:
            if output_name.endswith("_RetainedState"):
                custom_io[output_name] = kv_cache_dtype

        return self._compile(
            onnx_path=onnx_path,
            compile_dir=compile_dir,
            compile_only=True,
            retained_state=True,
            specializations=specializations,
            convert_to_fp16=True,
            mxfp6_matmul=mxfp6_matmul,
            mdp_ts_num_devices=num_devices,
            aic_num_cores=num_cores,
            custom_io=custom_io,
            use_onnx_subfunctions=use_onnx_subfunctions,
            **compiler_options,
        )

    def generate(
        self,
        inputs: torch.Tensor,
        generation_len: int,
        streamer: Optional[TextStreamer] = None,
        device_ids: List[int] = None,
    ) -> Union[torch.Tensor, np.ndarray]:
        """
        Generate output until ``<|endoftext|>`` token or `generation_len` is reached,
        by executing the compiled QPC on Cloud AI 100 hardware.

        This method performs sequential execution based on the compiled model's batch size
        and the provided audio tensors. It manages the iterative decoding process and KV cache.

        Parameters
        ----------
        inputs : Dict[str, np.ndarray]
            Model inputs for inference, typically a dictionary containing:
            - `input_features` (np.ndarray): Preprocessed audio features.
            - `decoder_input_ids` (np.ndarray): Initial decoder input IDs (e.g., start token).
            - `decoder_position_ids` (np.ndarray): Initial decoder position IDs.
            These should be prepared to match the compiled model's expectations.
        generation_len : int
            Maximum number of tokens to generate. The generation stops if this limit is reached
            or the model generates an end-of-sequence token.
        streamer : TextStreamer, optional
            Streamer to receive generated tokens in real-time. Default is None.
        device_ids : List[int], optional
            Device IDs for running the QPC. Defaults to `[0]` if not specified.

        Returns
        -------
        CloudAI100ExecInfoNew
            Output from the AI 100 runtime, including generated IDs and performance metrics.

        Raises
        ------
        TypeError
            If the QPC path is not set (i.e., `compile` was not run).
        """
        if not isinstance(self.qpc_path, Path):
            raise TypeError("Please run compile API first!")

        inputs = self.auto_correct_inputs(inputs)
        if self.qpc_session is None:
            self.qpc_session = QAICInferenceSession(str(self.qpc_path), device_ids)
            self.batch_size = self.qpc_session.bindings[0].dims[0]

        inputs["input_features"] = inputs["input_features"].numpy().astype(np.float16)

        # add start token id and initial position ids to inputs
        seq_len = 1
        inputs["input_ids"] = (
            torch.ones((self.batch_size, seq_len), dtype=torch.int64) * self.model.config.decoder_start_token_id
        ).numpy()
        inputs["position_ids"] = (
            torch.arange(seq_len, dtype=torch.int64).view(1, seq_len).repeat(self.batch_size, 1).numpy()
        )

        self.qpc_session.skip_buffers(
            [x for x in self.qpc_session.input_names + self.qpc_session.output_names if x.startswith("past_")]
        )

        outputs = {
            "logits": np.random.randn(self.batch_size, 1, self.model.config.vocab_size).astype(np.float32),
        }
        self.qpc_session.set_buffers(outputs)

        # encoder run
        start = perf_counter()
        outputs = self.qpc_session.run(inputs)

        # array to hold generated tokens
        generated_ids = np.full((self.batch_size, generation_len + 1), self.model.config.eos_token_id)
        generated_ids[:, 0] = [self.model.config.decoder_start_token_id]
        logits = outputs["logits"]
        next_token = logits.argmax(-1)
        generated_ids[:, 1] = next_token.squeeze(1)

        if streamer:
            streamer.put(next_token)

        inputs["input_features"] = np.zeros((self.batch_size, self.model.config.num_mel_bins, 1)).astype(np.float16)

        loop_start = perf_counter()
        for num_tokens in range(generation_len):
            outputs = self.qpc_session.run(inputs)
            logits = outputs["logits"]
            next_token = logits.argmax(-1)
            generated_ids[:, num_tokens + 1] = next_token.squeeze(1)

            if next_token[0][0] == self.model.config.eos_token_id:
                break

            inputs["input_ids"] = next_token
            inputs["position_ids"] += 1

            if streamer:
                streamer.put(next_token)
        end = perf_counter()

        prefill_time, decode_perf, total_perf, total_time = calculate_latency(num_tokens, loop_start, start, end)

        return CloudAI100ExecInfoNew(
            batch_size=self.batch_size,
            generated_ids=generated_ids,
            perf_metrics=PerfMetrics(prefill_time, decode_perf, total_perf, total_time),
        )


class QEFFAutoModelForCTC(QEFFTransformersBase):
    """
    The QEFFAutoModelForCTC class is designed for transformer models with a Connectionist Temporal Classification (CTC) speech-to-text head,
    including Wav2Vec2 and other encoder-only speech models optimized for alignment-free transcription.
    Although it is possible to initialize the class directly, we highly recommend using the ``from_pretrained`` method for initialization.

    ``Mandatory`` Args:
        :model (nn.Module): PyTorch model

    .. code-block:: python
        import torchaudio
        from QEfficient import QEFFAutoModelForCTC
        from transformers import AutoProcessor

        # Initialize the model using from_pretrained similar to transformers.AutoModelForCTC.
        model=QEFFAutoModelForCTC.from_pretrained(model_name)

        # Now you can directly compile the model for Cloud AI 100
        model.compile(num_cores=16)  # Considering you have a Cloud AI 100 SKU

        #prepare input
        processor = AutoProcessor.from_pretrained(model_name)
        input_audio, sample_rate = [...] # audio data loaded in via some external audio package, such as librosa or soundfile

        # Resample the input_audio if necessary
        if input_audio.shape[0] > 1:
            input_audio = input_audio.mean(dim=0)
        if sample_rate != 16000:
            resampler = torchaudio.transforms.Resample(orig_freq=sample_rate, new_freq=16000)
            input_audio = resampler(input_audio)

        # You can now execute the model
        out = model.generate(processor,inputs=input_audio)
    """

    _hf_auto_class = AutoModelForCTC
    _pytorch_transforms = [CustomOpsTransform, AwqToMatmulNbitsTransform, GPTQToMatmulNbitsTransform]
    _onnx_transforms = [FP16ClipTransform, SplitTensorsTransform]

    def __init__(self, model: nn.Module, **kwargs):
        super().__init__(model, **kwargs)
        self.model.base_model.config.use_cache = True

        self.hash_params["qeff_auto_class"] = self.__class__.__name__

    @classmethod
    @with_replaced_quantizers
    def from_pretrained(cls, pretrained_model_name_or_path, pooling=None, *args, **kwargs):
        """
        This method serves as the easiest entry point into using QEfficient. The interface is designed to be similar to transformers.AutoModelForCTC.
        Once the model is initialized, you can use other methods such as export, compile, and generate on the same object.

        Args:
            pretrained_model_name_or_path (str): The name or path of the pre-trained model.

        .. code-block:: python

        import torchaudio
        from QEfficient import QEFFAutoModelForCTC
        from transformers import AutoProcessor

        # Initialize the model using from_pretrained similar to transformers.AutoModelForCTC.
        model=QEFFAutoModelForCTC.from_pretrained(model_name)

        # Now you can directly compile the model for Cloud AI 100
        model.compile(num_cores=16)  # Considering you have a Cloud AI 100 SKU

        #prepare input
        processor = AutoProcessor.from_pretrained(model_name)
        input_audio, sample_rate = [...] # audio data loaded in via some external audio package, such as librosa or soundfile

        # Resample the input_audio if necessary
        if input_audio.shape[0] > 1:
            input_audio = input_audio.mean(dim=0)
        if sample_rate != 16000:
            resampler = torchaudio.transforms.Resample(orig_freq=sample_rate, new_freq=16000)
            input_audio = resampler(input_audio)

        # You can now execute the model
        out = model.generate(processor,inputs=input_audio)
        """
        if kwargs.get("attn_implementation", None) not in {None, "eager"}:
            logger.warning('Updating attn_implementation="eager"')

        if kwargs.get("low_cpu_mem_usage", None):
            logger.warning("Updating low_cpu_mem_usage=False")

        kwargs.update({"attn_implementation": "eager", "low_cpu_mem_usage": False})

        model = cls._hf_auto_class.from_pretrained(pretrained_model_name_or_path, *args, **kwargs)

        # This is support models that should be classified to in a different auto class but transformers load them via this class
        kv_offload = kwargs.pop("kv_offload", None)
        if model.__class__.__name__ in MISCLASSIFIED_CAUSAL_LM_TO_QEFF_AUTO_CLASS_MAP:
            return MISCLASSIFIED_CAUSAL_LM_TO_QEFF_AUTO_CLASS_MAP[model.__class__.__name__](
                model, kv_offload=kv_offload, **kwargs
            )

        return cls(model, pretrained_model_name_or_path=pretrained_model_name_or_path, pooling=pooling, **kwargs)

    @property
    def get_model_config(self) -> dict:
        return self.model.config.__dict__

    def export(self, export_dir: Optional[str] = None, use_onnx_subfunctions: bool = False) -> str:
        """
        Exports the model to ``ONNX`` format using ``torch.onnx.export``.

        ``Optional`` Args:
           :export_dir (str, optional): The directory path to store ONNX-graph.
           :use_onnx_subfunctions: bool, optional
            whether to enable ONNX subfunctions during export. Exporting PyTorch model to ONNX with modules as subfunctions helps to reduce export/compile time. Defaults to False

        Returns:
            :str: Path of the generated ``ONNX`` graph.
        """
        bs = constants.ONNX_EXPORT_EXAMPLE_BATCH_SIZE
        seq_len = constants.WAV2VEC2_MAX_SEQ_LEN

        example_inputs = {
            "input_values": torch.zeros((bs, seq_len), dtype=torch.float32),
        }

        dynamic_axes = {"input_values": {0: "batch_size", 1: "seq_len"}}

        output_names = ["logits"]

        return self._export(
            example_inputs,
            output_names,
            dynamic_axes,
            export_dir=export_dir,
            use_onnx_subfunctions=use_onnx_subfunctions,
        )

    def compile(
        self,
        onnx_path: Optional[str] = None,
        compile_dir: Optional[str] = None,
        *,
        seq_len: Union[int, List[int]] = 480000,
        batch_size: int = 1,
        num_devices: int = 1,
        num_cores: int = 16,  # FIXME: Make this mandatory arg
        mxfp6_matmul: bool = False,
        use_onnx_subfunctions: bool = False,
        **compiler_options,
    ) -> str:
        """
        This method compiles the exported ``ONNX`` model using the Cloud AI 100 Platform SDK compiler binary found at ``/opt/qti-aic/exec/qaic-exec`` and generates a ``qpc`` package.
        If the model has not been exported yet, this method will handle the export process.
        You can pass any other arguments that the `qaic-exec` takes as extra kwargs.

        ``Optional`` Args:
            :onnx_path (str, optional): Path to pre-exported onnx model.
            :compile_dir (str, optional): Path for saving the qpc generated.
            :seq_len (Union[int, List[int]]): The length of the prompt should be less that ``seq_len``. ``Defaults to 32``.
            :batch_size (int, optional): Batch size. ``Defaults to 1``.
            :num_devices (int): Number of devices the model needs to be compiled for. Defaults to 1.
            :num_cores (int): Number of cores used to compile the model.
            :mxfp6_matmul (bool, optional): Whether to use ``mxfp6`` compression for weights. ``Defaults to False``.
            :use_onnx_subfunctions: bool, optional: whether to enable ONNX subfunctions during export. Exporting PyTorch model to ONNX with modules as subfunctions helps to reduce export/compile time. Defaults to False
            :compiler_options (dict, optional): Additional compiler options.

                For QAIC Compiler: Extra arguments for qaic-exec can be passed.
                    :aic_enable_depth_first (bool, optional): Enables DFS with default memory size. ``Defaults to False``.
                    :allow_mxint8_mdp_io (bool, optional): Allows MXINT8 compression of MDP IO traffic. ``Defaults to False.``

                    Params are converted to flags as below:

                    - aic_hw_version=ai100 -> -aic-hw-version=ai100
                    - aic_hw_version=ai200 -> -aic-hw-version=ai200

                For QNN Compiler: Following arguments can be passed.
                    :enable_qnn (bool): Enables QNN Compilation.
                    :qnn_config (str): Path of QNN Config parameters file. Any extra parameters for QNN compilation can be passed via this file.

        Returns:
            :str: Path of the compiled ``qpc`` package.
        """

        specializations = [
            {"batch_size": batch_size, "seq_len": sl} for sl in (seq_len if isinstance(seq_len, list) else [seq_len])
        ]

        return self._compile(
            onnx_path=onnx_path,
            compile_dir=compile_dir,
            compile_only=True,
            specializations=specializations,
            convert_to_fp16=True,
            mxfp6_matmul=mxfp6_matmul,
            mdp_ts_num_devices=num_devices,
            aic_num_cores=num_cores,
            use_onnx_subfunctions=use_onnx_subfunctions,
            **compiler_options,
        )

    def generate(
        self,
        processor,
        inputs: torch.Tensor,
        device_ids: List[int] = None,
        runtime_ai100: bool = True,
    ) -> Union[torch.Tensor, np.ndarray]:
        """
        This method generates output by executing PyTorch runtime or the compiled ``qpc`` on ``Cloud AI 100`` Hardware cards.
        ``Mandatory`` Args:
            :inputs (Union[torch.Tensor, np.ndarray]): inputs to run the execution.
            :processor (AutoProcessor): The Processor to use for encoding the waveform.
        ``optional`` Args:
            :device_id (List[int]): Ids of devices for running the qpc pass as [0] in case of normal model / [0, 1, 2, 3] in case of tensor slicing model
            :runtime_ai100 (bool, optional): ``AI_100`` and ``PyTorch`` runtime is supported as of now. Defaults to ``True`` for ``AI_100`` runtime.
        Returns:
            :dict: Output from the ``AI_100`` or ``PyTorch`` runtime.
        """
        # AI_100 runtime
        if runtime_ai100:
            if not isinstance(self.qpc_path, Path):
                raise TypeError("Please run compile API first!")

            return self.cloud_ai_100_feature_generate(processor, inputs=inputs, device_ids=device_ids)
        # PyTorch runtime
        else:
            return self.pytorch_feature_generate(processor, model=self.model, inputs=inputs)

    def cloud_ai_100_feature_generate(
        self,
        processor,
        inputs: torch.Tensor,
        device_ids: List[int] = [0],
    ) -> np.ndarray:
        """
        Generates features with list of prompts using AI 100 runtime.

        ``Mandatory`` Args:
            :inputs (Union[torch.Tensor, np.ndarray]): inputs to run the execution.
            :processor (AutoProcessor): The Processor to use for encoding the waveform.
        ``Optional`` Args:
            device_ids (List[int], optional): A list of device IDs to use for the session. Defaults to [0].

        """

        if self.qpc_session is None:
            self.qpc_session = QAICInferenceSession(str(self.qpc_path), device_ids)
            self.batch_size = self.qpc_session.bindings[0].dims[0]

        # Dynamic switching to closest seq_Len based on input_ids_len
        inputs = processor(inputs, return_tensors="pt")
        input_ids_len = inputs["input_values"].shape[-1]

        for allowed_shape in self.qpc_session.allowed_shapes:
            seq_len_allowed = allowed_shape[1][1][1]

            if seq_len_allowed >= input_ids_len:
                self.seq_len = seq_len_allowed
                break

        # To handle single seq_len as we can't fetch allowed shapes for single seq_len
        self.seq_len = self.qpc_session.bindings[0].dims[1] if not hasattr(self, "seq_len") else self.seq_len
        input_values = np.array(
            torch.nn.functional.pad(inputs["input_values"], (0, self.seq_len - input_ids_len), "constant", 0)
        )
        inputs = dict(input_values=input_values)
        outputs = self.qpc_session.run(inputs)
        logits = outputs["logits"]
        predicted_ids = np.argmax(logits, axis=-1)
        transcriptions = processor.batch_decode(torch.tensor(predicted_ids))
        return transcriptions

    def pytorch_feature_generate(self, processor, model, inputs: Union[torch.Tensor, np.ndarray]) -> List[torch.Tensor]:
        """
        Generates features from a list of text prompts using a PyTorch model.

        ``Mandatory`` Args:
            :model: The transformed PyTorch model used for generating features.
            :inputs (Union[torch.Tensor, np.ndarray]): inputs to run the execution.
            :processor (AutoProcessor): The Processor to use for encoding the waveform.

        """
        input_values = processor(
            inputs[0], return_tensors="pt", max_length=self.seq_len, truncation=True, padding="max_length"
        ).input_values
        logits = model(input_values[0]).logits
        logits = logits.detach().numpy()
        predicted_ids = np.argmax(logits, axis=-1)
        transcriptions = processor.batch_decode(predicted_ids)
        return transcriptions<|MERGE_RESOLUTION|>--- conflicted
+++ resolved
@@ -8,7 +8,7 @@
 import warnings
 from pathlib import Path
 from time import perf_counter
-from typing import Dict, List, Optional, Union
+from typing import List, Optional, Union
 
 import numpy as np
 import torch
@@ -752,7 +752,7 @@
     ]
     _onnx_transforms = [FP16ClipTransform, SplitTensorsTransform]
 
-    def __init__(self, model, continuous_batching: bool = False, qaic_config: Optional[dict] = None, **kwargs):
+    def __init__(self, model, **kwargs):
         """
         Initializes the language decoder component for multimodal models.
 
@@ -760,30 +760,12 @@
         ----------
         model : nn.Module
             The full HuggingFace multimodal model from which the language decoder is extracted.
-        continuous_batching : bool, optional
-            If True, enables continuous batching mode for future compilation and execution.
-            This setting must be consistent across `from_pretrained` and `compile` calls. Default is False.
-        qaic_config : dict, optional
-            A dictionary for QAIC-specific configurations.
-            Only the following keys are supported by the text model of the dual QPC multimodal model:
-            - **include_sampler** (bool): If True, enables on-device sampling of next tokens.
-            - **max_top_k_ids** (int): Maximum number of top K tokens (<= vocab size) to consider during sampling.
-            - **include_guided_decoding** (bool): If True, enables guided token-level filtering
-              during decoding. Only works when include_sampler=True.
-            Additional keys will be ignored.
         **kwargs :
             Additional keyword arguments passed to the base class constructor.
         """
         super().__init__(model, **kwargs)
         self.model = model.get_qeff_language_decoder()
         self.hash_params["qeff_auto_class"] = self.__class__.__name__
-        self.continuous_batching = continuous_batching
-        self.model.qaic_config = qaic_config
-        # ---Sampling---
-        # Note: SamplerTransform should be applied after all other transforms
-        # are done. The role of the sampler is to just add nodes at the output of the
-        # previous transform function.
-        self.model, _ = SamplerTransform.apply(self.model, qaic_config, **kwargs)
 
     def export(
         self,
@@ -817,10 +799,6 @@
         str
             Path to the generated ONNX graph file for the language decoder.
         """
-        if self.model.qaic_config is not None and self.model.qaic_config.get("include_sampler", False):
-            inputs, output_names, dynamic_axes = self.get_sampling_inputs_and_outputs(
-                inputs, output_names, dynamic_axes
-            )
         return self._export(
             inputs,
             output_names,
@@ -829,96 +807,6 @@
             offload_pt_weights=offload_pt_weights,
             use_onnx_subfunctions=use_onnx_subfunctions,
         )
-
-    def get_sampling_inputs_and_outputs(
-        self,
-        example_inputs: Dict[str, torch.Tensor],
-        output_names: List[str],
-        dynamic_axes: Dict[str, Dict[int, str]],
-    ):
-        """
-        Updates the example inputs, output names, and dynamic axes to include
-        parameters relevant for on-device sampling during ONNX export.
-
-        Parameters
-        ----------
-        example_inputs : Dict[str, torch.Tensor]
-            Current dictionary of example inputs.
-        output_names : List[str]
-            Current list of output names.
-        dynamic_axes : Dict[str, Dict[int, str]]
-            Current dictionary of dynamic axes configurations.
-
-        Returns
-        -------
-        Tuple[Dict[str, torch.Tensor], List[str], Dict[str, Dict[int, str]]]
-            Updated example inputs, output names, and dynamic axes including
-            sampling-related parameters.
-        """
-        bs: int = constants.ONNX_EXPORT_EXAMPLE_BATCH_SIZE
-        fbs: int = constants.ONNX_EXPORT_EXAMPLE_FBS
-
-        assert "logits" in output_names, "logits must be part of the output names to suport on-device sampling"
-
-        logits_index = output_names.index("logits")
-        output_names[logits_index] = "next_tokens"
-
-        example_inputs["last_accepted_output_tokens"] = torch.zeros(
-            (bs, constants.ONNX_EXPORT_EXAMPLE_SEQ_LEN), dtype=torch.int64
-        )
-        dynamic_axes["last_accepted_output_tokens"] = {0: "batch_size", 1: "seq_len"}
-
-        example_inputs["past_repetition_penalty_buffer"] = torch.zeros(
-            (fbs if self.continuous_batching else bs, self.model.language_model.config.vocab_size), dtype=torch.bool
-        )
-        dynamic_axes["past_repetition_penalty_buffer"] = {
-            0: "full_batch_size" if self.continuous_batching else "batch_size",
-        }
-        output_names.append("past_repetition_penalty_buffer_RetainedState")
-
-        example_inputs["repetition_penalties"] = (
-            torch.ones((bs, 1), dtype=torch.float) * constants.ONNX_EXPORT_EXAMPLE_REPETITION_PENALTIES
-        )
-        dynamic_axes["repetition_penalties"] = {0: "batch_size"}
-
-        example_inputs["past_presence_penalty_buffer"] = torch.zeros(
-            (fbs if self.continuous_batching else bs, self.model.language_model.config.vocab_size), dtype=torch.bool
-        )
-        dynamic_axes["past_presence_penalty_buffer"] = {
-            0: "full_batch_size" if self.continuous_batching else "batch_size",
-        }
-        output_names.append("past_presence_penalty_buffer_RetainedState")
-
-        example_inputs["presence_penalties"] = (
-            torch.zeros((bs, 1), dtype=torch.float) + constants.ONNX_EXPORT_EXAMPLE_PRESENCE_PENALTIES
-        )
-        dynamic_axes["presence_penalties"] = {0: "batch_size"}
-
-        example_inputs["temperatures"] = (
-            torch.ones((bs, 1), dtype=torch.float) * constants.ONNX_EXPORT_EXAMPLE_TEMPERATURES
-        )
-        dynamic_axes["temperatures"] = {0: "batch_size"}
-
-        max_top_k_ids = self.model.qaic_config.get("max_top_k_ids", constants.ONNX_EXPORT_EXAMPLE_MAX_TOP_K_IDS)
-        example_inputs["top_ks"] = torch.randint(1, max_top_k_ids, size=(bs, 1)).to(torch.int32)
-        dynamic_axes["top_ks"] = {0: "batch_size"}
-
-        example_inputs["top_ps"] = torch.ones((bs, 1), dtype=torch.float) * constants.ONNX_EXPORT_EXAMPLE_TOP_PS
-        dynamic_axes["top_ps"] = {0: "batch_size"}
-
-        example_inputs["min_ps"] = torch.ones((bs, 1), dtype=torch.float) * constants.ONNX_EXPORT_EXAMPLE_MIN_PS
-        dynamic_axes["min_ps"] = {0: "batch_size"}
-
-        example_inputs["random_numbers"] = torch.rand((bs, max_top_k_ids), dtype=torch.float)
-        dynamic_axes["random_numbers"] = {0: "batch_size"}
-
-        if self.model.qaic_config.get("include_guided_decoding", False):
-            example_inputs["token_bitmasks"] = torch.zeros(
-                (bs, self.model.language_model.config.vocab_size), dtype=torch.bool
-            )
-            dynamic_axes["token_bitmasks"] = {0: "batch_size"}
-
-        return example_inputs, output_names, dynamic_axes
 
     def compile(
         self,
@@ -1048,7 +936,7 @@
         self.comp_ctx_lengths_prefill, self.comp_ctx_lengths_decode = process_ccl_specializations(qaic_config)
 
         self.vision_model = QEffVisionEncoderForTextImageToTextModel(model, **kwargs)
-        self.lang_model = QEffCausalLMForTextImageToTextModel(model, continuous_batching=continuous_batching, **kwargs)
+        self.lang_model = QEffCausalLMForTextImageToTextModel(model, **kwargs)
         self.continuous_batching = continuous_batching
         self.lang_model.model.qaic_config = qaic_config
         self.input_shapes, self.output_names = None, None
@@ -1757,11 +1645,7 @@
                 "full_batch_size argument is deprecated. Use continuous_batching=True instead.", DeprecationWarning, 2
             )
             raise NotImplementedError("Continuous batching is not supported for image-text-to-text models yet.")
-<<<<<<< HEAD
-        if kwargs.pop("qaic_config", None):
-=======
         if qaic_config is not None and qaic_config.pop("include_sampler", False):
->>>>>>> 3789d5a3
             raise NotImplementedError("On-device sampling is not supported for single QPC multimodal models yet.")
         super().__init__(model, **kwargs)
 
@@ -2375,15 +2259,6 @@
             If None, the default behavior of the internal classes is used (typically dual QPC).
         qaic_config : dict, optional
             A dictionary for QAIC-specific configurations.
-<<<<<<< HEAD
-            Only the following keys are supported by the text model of the dual QPC multimodal model:
-            - **include_sampler** (bool): If True, enables on-device sampling of next tokens.
-            - **max_top_k_ids** (int): Maximum number of top K tokens (<= vocab size) to consider during sampling.
-            - **include_guided_decoding** (bool): If True, enables guided token-level filtering
-              during decoding. Only works when include_sampler=True.
-            Additional keys will be ignored.
-=======
->>>>>>> 3789d5a3
         **kwargs :
             Additional arguments passed to HuggingFace's ``from_pretrained``.
 
@@ -2411,8 +2286,6 @@
             logger.warning("Updating low_cpu_mem_usage=False")
 
         kwargs.update({"attn_implementation": "eager", "low_cpu_mem_usage": False})
-        if qaic_config is not None:
-            qaic_config["pretrained_model_name_or_path"] = pretrained_model_name_or_path
         model = cls._hf_auto_class.from_pretrained(pretrained_model_name_or_path, **kwargs)
         return cls(
             model,
@@ -2777,92 +2650,6 @@
             offload_pt_weights=kwargs.get("offload_pt_weights", True),
         )
 
-<<<<<<< HEAD
-    def get_sampling_inputs_and_outputs(
-        self,
-        example_inputs: Dict[str, torch.Tensor],
-        output_names: List[str],
-        dynamic_axes: Dict[str, Dict[int, str]],
-    ):
-        """
-        Updates the example inputs, output names, and dynamic axes to include
-        parameters relevant for on-device sampling during ONNX export.
-
-        Parameters
-        ----------
-        example_inputs : Dict[str, torch.Tensor]
-            Current dictionary of example inputs.
-        output_names : List[str]
-            Current list of output names.
-        dynamic_axes : Dict[str, Dict[int, str]]
-            Current dictionary of dynamic axes configurations.
-
-        Returns
-        -------
-        Tuple[Dict[str, torch.Tensor], List[str], Dict[str, Dict[int, str]]]
-            Updated example inputs, output names, and dynamic axes including
-            sampling-related parameters.
-        """
-        bs: int = constants.ONNX_EXPORT_EXAMPLE_BATCH_SIZE
-        fbs: int = constants.ONNX_EXPORT_EXAMPLE_FBS
-
-        example_inputs["last_accepted_output_tokens"] = torch.zeros(
-            (bs, constants.ONNX_EXPORT_EXAMPLE_SEQ_LEN), dtype=torch.int64
-        )
-        dynamic_axes["last_accepted_output_tokens"] = {0: "batch_size", 1: "seq_len"}
-
-        example_inputs["past_repetition_penalty_buffer"] = torch.zeros(
-            (fbs if self.continuous_batching else bs, self.model.config.vocab_size), dtype=torch.bool
-        )
-        dynamic_axes["past_repetition_penalty_buffer"] = {
-            0: "full_batch_size" if self.continuous_batching else "batch_size",
-        }
-        output_names.append("past_repetition_penalty_buffer_RetainedState")
-
-        example_inputs["repetition_penalties"] = (
-            torch.ones((bs, 1), dtype=torch.float) * constants.ONNX_EXPORT_EXAMPLE_REPETITION_PENALTIES
-        )
-        dynamic_axes["repetition_penalties"] = {0: "batch_size"}
-
-        example_inputs["past_presence_penalty_buffer"] = torch.zeros(
-            (fbs if self.continuous_batching else bs, self.model.config.vocab_size), dtype=torch.bool
-        )
-        dynamic_axes["past_presence_penalty_buffer"] = {
-            0: "full_batch_size" if self.continuous_batching else "batch_size",
-        }
-        output_names.append("past_presence_penalty_buffer_RetainedState")
-
-        example_inputs["presence_penalties"] = (
-            torch.zeros((bs, 1), dtype=torch.float) + constants.ONNX_EXPORT_EXAMPLE_PRESENCE_PENALTIES
-        )
-        dynamic_axes["presence_penalties"] = {0: "batch_size"}
-
-        example_inputs["temperatures"] = (
-            torch.ones((bs, 1), dtype=torch.float) * constants.ONNX_EXPORT_EXAMPLE_TEMPERATURES
-        )
-        dynamic_axes["temperatures"] = {0: "batch_size"}
-
-        max_top_k_ids = self.model.qaic_config.get("max_top_k_ids", constants.ONNX_EXPORT_EXAMPLE_MAX_TOP_K_IDS)
-        example_inputs["top_ks"] = torch.randint(1, max_top_k_ids, size=(bs, 1)).to(torch.int32)
-        dynamic_axes["top_ks"] = {0: "batch_size"}
-
-        example_inputs["top_ps"] = torch.ones((bs, 1), dtype=torch.float) * constants.ONNX_EXPORT_EXAMPLE_TOP_PS
-        dynamic_axes["top_ps"] = {0: "batch_size"}
-
-        example_inputs["min_ps"] = torch.ones((bs, 1), dtype=torch.float) * constants.ONNX_EXPORT_EXAMPLE_MIN_PS
-        dynamic_axes["min_ps"] = {0: "batch_size"}
-
-        example_inputs["random_numbers"] = torch.rand((bs, max_top_k_ids), dtype=torch.float)
-        dynamic_axes["random_numbers"] = {0: "batch_size"}
-
-        if self.model.qaic_config.get("include_guided_decoding", False):
-            example_inputs["token_bitmasks"] = torch.zeros((bs, self.model.config.vocab_size), dtype=torch.bool)
-            dynamic_axes["token_bitmasks"] = {0: "batch_size"}
-
-        return example_inputs, output_names, dynamic_axes
-
-=======
->>>>>>> 3789d5a3
     def build_prefill_specialization(
         self,
         prefill_seq_len: int = 32,
