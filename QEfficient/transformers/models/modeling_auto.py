# -----------------------------------------------------------------------------
#
# Copyright (c) 2024 Qualcomm Innovation Center, Inc. All rights reserved.
# SPDX-License-Identifier: BSD-3-Clause
#
# ----------------------------------------------------------------------------

import hashlib
import warnings
from pathlib import Path
from time import perf_counter
from typing import List, Optional, Union

import numpy as np
import torch
import torch.nn as nn
from transformers import (
    AutoModel,
    AutoModelForCausalLM,
    AutoModelForImageTextToText,
    AutoModelForSpeechSeq2Seq,
    PreTrainedTokenizer,
    PreTrainedTokenizerFast,
    TextStreamer,
)

import QEfficient
from QEfficient.base.modeling_qeff import QEFFBaseModel
from QEfficient.base.onnx_transforms import FP16ClipTransform, SplitTensorsTransform
from QEfficient.generation.cloud_infer import QAICInferenceSession
from QEfficient.generation.text_generation_inference import (
    CloudAI100ExecInfoNew,
    PerfMetrics,
    calculate_latency,
    get_compilation_dims,
)
from QEfficient.transformers.models.pytorch_transforms import (
    CustomOpsTransform,
    KVCacheModuleMethodMapperTransform,
    KVCacheTransform,
    SamplerTransform,
    SpDTransform,
    VlmKVOffloadTransform,
    VlmNoKVOffloadTransform,
)
from QEfficient.transformers.quantizers.auto import QEFF_AUTO_QUANTIZATION_CONFIG_MAPPING, with_replaced_quantizers
from QEfficient.transformers.quantizers.quant_transforms import (
    AwqToMatmulNbitsTransform,
    FP8DeQuantLinearToLinearTransform,
    GPTQToMatmulNbitsTransform,
)
from QEfficient.utils import constants, get_padding_shape_from_config
from QEfficient.utils.cache import to_hashable
from QEfficient.utils.logging_utils import logger


class QEFFTransformersBase(QEFFBaseModel):
    """
    Parent class for models QEFF provides from transformers i.e. (AutoModel, AutoModelForCausalLM, AutoModelForAudioClassification etc.) from transformers/models/modeling_auto.py file.
    """

    _hf_auto_class: type

    def __init__(self, model: nn.Module) -> None:
        if (
            hasattr(model, "config")
            and hasattr(model.config, "quantization_config")
            and not isinstance(model.config.quantization_config, tuple(QEFF_AUTO_QUANTIZATION_CONFIG_MAPPING.values()))
        ):
            raise AssertionError("Please use `from_pretrained` method to load quantized models")

        super().__init__(model)

    def __repr__(self) -> str:
        return self.__class__.__name__ + "\n" + self.model.__repr__()

    @classmethod
    @with_replaced_quantizers
    def from_pretrained(cls, pretrained_model_name_or_path: str, is_tlm: bool = False, include_sampler: bool = False, return_pdfs: bool = False, *args, **kwargs):
        if kwargs.get("attn_implementation", None) not in {None, "eager"}:
            logger.warning('Updating attn_implementation="eager"')

        if kwargs.get("low_cpu_mem_usage", None):
            logger.warning("Updating low_cpu_mem_usage=False")

        kwargs.update({"attn_implementation": "eager", "low_cpu_mem_usage": False})

        model = cls._hf_auto_class.from_pretrained(pretrained_model_name_or_path, *args, **kwargs)
        return cls(model, is_tlm=is_tlm, include_sampler=include_sampler, return_pdfs=return_pdfs)

    @property
    def model_name(self) -> str:
        mname = self.model.__class__.__name__
        if mname.startswith("QEff") or mname.startswith("QEFF"):
            mname = mname[4:]
        return mname


class MultimodalUtilityMixin:
    def __new__(cls, *args, **kwargs):
        if cls is MultimodalUtilityMixin:
            raise TypeError(f"only children of '{cls.__name__}' may be instantiated")
        return object.__new__(cls)

    def auto_correct_inputs(self, inputs):
        checked = True
        inputs_info = self.model.get_inputs_info()
        for valid_input_info in inputs_info:
            if valid_input_info.name not in inputs:
                checked = False
                break
            if inputs[valid_input_info.name].dtype != valid_input_info.datatype:
                checked = False
                break

        if not checked:
            err_str: str = (
                "Expected following input names and shapes to be passed\n"
                + "\n".join([val.__repr__() for val in inputs_info])
                + "\ngot"
                + f"{[(k, v.shape, v.dtype) for k, v in inputs.items()]}"
            )

            raise RuntimeError(err_str)

        return {k: v for k, v in inputs.items() if k in [iinfo.name for iinfo in inputs_info]}


class QEFFAutoModel(QEFFTransformersBase):
    """
    The QEFFAutoModel class is designed for manipulating any transformer model from the HuggingFace hub.
    Although it is possible to initialize the class directly, we highly recommend using the ``from_pretrained`` method for initialization.

    ``Mandatory`` Args:
        :model (nn.Module): PyTorch model

    .. code-block:: python

        from QEfficient import QEFFAutoModel
        from transformers import AutoTokenizer

        # Initialize the model using from_pretrained similar to transformers.AutoModel.
        model = QEFFAutoModel.from_pretrained("model_name")

        # Now you can directly compile the model for Cloud AI 100
        model.compile(num_cores=16)  # Considering you have a Cloud AI 100 SKU

        #prepare input
        tokenizer = AutoTokenizer.from_pretrained(model_name)
        inputs = tokenizer("My name is", return_tensors="pt")

        # You can now execute the model
        model.generate(inputs)
    """

    _hf_auto_class = AutoModel
    _pytorch_transforms = [CustomOpsTransform, AwqToMatmulNbitsTransform, GPTQToMatmulNbitsTransform]
    _onnx_transforms = [FP16ClipTransform, SplitTensorsTransform]

    def __init__(self, model: nn.Module, **kwargs):
        super().__init__(model)
        self.model.config.use_cache = True
        self.num_layers = model.config.num_hidden_layers

    @classmethod
    @with_replaced_quantizers
    def from_pretrained(cls, pretrained_model_name_or_path, *args, **kwargs):
        """
        This method serves as the easiest entry point into using QEfficient. The interface is designed to be similar to transformers.AutoModel.
        Once the model is initialized, you can use other methods such as export, compile, and generate on the same object.

        This API can also be used as exception for VLM model since transformers support loading InternChatVL models via AutoModel API we support it via AutoModelForCausalLM API
        Args:
            :pretrained_name_or_path (str): Model card name from HuggingFace or local path to model directory.
            :args, kwargs: Additional arguments to pass to transformers.AutoModel.

        .. code-block:: python

            from QEfficient import QEFFAutoModel
            from transformers import AutoTokenizer

            # Initialize the model using from_pretrained similar to transformers.AutoModel.
            model = QEFFAutoModel.from_pretrained("model_name")

            # Now you can directly compile the model for Cloud AI 100
            model.compile(num_cores=16)  # Considering you have a Cloud AI 100 SKU

            #prepare input
            tokenizer = AutoTokenizer.from_pretrained(model_name)
            inputs = tokenizer("My name is", return_tensors="pt")

            # You can now execute the model
            model.generate(inputs)
        """
        if kwargs.get("attn_implementation", None) not in {None, "eager"}:
            logger.warning('Updating attn_implementation="eager"')

        if kwargs.get("low_cpu_mem_usage", None):
            logger.warning("Updating low_cpu_mem_usage=False")

        kwargs.update({"attn_implementation": "eager", "low_cpu_mem_usage": False, "add_pooling_layer": False})
        try:
            model = cls._hf_auto_class.from_pretrained(pretrained_model_name_or_path, *args, **kwargs)
            warnings.warn("Removing pooling layer from the model if exist")
        except TypeError:
            kwargs.pop("add_pooling_layer", None)
            model = cls._hf_auto_class.from_pretrained(pretrained_model_name_or_path, *args, **kwargs)

        # This is support models that should be classified to in a different auto class but transformers load them via this class
        kv_offload = kwargs.pop("kv_offload", None)
        if model.__class__.__name__ in MISCLASSIFIED_CAUSAL_LM_TO_QEFF_AUTO_CLASS_MAP:
            return MISCLASSIFIED_CAUSAL_LM_TO_QEFF_AUTO_CLASS_MAP[model.__class__.__name__](
                model, kv_offload=kv_offload
            )

        return cls(model)

    @property
    def model_hash(self) -> str:
        # NOTE: model_config.to_diff_dict() has "_name_or_path" attribute which is the model card name or path.
        # Using same card name will result in same hash. But, using a relative path for one run and
        # absolute path for another run will result in different hash.
        # The added complexity to resolve different paths to same location is not worth pursuing.
        # Instead, advise the user to always provide same relative paths or absolute paths for local models.

        # Compute the hash with: model_config, transforms
        mhash = hashlib.sha256()
        mhash.update(to_hashable(self.model.config.to_diff_dict()))
        mhash.update(to_hashable(self._transform_names()))
        mhash = mhash.hexdigest()[:16]
        return mhash

    @property
    def get_model_config(self) -> dict:
        return self.model.config.__dict__

    def export(self, export_dir: Optional[str] = None) -> str:
        """
        Exports the model to ``ONNX`` format using ``torch.onnx.export``.

        ``Optional`` Args:
           :export_dir (str, optional): The directory path to store ONNX-graph.

        Returns:
            :str: Path of the generated ``ONNX`` graph.
        """
        bs = constants.ONNX_EXPORT_EXAMPLE_BATCH_SIZE
        seq_len = constants.ONNX_EXPORT_EXAMPLE_SEQ_LEN

        example_inputs = {
            "input_ids": torch.zeros((bs, seq_len), dtype=torch.int64),
            "attention_mask": torch.ones((bs, seq_len), dtype=torch.int64),
        }

        dynamic_axes = {"input_ids": {0: "batch_size", 1: "seq_len"}, "attention_mask": {0: "batch_size", 1: "seq_len"}}

        output_names = ["output"]

        return self._export(
            example_inputs,
            output_names,
            dynamic_axes,
            export_dir=export_dir,
        )

    def compile(
        self,
        onnx_path: Optional[str] = None,
        compile_dir: Optional[str] = None,
        *,
        seq_len: int = 32,
        batch_size: int = 1,
        num_devices: int = 1,
        num_cores: int = 16,  # FIXME: Make this mandatory arg
        mxfp6_matmul: bool = False,
        **compiler_options,
    ) -> str:
        """
        This method compiles the exported ``ONNX`` model using the Cloud AI 100 Platform SDK compiler binary found at ``/opt/qti-aic/exec/qaic-exec`` and generates a ``qpc`` package.
        If the model has not been exported yet, this method will handle the export process.
        You can pass any other arguments that the `qaic-exec` takes as extra kwargs.

        ``Optional`` Args:
            :onnx_path (str, optional): Path to pre-exported onnx model.
            :compile_dir (str, optional): Path for saving the qpc generated.
            :seq_len (int, optional): The length of the prompt should be less that ``seq_len``. ``Defaults to 32``.
            :batch_size (int, optional): Batch size. ``Defaults to 1``.
            :num_devices (int): Number of devices the model needs to be compiled for. Defaults to 1.
            :num_cores (int): Number of cores used to compile the model.
            :mxfp6_matmul (bool, optional): Whether to use ``mxfp6`` compression for weights. ``Defaults to False``.
            :aic_enable_depth_first (bool, optional): Enables DFS with default memory size. ``Defaults to False``.
            :allow_mxint8_mdp_io (bool, optional): Allows MXINT8 compression of MDP IO traffic. ``Defaults to False.``
        Returns:
            :str: Path of the compiled ``qpc`` package.
        """

        specializations = [
            {"batch_size": batch_size, "seq_len": seq_len},
        ]

        return self._compile(
            onnx_path,
            compile_dir,
            compile_only=True,
            specializations=specializations,
            convert_to_fp16=True,
            mxfp6_matmul=mxfp6_matmul,
            mdp_ts_num_devices=num_devices,
            aic_num_cores=num_cores,
            **compiler_options,
        )

    def generate(
        self,
        inputs: torch.Tensor,
        device_ids: List[int] = None,
        runtime_ai100: bool = True,
    ) -> Union[torch.Tensor, np.ndarray]:
        """
        This method generates output by executing PyTorch runtime or the compiled ``qpc`` on ``Cloud AI 100`` Hardware cards.
        ``Mandatory`` Args:
            :inputs (Union[torch.Tensor, np.ndarray]): inputs to run the execution.
        ``optional`` Args:
            :device_id (List[int]): Ids of devices for running the qpc pass as [0] in case of normal model / [0, 1, 2, 3] in case of tensor slicing model
            :runtime_ai100 (bool, optional): ``AI_100`` and ``PyTorch`` runtime is supported as of now. Defaults to ``True`` for ``AI_100`` runtime.
        Returns:
            :dict: Output from the ``AI_100`` or ``PyTorch`` runtime.
        """
        # AI_100 runtime
        if runtime_ai100:
            if not isinstance(self.qpc_path, Path):
                raise TypeError("Please run compile API first!")

            return self.cloud_ai_100_feature_generate(inputs=inputs, device_ids=device_ids)
        # PyTorch runtime
        else:
            return self.pytorch_feature_generate(model=self.model, inputs=inputs)

    def cloud_ai_100_feature_generate(
        self,
        inputs: torch.Tensor,
        device_ids: List[int] = [0],
    ) -> np.ndarray:
        """
        Generates features with list of prompts using AI 100 runtime.

        ``Mandatory`` Args:
            :inputs (Union[torch.Tensor, np.ndarray]): inputs to run the execution.
        ``Optional`` Args:
            device_ids (List[int], optional): A list of device IDs to use for the session. Defaults to [0].

        Returns:
           np.ndarray: A list of dictionaries containing the generated output features.
        """

        if self.qpc_session is None:
            self.qpc_session = QAICInferenceSession(str(self.qpc_path), device_ids)
            self.batch_size = self.qpc_session.bindings[0].dims[0]
            self.seq_len = self.qpc_session.bindings[0].dims[1]
        # Prepare input
        input_ids_len = inputs["input_ids"].shape[1]
        input_ids = np.array(
            torch.nn.functional.pad(inputs["input_ids"], (0, self.seq_len - inputs["input_ids"].size(1)), "constant", 0)
        )
        attention_mask = np.array(
            torch.nn.functional.pad(
                inputs["attention_mask"], (0, self.seq_len - inputs["attention_mask"].size(1)), "constant", 0
            )
        )

        inputs = dict(input_ids=input_ids, attention_mask=attention_mask)

        outputs = {
            "output": np.random.randn(self.batch_size, self.seq_len, self.qpc_session.bindings[2].dims[2]).astype(
                np.float32
            ),
        }
        self.qpc_session.set_buffers(outputs)
        outputs = self.qpc_session.run(inputs)
        outputs = outputs["output"][:, :input_ids_len, :]
        return outputs

    def pytorch_feature_generate(self, model, inputs: Union[torch.Tensor, np.ndarray]) -> List[torch.Tensor]:
        """
        Generates features from a list of text prompts using a PyTorch model.

        ``Mandatory`` Args:
            :model: The transformed PyTorch model used for generating features.
            :inputs (Union[torch.Tensor, np.ndarray]): inputs to run the execution.

        Returns:
            torch.Tensor: A list of output features generated by the model for each prompt.
        """
        return model(**inputs)


class QEffVisionEncoderForTextImageToTextModel(QEFFBaseModel):
    _pytorch_transforms = [
        AwqToMatmulNbitsTransform,
        GPTQToMatmulNbitsTransform,
        CustomOpsTransform,
        KVCacheTransform,
        KVCacheModuleMethodMapperTransform,
    ]
    _onnx_transforms = [FP16ClipTransform, SplitTensorsTransform]

    def __init__(self, model: nn.modules):
        super().__init__(model)
        self.model = model.get_qeff_vision_encoder()

    def export(self, inputs, output_names, dynamic_axes, export_dir=None):
        return self._export(inputs, output_names, dynamic_axes, export_dir)

    def compile(
        self,
        compile_dir,
        compile_only,
        specializations,
        convert_to_fp16,
        mxfp6_matmul,
        mdp_ts_num_devices,
        aic_num_cores,
        custom_io,
        **compiler_options,
    ) -> str:
        return self._compile(
            compile_dir=compile_dir,
            compile_only=compile_only,
            specializations=specializations,
            convert_to_fp16=convert_to_fp16,
            mxfp6_matmul=mxfp6_matmul,
            mdp_ts_num_devices=mdp_ts_num_devices,
            aic_num_cores=aic_num_cores,
            custom_io=custom_io,
            **compiler_options,
        )

    @property
    def model_hash(self) -> str:
        # Compute the hash with: model_config, continuous_batching, transforms
        mhash = hashlib.sha256()
        mhash.update(to_hashable(self.model.model.config.to_diff_dict()))
        mhash.update(to_hashable(self._transform_names()))
        mhash.update(to_hashable({"QEffVisionEncoderForTextImageToTextModel": True}))
        mhash = mhash.hexdigest()[:16]
        return mhash

    @property
    def model_name(self) -> str:
        mname = self.model.__class__.__name__
        if mname.startswith("QEff") or mname.startswith("QEFF"):
            mname = mname[4:]
        return mname

    @property
    def get_model_config(self) -> dict:
        return self.model.model.vision_model.config.__dict__


class QEffCausalLMForTextImageToTextModel(QEFFBaseModel):
    _pytorch_transforms = [
        AwqToMatmulNbitsTransform,
        GPTQToMatmulNbitsTransform,
        CustomOpsTransform,
        KVCacheTransform,
        VlmKVOffloadTransform,
    ]
    _onnx_transforms = [FP16ClipTransform, SplitTensorsTransform]

    def __init__(self, model):
        super().__init__(model)
        self.model = model.get_qeff_language_decoder()

    def export(self, inputs, output_names, dynamic_axes, export_dir=None):
        return self._export(inputs, output_names, dynamic_axes, export_dir)

    def compile(
        self,
        compile_dir,
        compile_only,
        specializations,
        convert_to_fp16,
        mxfp6_matmul,
        mdp_ts_num_devices,
        aic_num_cores,
        custom_io,
        **compiler_options,
    ) -> str:
        return self._compile(
            compile_dir=compile_dir,
            compile_only=compile_only,
            specializations=specializations,
            convert_to_fp16=convert_to_fp16,
            mxfp6_matmul=mxfp6_matmul,
            mdp_ts_num_devices=mdp_ts_num_devices,
            aic_num_cores=aic_num_cores,
            custom_io=custom_io,
            **compiler_options,
        )

    @property
    def model_hash(self) -> str:
        # Compute the hash with: model_config, continuous_batching, transforms
        mhash = hashlib.sha256()
        mhash.update(to_hashable(self.model.config.to_diff_dict()))
        mhash.update(to_hashable(self._transform_names()))
        mhash.update(to_hashable({"QEffCausalLMForTextImageToTextModel": True}))
        mhash = mhash.hexdigest()[:16]
        return mhash

    @property
    def model_name(self) -> str:
        mname = self.model.__class__.__name__
        if mname.startswith("QEff") or mname.startswith("QEFF"):
            mname = mname[4:]
        return mname

    @property
    def get_model_config(self) -> dict:
        return self.model.language_model.config.__dict__


class _QEffAutoModelForImageTextToTextDualQPC:
    _hf_auto_class = AutoModelForImageTextToText

    def __init__(
        self,
        model: nn.Module,
        **kwargs,
    ):
        if kwargs.pop("full_batch_size", None):
            raise NotImplementedError("Continuous batching is not supported for image-text-to-text models yet.")
        self.model = model
        self.config = model.config
        self.vision_model = QEffVisionEncoderForTextImageToTextModel(model)
        self.lang_model = QEffCausalLMForTextImageToTextModel(model)

        self.input_shapes, self.output_names = None, None

    @property
    def model_name(self) -> str:
        mname = self.model.__class__.__name__
        if mname.startswith("QEff") or mname.startswith("QEFF"):
            mname = mname[4:]
        return mname

    @classmethod
    def from_pretrained(cls, pretrained_model_name_or_path: str, **kwargs):
        if kwargs.get("attn_implementation", None) not in {None, "eager"}:
            logger.warning('Updating attn_implementation="eager"')

        if kwargs.get("low_cpu_mem_usage", None):
            logger.warning("Updating low_cpu_mem_usage=False")

        kwargs.update({"attn_implementation": "eager", "low_cpu_mem_usage": False})
        model = cls._hf_auto_class.from_pretrained(pretrained_model_name_or_path, **kwargs)
        return cls(model, **kwargs)

    @property
    def onnx_path(self):
        return [self.vision_model.onnx_path, self.lang_model.onnx_path]

    @property
    def qpc_path(self):
        if self.vision_model.qpc_path and self.lang_model.qpc_path:
            return [self.vision_model.qpc_path, self.lang_model.qpc_path]
        elif self.vision_model.qpc_path:
            return self.vision_model.qpc_path
        else:
            return self.lang_model.qpc_path

    def export(
        self,
        export_dir: Optional[str] = None,
        **kwargs,
    ) -> str:
        inputs = self.model.get_dummy_inputs(kv_offload=True)
        dynamic_axes = self.model.get_onnx_dynamic_axes(kv_offload=True)
        output_names = self.model.get_output_names(kv_offload=True)
        self.vision_model.export(
            inputs["vision"],
            output_names["vision"],
            dynamic_axes["vision"],
            export_dir,
        )

        self.lang_model.export(inputs["lang"], output_names["lang"], dynamic_axes["lang"], export_dir)
        return self.onnx_path

    def compile(
        self,
        img_size: Optional[int] = None,
        vision_onnx_path: Optional[str] = None,
        lang_onnx_path: Optional[str] = None,
        compile_dir: Optional[str] = None,
        *,
        prefill_seq_len: Optional[int] = None,
        ctx_len: Optional[int] = None,
        batch_size: int = 1,
        full_batch_size: Optional[int] = None,
        kv_cache_batch_size: Optional[int] = None,
        num_devices: int = 1,
        num_cores: int = 16,  # FIXME: Make this mandatory arg
        mxfp6_matmul: bool = False,
        mxint8_kv_cache: bool = False,
        num_speculative_tokens: Optional[int] = None,
        skip_vision: Optional[bool] = False,
        skip_lang: Optional[bool] = False,
        **compiler_options,
    ) -> str:
        if any(param is not None for param in [full_batch_size, kv_cache_batch_size, num_speculative_tokens]):
            raise ValueError(
                f"Expected 'full_batch_size', 'kv_cache_batch_size', 'num_speculative_tokens' to be None but got: "
                f"full_batch_size={full_batch_size}, kv_cache_batch_size={kv_cache_batch_size}, num_speculative_tokens={num_speculative_tokens}, "
            )

        if skip_lang and skip_vision:
            raise ValueError("Expected at least one of 'skip_lang' or 'skip_vision' to be False")

        output_names = self.model.get_output_names(kv_offload=True)

        specializations, compiler_options = self.model.get_specializations(
            batch_size=batch_size,
            prefill_seq_len=prefill_seq_len,
            ctx_len=ctx_len,
            img_size=img_size,
            kv_offload=True,
            **compiler_options,
        )

        custom_io_vision = {}
        kv_cache_dtype = "mxint8" if mxint8_kv_cache else "float16"
        custom_io_vision["pixel_values"] = "float16"
        for output_name in output_names["vision"]:
            if output_name.startswith("past_"):
                custom_io_vision[output_name] = kv_cache_dtype
            else:
                custom_io_vision[output_name] = "float16"

        if vision_onnx_path:
            self.vision_model.onnx_path = vision_onnx_path
        if lang_onnx_path:
            self.lang_model.onnx_path = lang_onnx_path

        if (self.vision_model.onnx_path is None and vision_onnx_path is None) or (
            self.lang_model.onnx_path is None and lang_onnx_path is None
        ):
            self.export()

        if not skip_vision:
            self.vision_model._compile(
                compile_dir,
                compile_only=True,
                specializations=specializations["vision"],
                convert_to_fp16=True,
                mxfp6_matmul=mxfp6_matmul,
                mdp_ts_num_devices=num_devices,
                aic_num_cores=num_cores,
                custom_io=custom_io_vision,
                mxint8_kv_cache=mxint8_kv_cache,
                **compiler_options,
            )

        if not skip_lang:
            custom_io_lang = {}
            # Inputs
            for output_name in output_names["lang"]:
                if output_name.endswith("_RetainedState"):
                    custom_io_lang[output_name[: -len("_RetainedState")]] = (
                        "float16" if "vision_embeds" in output_name else kv_cache_dtype
                    )

            # outputs
            for output_name in output_names["lang"]:
                if output_name.endswith("_RetainedState"):
                    custom_io_lang[output_name] = "float16" if "vision_embeds" in output_name else kv_cache_dtype

            self.lang_model._compile(
                compile_dir,
                compile_only=True,
                retained_state=True,
                specializations=specializations["lang"],
                convert_to_fp16=True,
                mxfp6_matmul=mxfp6_matmul,
                mdp_ts_num_devices=num_devices,
                aic_num_cores=num_cores,
                custom_io=custom_io_lang,
                mxint8_kv_cache=mxint8_kv_cache,
                **compiler_options,
            )
        return self.qpc_path

    def generate(
        self,
        inputs: torch.Tensor,
        streamer: Optional[TextStreamer] = None,
        device_ids: List[int] = None,
        runtime_ai100: bool = True,
        generation_len: Optional[int] = None,
    ) -> Union[torch.Tensor, np.ndarray]:
        """
        This method generates output by executing PyTorch runtime or the compiled ``qpc`` on ``Cloud AI 100`` Hardware cards.
        ``Mandatory`` Args:
            :inputs (Union[torch.Tensor, np.ndarray]): inputs to run the execution.
        ``optional`` Args:
            :device_id (List[int]): Ids of devices for running the qpc pass as [0] in case of normal model / [0, 1, 2, 3] in case of tensor slicing model
            :runtime_ai100 (bool, optional): ``AI_100`` and ``PyTorch`` runtime is supported as of now. Defaults to ``True`` for ``AI_100`` runtime.
        Returns:
            :dict: Output from the ``AI_100`` or ``PyTorch`` runtime.
        """
        if not runtime_ai100:
            raise NotImplementedError("PyTorch execution is not supported yet for this model!")

        return self.kv_offload_generate(
            inputs=inputs, device_ids=device_ids, streamer=streamer, generation_len=generation_len
        )

    def kv_offload_generate(
        self,
        inputs: List[str] = None,
        streamer: Optional[TextStreamer] = None,
        device_ids: List[int] = None,
        generation_len: int = None,
    ):
        if not self.vision_model.qpc_path or not self.lang_model.qpc_path:
            raise TypeError("Please run compile API for vision and language model first!")

        lang_session = QAICInferenceSession(self.lang_model.qpc_path, device_ids, activate=False)

        vision_session = QAICInferenceSession(self.vision_model.qpc_path, device_ids)

        batch_size, ctx_len, fbs = get_compilation_dims(self.lang_model.qpc_path)

        pad_token_id = 1

        # Skip inputs/outputs
        lang_session.skip_buffers(
            [x for x in lang_session.input_names + lang_session.output_names if x.startswith("past_")]
        )

        # Read prompt and ctx len from session
        batch_size = max(
            [x[lang_session.binding_index_map["input_ids"]][1][0] for x in lang_session.allowed_shapes]
            + [lang_session.bindings[lang_session.binding_index_map["input_ids"]].dims[0]]
        )

        prefill_seq_len = max(
            [x[lang_session.binding_index_map["input_ids"]][1][1] for x in lang_session.allowed_shapes]
            + [lang_session.bindings[lang_session.binding_index_map["input_ids"]].dims[1]]
        )

        input_len = inputs["attention_mask"].sum(1, keepdims=True)
        input_ids_length = inputs["input_ids"].shape[1]
        num_chunks = -(input_ids_length // -prefill_seq_len)  # ceil divide without float
        padded_len = num_chunks * prefill_seq_len  # Convert to a multiple of prompt_len

        if generation_len is None:
            generation_len = ctx_len - input_len.max()
        assert generation_len > 0, "generation length should be greater than zero"
        generated_ids = np.full((batch_size, generation_len + 1), pad_token_id)

        # Prepare inputs for prefill
        prefill_start = perf_counter()

        inputs["input_ids"] = torch.nn.functional.pad(
            inputs["input_ids"],
            (0, padded_len - input_ids_length),
            "constant",
            1,
        )
        inputs["attention_mask"] = torch.nn.functional.pad(
            inputs["attention_mask"], (0, padded_len - input_ids_length), "constant", 0
        )
        if "cross_attention_mask" in inputs:
            inputs["cross_attention_mask"] = torch.nn.functional.pad(
                inputs["cross_attention_mask"], (0, 0, 0, 0, 0, padded_len - input_ids_length)
            )

        for k, v in inputs.items():
            inputs[k] = np.array(v)

        vision_inputs = {
            k: v for k, v in inputs.items() if k in {"pixel_values", "aspect_ratio_ids", "aspect_ratio_mask"}
        }

        vision_inputs["pixel_values"] = vision_inputs["pixel_values"].astype("float16")
        vision_outputs = vision_session.run(vision_inputs)

        lang_inputs = {k: v for k, v in inputs.items() if k not in vision_inputs}
        lang_inputs["position_ids"] = np.where(
            lang_inputs.pop("attention_mask"), np.arange(padded_len), -1
        )  # Need to use -1 as position_ids for invalid tokens

        vision_session.deactivate()
        lang_session.activate()

        lang_session.set_buffers(vision_outputs)

        # Run prefill
        for i in range(num_chunks):
            chunk_inputs = lang_inputs.copy()
            chunk_inputs["input_ids"] = lang_inputs["input_ids"][:, i * prefill_seq_len : (i + 1) * prefill_seq_len]
            chunk_inputs["position_ids"] = lang_inputs["position_ids"][
                :, i * prefill_seq_len : (i + 1) * prefill_seq_len
            ]
            outputs = lang_session.run(chunk_inputs)

        prefill_time = perf_counter() - prefill_start
        # Skip inputs/outputs again
        lang_session.skip_buffers(
            [x for x in lang_session.input_names + lang_session.output_names if x.startswith("past_")]
        )

        # Get first token
        lang_inputs["input_ids"] = outputs["logits"].argmax(2)
        lang_inputs["position_ids"] = input_len.numpy()
        if "cross_attention_mask" in lang_inputs:
            bs, _, num_images, img_tiles = lang_inputs["cross_attention_mask"].shape
            lang_inputs["cross_attention_mask"] = torch.ones((bs, 1, num_images, img_tiles), dtype=torch.int64).numpy()
        generated_ids[:, 0] = lang_inputs["input_ids"].squeeze(1)

        if streamer:
            streamer.put(lang_inputs["input_ids"][0])

        # Decode loop
        decode_start = perf_counter()
        for num_token in range(1, generation_len):
            outputs = lang_session.run(lang_inputs)

            # Prepare inputs for next iteration
            lang_inputs["input_ids"] = outputs["logits"].argmax(2)
            lang_inputs["position_ids"] += 1
            generated_ids[:, num_token] = lang_inputs["input_ids"].squeeze(1)
            if streamer:
                streamer.put(lang_inputs["input_ids"][0])

        decode_end = perf_counter()
        if streamer:
            streamer.end()

        decode_perf = (num_token - 1) / (decode_end - decode_start)
        total_time = decode_end - prefill_start
        total_perf = num_token / total_time

        return CloudAI100ExecInfoNew(
            batch_size=batch_size,
            generated_ids=generated_ids,
            perf_metrics=PerfMetrics(
                prefill_time=prefill_time, decode_perf=decode_perf, total_perf=total_perf, total_time=total_time
            ),
        )


class _QEFFAutoModelForImageTextToTextSingleQPC(QEFFTransformersBase, MultimodalUtilityMixin):
    _hf_auto_class = AutoModelForImageTextToText
    _pytorch_transforms = [
        AwqToMatmulNbitsTransform,
        GPTQToMatmulNbitsTransform,
        CustomOpsTransform,
        KVCacheTransform,
        KVCacheModuleMethodMapperTransform,
        VlmNoKVOffloadTransform,
    ]
    _onnx_transforms = [FP16ClipTransform, SplitTensorsTransform]

    def __init__(
        self,
        model: nn.Module,
        **kwargs,
    ):
        if kwargs.pop("full_batch_size", None):
            raise NotImplementedError("Continuous batching is not supported for image-text-to-text models yet.")
        super().__init__(model)

        # to handle internvl models
        if hasattr(self.model.config, "llm_config") and hasattr(self.model.config, "vision_config"):
            self.model.config.llm_config.use_cache = True
            self.model.config.llm_config._attn_implementation = "eager"
            self.model.config.vision_config.use_flash_attn = "false"
        else:
            self.model.config.text_config.use_cache = True

    @classmethod
    def from_pretrained(
        cls,
        pretrained_model_name_or_path,
        *args,
        **kwargs,
    ):
        if kwargs.get("attn_implementation", None) not in {None, "eager"}:
            logger.warning('Updating attn_implementation="eager"')

        if kwargs.get("low_cpu_mem_usage", None):
            logger.warning("Updating low_cpu_mem_usage=False")

        kwargs.update({"attn_implementation": "eager", "low_cpu_mem_usage": False})
        from transformers import AutoConfig

        config = AutoConfig.from_pretrained(pretrained_model_name_or_path, trust_remote_code=True)
        config._attn_implementation = "eager"
        config.vision_config.use_flash_attn = "false"
        model = cls._hf_auto_class.from_pretrained(pretrained_model_name_or_path, config, *args, **kwargs)

        return cls(model, **kwargs)

    def export(
        self,
        export_dir: Optional[str] = None,
        **kwargs,
    ) -> str:
        inputs = self.model.get_dummy_inputs()
        dynamic_axes = self.model.get_onnx_dynamic_axes()
        output_names = self.model.get_output_names()
        return self._export(inputs, output_names, dynamic_axes, export_dir=export_dir)

    def compile(
        self,
        onnx_path: Optional[str] = None,
        img_size: Optional[int] = None,
        compile_dir: Optional[str] = None,
        *,
        prefill_seq_len: Optional[int] = None,
        ctx_len: Optional[int] = None,
        batch_size: int = 1,
        full_batch_size: Optional[int] = None,
        kv_cache_batch_size: Optional[int] = None,
        num_devices: int = 1,
        num_cores: int = 16,  # FIXME: Make this mandatory arg
        mxfp6_matmul: bool = False,
        mxint8_kv_cache: bool = False,
        num_speculative_tokens: Optional[int] = None,
        **compiler_options,
    ) -> str:
        if any(param is not None for param in [full_batch_size, kv_cache_batch_size, num_speculative_tokens]):
            raise ValueError(
                f"Expected 'full_batch_size', 'kv_cache_batch_size', 'num_speculative_tokens' to be None but got: "
                f"full_batch_size={full_batch_size}, kv_cache_batch_size={kv_cache_batch_size}, num_speculative_tokens={num_speculative_tokens}, "
            )

        output_names = self.model.get_output_names()

        # Get specializations from modelling file
        # TODO: expose this via the auto class as well
        specializations, compiler_options = self.model.get_specializations(
            batch_size=batch_size,
            prefill_seq_len=prefill_seq_len,
            ctx_len=ctx_len,
            img_size=img_size,
            **compiler_options,
        )

        custom_io = {}
        kv_cache_dtype = "mxint8" if mxint8_kv_cache else "float16"
        # inputs
        for input_name in output_names:
            if input_name.endswith("_RetainedState"):
                custom_io[input_name[: -len("_RetainedState")]] = (
                    "float16" if "pixel_values" in input_name else kv_cache_dtype
                )

        # outputs
        for output_name in output_names:
            if output_name.endswith("_RetainedState"):
                custom_io[output_name] = "float16" if "pixel_values" in output_name else kv_cache_dtype

        self._compile(
            onnx_path,
            compile_dir,
            compile_only=True,
            retained_state=True,
            specializations=specializations,
            convert_to_fp16=True,
            mxfp6_matmul=mxfp6_matmul,
            custom_io=custom_io,
            mdp_ts_num_devices=num_devices,
            aic_num_cores=num_cores,
            mxint8_kv_cache=mxint8_kv_cache,
            **compiler_options,
        )
        return self.qpc_path

    def get_onnx_dynamic_axes(self):
        return self.model.get_onnx_dynamic_axes()

    def generate(
        self,
        inputs: torch.Tensor,
        streamer: Optional[TextStreamer] = None,
        device_ids: List[int] = None,
        runtime_ai100: bool = True,
        generation_len: Optional[int] = None,
    ) -> Union[torch.Tensor, np.ndarray]:
        """
        This method generates output by executing PyTorch runtime or the compiled ``qpc`` on ``Cloud AI 100`` Hardware cards.
        ``Mandatory`` Args:
            :inputs (Union[torch.Tensor, np.ndarray]): inputs to run the execution.
        ``optional`` Args:
            :device_id (List[int]): Ids of devices for running the qpc pass as [0] in case of normal model / [0, 1, 2, 3] in case of tensor slicing model
            :runtime_ai100 (bool, optional): ``AI_100`` and ``PyTorch`` runtime is supported as of now. Defaults to ``True`` for ``AI_100`` runtime.
        Returns:
            :dict: Output from the ``AI_100`` or ``PyTorch`` runtime.
        """
        if not runtime_ai100:
            raise NotImplementedError("PyTorch execution is not supported yet for this model!")

        return self.cloud_ai_100_generate(
            inputs=inputs, device_ids=device_ids, generation_len=generation_len, streamer=streamer
        )

    def cloud_ai_100_generate(
        self,
        inputs: torch.Tensor,
        device_ids: List[int],
        enable_debug_logs: bool = False,
        generation_len: int = None,
        streamer: Optional[TextStreamer] = None,
    ) -> np.ndarray:
        inputs = self.auto_correct_inputs(inputs)
        qpc_session = QAICInferenceSession(
            self.qpc_path, device_ids, enable_debug_logs=enable_debug_logs, activate=False
        )

        batch_size, ctx_len, fbs = get_compilation_dims(self.qpc_path)

        pad_token_id = 1

        # Skip inputs/outputs
        qpc_session.skip_buffers(
            [
                x
                for x in qpc_session.input_names + qpc_session.output_names
                if x.startswith("past_") or x.endswith("_RetainedState")
            ]
        )

        # Read prompt and ctx len from session
        batch_size = max(
            [x[qpc_session.binding_index_map["input_ids"]][1][0] for x in qpc_session.allowed_shapes]
            + [qpc_session.bindings[qpc_session.binding_index_map["input_ids"]].dims[0]]
        )

        prefill_seq_len = max(
            [x[qpc_session.binding_index_map["input_ids"]][1][1] for x in qpc_session.allowed_shapes]
            + [qpc_session.bindings[qpc_session.binding_index_map["input_ids"]].dims[1]]
        )

        input_len = inputs["attention_mask"].sum(1, keepdims=True)
        input_ids_length = inputs["input_ids"].shape[1]

        num_chunks = -(input_ids_length // -prefill_seq_len)  # ceil divide without float

        padded_len = num_chunks * prefill_seq_len  # Convert to a multiple of prompt_len
        if generation_len is None:
            generation_len = ctx_len - input_len.max()

        assert generation_len > 0, "generation length should be greater than zero"
        generated_ids = np.full((batch_size, generation_len + 1), pad_token_id)

        # Prepare inputs for prefill
        prefill_start = perf_counter()

        inputs["input_ids"] = torch.nn.functional.pad(
            inputs["input_ids"],
            (0, padded_len - input_ids_length),
            "constant",
            1,
        )
        inputs["attention_mask"] = torch.nn.functional.pad(
            inputs["attention_mask"], (0, padded_len - input_ids_length), "constant", 0
        )
        if "cross_attention_mask" in inputs:
            inputs["cross_attention_mask"] = torch.nn.functional.pad(
                inputs["cross_attention_mask"], (0, 0, 0, 0, 0, padded_len - input_ids_length)
            )
        for k, v in inputs.items():
            inputs[k] = np.array(v)

        if "pixel_values_RetainedState" in qpc_session.output_names:
            inputs["pixel_values"] = inputs["pixel_values"].astype("float16")

        inputs["position_ids"] = np.where(inputs.pop("attention_mask"), np.arange(padded_len), -1)

        qpc_session.activate()

        # Run prefill

        for i in range(num_chunks):
            chunk_inputs = inputs.copy()
            chunk_inputs["input_ids"] = inputs["input_ids"][:, i * prefill_seq_len : (i + 1) * prefill_seq_len]
            chunk_inputs["position_ids"] = inputs["position_ids"][:, i * prefill_seq_len : (i + 1) * prefill_seq_len]
            outputs = qpc_session.run(chunk_inputs)

        prefill_time = perf_counter() - prefill_start
        # Get first token
        inputs["input_ids"] = outputs["logits"].argmax(2)
        inputs["position_ids"] = input_len.numpy()

        if "cross_attention_mask" in inputs:
            bs, _, num_images, img_tiles = inputs["cross_attention_mask"].shape
            inputs["cross_attention_mask"] = torch.ones((bs, 1, num_images, img_tiles), dtype=torch.int64).numpy()

        generated_ids[:, 0] = inputs["input_ids"].squeeze(1)
        if streamer:
            streamer.put(inputs["input_ids"][0])

        if "pixel_values_RetainedState" in qpc_session.output_names:
            qpc_session.skip_buffers(["pixel_values"])
            inputs.pop("pixel_values")

        # Decode loop
        decode_start = perf_counter()
        for num_token in range(1, generation_len):
            outputs = qpc_session.run(inputs)
            # Prepare inputs for next iteration
            inputs["input_ids"] = outputs["logits"].argmax(2)
            inputs["position_ids"] += 1
            generated_ids[:, num_token] = inputs["input_ids"].squeeze(1)
            if streamer:
                streamer.put(inputs["input_ids"][0])

        decode_end = perf_counter()
        if streamer:
            streamer.end()

        decode_perf = (num_token - 1) / (decode_end - decode_start)
        total_time = decode_end - prefill_start
        total_perf = num_token / total_time

        return CloudAI100ExecInfoNew(
            batch_size=batch_size,
            generated_ids=generated_ids,
            perf_metrics=PerfMetrics(
                prefill_time=prefill_time, decode_perf=decode_perf, total_perf=total_perf, total_time=total_time
            ),
        )

    @property
    def model_hash(self) -> str:
        mhash = hashlib.sha256()
        mhash.update(to_hashable(self.model.config.to_diff_dict()))
        mhash.update(to_hashable(self._transform_names()))
        mhash.update(to_hashable({"QEFFAutoModelForImageTextToText1QPC": True}))
        mhash = mhash.hexdigest()[:16]
        return mhash

    @property
    def model_name(self) -> str:
        mname = self.model.__class__.__name__
        if mname.startswith("QEff") or mname.startswith("QEFF"):
            mname = mname[4:]
        return mname

    @property
    def get_model_config(self) -> dict:
        return self.model.config.__dict__


class QEFFAutoModelForImageTextToText:
    """
    The QEFFAutoModelForImageTextToText class is used to work with multimodal language models from the HuggingFace hub.
    While you can initialize the class directly, it's best to use the ``from_pretrained`` method for this purpose. This class supports both single and dual QPC approaches.
    Attributes:
        _hf_auto_class (class): The Hugging Face AutoModel class for ImageTextToText models.

    ``Mandatory`` Args:
        :pretrained_model_name_or_path (str): Model card name from HuggingFace or local path to model directory.

    ``Optional`` Args:
        :kv_offload (bool): Flag to toggle between single and dual QPC approaches. If set to False, the Single QPC approach will be used; otherwise, the dual QPC approach will be applied. Defaults to True.

    .. code-block:: python

        import requests
        from PIL import Image
        from transformers import AutoProcessor, TextStreamer

        from QEfficient import QEFFAutoModelForImageTextToText

        # Add HuggingFace Token to access the model
        HF_TOKEN = ""
        model_name = "meta-llama/Llama-3.2-11B-Vision-Instruct"
        query = "Describe this image."
        image_url = "https://huggingface.co/datasets/huggingface/documentation-images/resolve/0052a70beed5bf71b92610a43a52df6d286cd5f3/diffusers/rabbit.jpg"

        ## STEP - 1 Load the Processor and Model, and kv_offload=True/False for dual and single qpc
        processor = AutoProcessor.from_pretrained(model_name, token=HF_TOKEN)
        model = QEFFAutoModelForImageTextToText.from_pretrained(model_name, token=HF_TOKEN, attn_implementation="eager", kv_offload=False)

        ## STEP - 2 Export & Compile the Model
        model.compile(
            prefill_seq_len=32,
            ctx_len=512,
            img_size=560,
            num_cores=16,
            num_devices=1,
            mxfp6_matmul=False,
        )

        ## STEP - 3 Load and process the inputs for Inference
        image = Image.open(requests.get(image_url, stream=True).raw)
        messages = [
            {
                "role": "user",
                "content": [
                    {"type": "image"},
                    {"type": "text", "text": query},
                ],
            }
        ]
        input_text = [processor.apply_chat_template(messages, add_generation_prompt=True)]
        inputs = processor(
            text=input_text,
            images=image,
            return_tensors="pt",
            add_special_tokens=False,
            padding="max_length",
            max_length=32,
        )

        ## STEP - 4 Run Inference on the compiled model
        streamer = TextStreamer(processor.tokenizer)
        model.generate(inputs=inputs, streamer=streamer, generation_len=512)

    """

    _hf_auto_class = AutoModelForImageTextToText

    def __new__(self, model: nn.Module, kv_offload: Optional[bool] = True, **kwargs):
        if kv_offload:
            return _QEffAutoModelForImageTextToTextDualQPC(model, **kwargs)
        else:
            return _QEFFAutoModelForImageTextToTextSingleQPC(model, **kwargs)

    @classmethod
    @with_replaced_quantizers
    def from_pretrained(cls, pretrained_model_name_or_path: str, kv_offload: Optional[bool] = None, **kwargs):
        """Used to load models supported by transformers.AutoModelForImageTextToText for Cloud AI 100.

        Args:
            pretrained_model_name_or_path (str): Path or model card name on HuggingFace
            kv_offload (Optional[bool], optional): Should the KV of vision encoder be offloaded to CPU and use Two QPC. Defaults to None.

        Returns:
            _type_: _description_
        """
        # TODO: add a check to see if kv_offload is allowed for given model by loading the config and checking architecture or type of config here.
        if kwargs.get("attn_implementation", None) not in {None, "eager"}:
            logger.warning('Updating attn_implementation="eager"')

        if kwargs.get("low_cpu_mem_usage", None):
            logger.warning("Updating low_cpu_mem_usage=False")

        if kwargs.pop("continuous_batching", None):
            NotImplementedError("Continuous batching is not supported for image-text-to-text models yet.")

        kwargs.update({"attn_implementation": "eager", "low_cpu_mem_usage": False})
        model = cls._hf_auto_class.from_pretrained(pretrained_model_name_or_path, **kwargs)
        return cls(model, kv_offload=kv_offload, **kwargs)


MISCLASSIFIED_CAUSAL_LM_TO_QEFF_AUTO_CLASS_MAP = {"InternVLChatModel": QEFFAutoModelForImageTextToText}


class QEFFAutoModelForCausalLM(QEFFBaseModel):
    """
    The QEFF class is designed for manipulating any causal language model from the HuggingFace hub.
    Although it is possible to initialize the class directly, we highly recommend using the ``from_pretrained`` method for initialization.

    ``Mandatory`` Args:
        :model (nn.Module):  PyTorch model
        :continuous_batching (bool): Weather this model will be used for continuous batching in future. If this is not set True here, the model can not be exported/compiled for continuous batching later.
        :is_tlm (bool): Whether this is a Speculative Decoding Target Language Model. If set to True, `num_logits_to_keep` input array will have to be fed to control the number of returned logits during prefill/decode.
        :include_sampler (bool): Enable/Disable sampling of next tokens during decode.
        :return_pdfs (bool): Return probability distributions (logits/probs) or sampled next tokens. If `is_tlm`=True, then `return_pdfs`=True always. If `is_tlm`=False, then `return_pdfs`=True for Speculative Decoding Draft Language Model and `return_pdfs`=False for regular model. 


    .. code-block:: python

        from QEfficient import QEFFAutoModelForCausalLM
        from transformers import AutoTokenizer

        model_name = "gpt2"
        model = QEFFAutoModelForCausalLM.from_pretrained(model_name, num_hidden_layers=2)
        model.compile(prefill_seq_len=128, ctx_len=256, num_cores=16, num_devices=1)

        tokenizer = AutoTokenizer.from_pretrained(model_name)
        model.generate(prompts=["Hi there!!"], tokenizer=tokenizer)
    """

    _hf_auto_class = AutoModelForCausalLM
    _pytorch_transforms = [
        AwqToMatmulNbitsTransform,
        GPTQToMatmulNbitsTransform,
        FP8DeQuantLinearToLinearTransform,
        CustomOpsTransform,
        KVCacheTransform,
    ]
    _onnx_transforms = [FP16ClipTransform, SplitTensorsTransform]

    def __init__(
        self,
        model: nn.Module,
        continuous_batching: bool = False,
<<<<<<< HEAD
        is_tlm: bool = False,
        include_sampler: bool = False,
        return_pdfs: bool = False,
=======
        qaic_config: Optional[dict] = None,
>>>>>>> 38989e9f
        **kwargs,
    ):
        model_class_name = model.__class__.__name__
        if not (model_class_name.endswith("ForCausalLM") or model_class_name.endswith("LMHeadModel")):
            raise TypeError(f"Required pytorch module for CausalLM or LMHeadModel, got {model_class_name}")

        # TODO: remove from version 1.20
        if kwargs.pop("full_batch_size", None):
            continuous_batching = True
            warnings.warn(
                "full_batch_size argument is deprecated. Use continuous_batching=True instead.", DeprecationWarning, 2
            )
        if hasattr(model.config, "quantization_config") and not isinstance(
            model.config.quantization_config, tuple(QEFF_AUTO_QUANTIZATION_CONFIG_MAPPING.values())
        ):
            logger.warning(
                "Please use `from_pretrained` method to load quantized models, might give unexpected results"
            )

        super().__init__(model)

        # Set use_cache=True to get KV values as output during ONNX export
        self.model.config.use_cache = True
        self.num_layers = model.config.num_hidden_layers
        self.continuous_batching = continuous_batching
<<<<<<< HEAD

        if is_tlm:
            # TODO: It is possible to always apply this transform and make value of indices as last indices by default in PyTorch
            self.model, transformed = SpDTransform.apply(self.model)
            self.model.return_pdfs = True
        self.is_tlm = is_tlm
=======
        self.model, transformed = SpDTransform.apply(self.model, qaic_config, **kwargs)
        self.is_tlm = transformed
>>>>>>> 38989e9f

        if include_sampler:  # Sampling 
            self.model, transformed = SamplerTransform.apply(self.model)
            self.model.return_pdfs = return_pdfs
        self.include_sampler = include_sampler
        
    @property
    def model_name(self) -> str:
        mname = self.model.__class__.__name__
        if mname.startswith("QEff") or mname.startswith("QEFF"):
            mname = mname[4:]
        return mname

    def __repr__(self) -> str:
        return self.__class__.__name__ + "\n" + self.model.__repr__()

    @classmethod
    @with_replaced_quantizers
    def from_pretrained(
<<<<<<< HEAD
        cls, pretrained_model_name_or_path, continuous_batching: bool = False, is_tlm: bool = False, include_sampler: bool = False, return_pdfs: bool = False, *args, **kwargs
=======
        cls,
        pretrained_model_name_or_path,
        continuous_batching: bool = False,
        qaic_config: Optional[dict] = None,
        *args,
        **kwargs,
>>>>>>> 38989e9f
    ):
        """
        This method serves as the easiest entry point into using QEfficient. The interface is designed to be similar to transformers.AutoModelForCausalLM.
        Once the model is initialized, you can use other methods such as export, compile, and generate on the same object.

        This API can also be used as exception for VLM model since transformers support loading InternChatVL models via AutoModel API we support it via AutoModelForCausalLM API
        Args:
            :pretrained_name_or_path (str): Model card name from HuggingFace or local path to model directory.
            :continuous_batching (bool): Whether this model will be used for continuous batching in future. If this is not set True here, the model can not be exported/compiled for continuous batching later.
            :is_tlm (bool): Whether this is a Speculative Decoding Target Language Model. If set to True, `num_logits_to_keep` input array will have to be fed to control the number of returned logits during prefill/decode.
            :include_sampler (bool): Enable/Disable sampling of next tokens during decode.
            :return_pdfs (bool): Return probability distributions (logits/probs) or sampled next tokens. If `is_tlm`=True, then `return_pdfs`=True always. If `is_tlm`=False, then `return_pdfs`=True for Speculative Decoding Draft Language Model and `return_pdfs`=False for regular model. 
            :args, kwargs: Additional arguments to pass to transformers.AutoModelForCausalLM.

        .. code-block:: python

            from QEfficient import QEFFAutoModelForCausalLM
            from transformers import AutoTokenizer

            # Initialize the model using from_pretrained similar to transformers.AutoModelForCausalLM
            model_name = "gpt2"
            model = QEFFAutoModelForCausalLM.from_pretrained(model_name)

            # Now you can directly compile the model for Cloud AI 100
            model.compile(num_cores=16) # Considering you have a Cloud AI 100 Standard SKU

            # You can now execute the model
            tokenizer = AutoTokenizer.from_pretrained(model_name)
            model.generate(prompts=["Hi there!!"], tokenizer=tokenizer)
        """
        if kwargs.pop("full_batch_size", None):
            continuous_batching = True
            warnings.warn(
                "full_batch_size argument is deprecated. Use continuous_batching=True instead.", DeprecationWarning, 2
            )

        if kwargs.get("attn_implementation", None) not in {None, "eager"}:
            logger.warning('Updating attn_implementation="eager"')

        if kwargs.get("low_cpu_mem_usage", None):
            logger.warning("Updating low_cpu_mem_usage=False")

        kv_offload = kwargs.pop("kv_offload", None)

        kwargs.update({"attn_implementation": "eager", "low_cpu_mem_usage": False})
        model = cls._hf_auto_class.from_pretrained(pretrained_model_name_or_path, *args, **kwargs)
        if qaic_config is not None:
            qaic_config["pretrained_model_name_or_path"] = pretrained_model_name_or_path

        # This is support models that should be classified to in a different auto class but transformers load them via this class

        if model.__class__.__name__ in MISCLASSIFIED_CAUSAL_LM_TO_QEFF_AUTO_CLASS_MAP:
            return MISCLASSIFIED_CAUSAL_LM_TO_QEFF_AUTO_CLASS_MAP[model.__class__.__name__](
                model, kv_offload=kv_offload
            )

<<<<<<< HEAD
        return cls(model, is_tlm=is_tlm, continuous_batching=continuous_batching, include_sampler=include_sampler, return_pdfs=return_pdfs)
=======
        return cls(
            model,
            continuous_batching=continuous_batching,
            qaic_config=qaic_config,
            **kwargs,
        )
>>>>>>> 38989e9f

    @property
    def model_hash(self) -> str:
        # Compute the hash with: model_config, continuous_batching, transforms
        mhash = hashlib.sha256()
        mhash.update(to_hashable(self.model.config.to_diff_dict()))
        mhash.update(to_hashable({"continuous_batching": self.continuous_batching}))
        mhash.update(to_hashable({"is_tlm": self.is_tlm}))
        mhash.update(to_hashable({"include_sampler": self.include_sampler}))
        mhash.update(to_hashable(self._transform_names()))
        mhash = mhash.hexdigest()[:16]
        return mhash

    @property
    def get_model_config(self) -> dict:
        return self.model.config.__dict__

    def export(self, export_dir: Optional[str] = None) -> str:
        """
        Exports the model to ``ONNX`` format using ``torch.onnx.export``.

        ``Optional`` Args:
            :export_dir (str, optional): The directory path to store ONNX-graph.

        Returns:
            :str: Path of the generated ``ONNX`` graph.
        """
        bs: int = constants.ONNX_EXPORT_EXAMPLE_BATCH_SIZE
        seq_len: int = constants.ONNX_EXPORT_EXAMPLE_SEQ_LEN
        fbs = constants.ONNX_EXPORT_EXAMPLE_FBS
        kv_cache_shape = get_padding_shape_from_config(
            self.model.config, fbs if self.continuous_batching else bs, seq_len
        )
        example_inputs = {
            "input_ids": torch.zeros((bs, seq_len), dtype=torch.int64),
            "position_ids": torch.arange(seq_len, dtype=torch.int64).view(1, seq_len).repeat(bs, 1),
            "past_key_values": [[] for _ in range(self.num_layers)],
        }
        dynamic_axes = {
            "input_ids": {0: "batch_size", 1: "seq_len"},
            "position_ids": {0: "batch_size", 1: "seq_len"},
        }
        if len(kv_cache_shape) == 3:  # For GPTBigCode arch the pkv is 3d
            pkv_dynamic_axes = {
                0: "full_batch_size" if self.continuous_batching else "batch_size",
                1: "ctx_len",
            }
        else:  # pkv is 4d
            pkv_dynamic_axes = {
                0: "full_batch_size" if self.continuous_batching else "batch_size",
                2: "ctx_len",
            }
        output_names = []
        if self.include_sampler:
            if self.model.return_pdfs:
                output_names.append("probs")
            output_names.append("next_tokens")
        else:
            output_names.append("logits")

        for i in range(self.num_layers):
            for kv in ["key", "value"]:
                example_inputs["past_key_values"][i].append(torch.zeros(kv_cache_shape, dtype=torch.float32))
                dynamic_axes[f"past_{kv}.{i}"] = pkv_dynamic_axes
                output_names.append(f"past_{kv}.{i}_RetainedState")

        if self.continuous_batching:
            example_inputs["batch_index"] = torch.arange(bs).view(bs, 1)
            dynamic_axes["batch_index"] = {0: "batch_size"}

        if self.is_tlm:
            nlk = constants.ONNX_EXPORT_EXAMPLE_NLK  # Number of Logits to Keep
            example_inputs["num_logits_to_keep"] = torch.arange(nlk).view(nlk, 1)
            dynamic_axes["num_logits_to_keep"] = {0: "num_logits_to_keep"}

        if self.include_sampler:
            nlk = constants.ONNX_EXPORT_EXAMPLE_NLK  # Number of Logits to Keep
            max_top_k_ids = constants.ONNX_EXPORT_EXAMPLE_MAX_TOP_K_IDS
            
            example_inputs["last_accepted_output_tokens"] = torch.randint(low=0, high=self.model.config.vocab_size, size=(bs, nlk))
            dynamic_axes["last_accepted_output_tokens"] = {0: "batch_size", 1: "num_logits_to_keep"}

            example_inputs["past_repetition_penalty_buffer"] = torch.zeros(
                fbs if self.continuous_batching else bs, self.model.config.vocab_size, dtype=torch.bool)
            dynamic_axes["past_repetition_penalty_buffer"] = {
                0: "full_batch_size" if self.continuous_batching else "batch_size",
            }
            output_names.append("past_repetition_penalty_buffer_RetainedState")

            example_inputs["repetition_penalties"] = torch.ones((bs, 1), dtype=torch.float) * 0.5
            dynamic_axes["repetition_penalties"] = {0: "batch_size"}

            example_inputs["past_presence_penalty_buffer"] = torch.zeros(
                fbs if self.continuous_batching else bs, self.model.config.vocab_size, dtype=torch.bool)
            dynamic_axes["past_presence_penalty_buffer"] = {
                0: "full_batch_size" if self.continuous_batching else "batch_size",
            }
            output_names.append("past_presence_penalty_buffer_RetainedState")

            example_inputs["presence_penalties"] = torch.zeros((bs, 1), dtype=torch.float) + 0.5
            dynamic_axes["presence_penalties"] = {0: "batch_size"}

            example_inputs["temperatures"] = torch.ones((bs, 1), dtype=torch.float)
            dynamic_axes["temperatures"] = {0: "batch_size"}

            example_inputs["top_ks"] = torch.randint(1, max_top_k_ids, size=(bs, 1)).to(torch.int32)
            dynamic_axes["top_ks"] = {0: "batch_size"}

            example_inputs["top_ps"] = torch.ones((bs, 1), dtype=torch.float) * 0.80
            dynamic_axes["top_ps"] = {0: "batch_size"}

            example_inputs["min_ps"] = torch.ones((bs, 1), dtype=torch.float) * 0.99
            dynamic_axes["min_ps"] = {0: "batch_size"}

            example_inputs["random_numbers"] = torch.rand((bs, 1), dtype=torch.float)
            dynamic_axes["random_numbers"] = {0: "batch_size"}

        return self._export(
            example_inputs,
            output_names,
            dynamic_axes,
            export_dir=export_dir,
        )

    def build_prefill_specialization(
        self,
        prefill_seq_len: int = 32,
        ctx_len: int = 128,
        batch_size: int = 1,
        kv_cache_batch_size: Optional[int] = None,
        full_batch_size: Optional[int] = None,
        max_top_k_ids: Optional[int] = None,
    ):
        spec = {
            "batch_size": 1 if self.continuous_batching else batch_size,
            "seq_len": prefill_seq_len,
            "ctx_len": ctx_len,
            "num_logits_to_keep": 1 if self.is_tlm or self.include_sampler else None,
            "max_top_k_ids": max_top_k_ids if self.include_sampler else None,
        }
        if self.continuous_batching:
            spec["full_batch_size"] = kv_cache_batch_size
        else:
            spec["batch_size"] = kv_cache_batch_size
        if full_batch_size:
            spec["full_batch_exec_size"] = full_batch_size
        return {k: v for k, v in spec.items() if v is not None}

    def build_decode_specialization(
        self,
        prefill_seq_len: int = 32,
        ctx_len: int = 128,
        batch_size: int = 1,
        kv_cache_batch_size: Optional[int] = None,
        full_batch_size: Optional[int] = None,
        num_speculative_tokens: Optional[int] = None,
        max_top_k_ids: Optional[int] = None,
    ):
        if prefill_seq_len == 1 and not self.continuous_batching:
            return None  # Avoid duplication with prefill
        spec = {
            "batch_size": full_batch_size if self.continuous_batching else batch_size,
            "seq_len": (num_speculative_tokens + 1) if self.is_tlm else 1,
            "ctx_len": ctx_len,
            "num_logits_to_keep": (num_speculative_tokens + 1) if self.is_tlm or self.include_sampler else None,
            "max_top_k_ids": max_top_k_ids if self.include_sampler else None,
        }
        if self.continuous_batching:
            spec["full_batch_size"] = kv_cache_batch_size
        else:
            spec["batch_size"] = kv_cache_batch_size
        return {k: v for k, v in spec.items() if v is not None}

    def compile(
        self,
        onnx_path: Optional[str] = None,
        compile_dir: Optional[str] = None,
        *,
        prefill_seq_len: int = 32,
        ctx_len: int = 128,
        batch_size: int = 1,
        full_batch_size: Optional[int] = None,
        kv_cache_batch_size: Optional[int] = None,
        num_devices: int = 1,
        num_cores: int = 16,  # FIXME: Make this mandatory arg
        mxfp6_matmul: bool = False,
        mxint8_kv_cache: bool = False,
        num_speculative_tokens: Optional[int] = None,
        prefill_only: Optional[bool] = None,
        **compiler_options,
    ) -> str:
        """
        This method compiles the exported ``ONNX`` model using the Cloud AI 100 Platform SDK compiler binary found at ``/opt/qti-aic/exec/qaic-exec`` and generates a ``qpc`` package.
        If the model has not been exported yet, this method will handle the export process.
        You can pass any other arguments that the `qaic-exec` takes as extra kwargs.

        ``Optional`` Args:
            :onnx_path (str, optional): Path to pre-exported onnx model.
            :compile_dir (str, optional): Path for saving the qpc generated.
            :num_cores (int): Number of cores used to compile the model.
            :num_devices (int): Number of devices the model needs to be compiled for. Defaults to 1.
            :batch_size (int, optional): Batch size. ``Defaults to 1``.
            :prefill_seq_len (int, optional): The length of the Prefill prompt should be less that ``prefill_seq_len``. ``Defaults to 32``.
            :ctx_len (int, optional): Maximum ``ctx`` that the compiled model can remember. ``Defaults to 128``.
            :full_batch_size (int, optional): Continuous batching batch size.
            :mxfp6_matmul (bool, optional): Whether to use ``mxfp6`` compression for weights. ``Defaults to False``.
            :mxint8_kv_cache (bool, optional): Whether to use ``mxint8`` compression for KV cache. ``Defaults to False``.
            :num_speculative_tokens (int, optional): Number of speculative tokens to take as input for Speculative Decoding Target Language Model.
            :mos (int, optional): Effort level to reduce on-chip memory. Defaults to -1, meaning no effort. ``Defaults to -1``.
            :aic_enable_depth_first (bool, optional): Enables DFS with default memory size. ``Defaults to False``.
            :prefill_only (bool): if ``True`` compile for prefill only and if ``False`` compile for decode only. Defaults to None, which compiles for both ``prefill and ``decode``.
            :compiler_options (dict, optional): Pass any compiler option as input. ``Defaults to None``.
            Following flag can be passed in compiler_options to enable QNN Compilation path.
                :enable_qnn (bool): Enables QNN Compilation. ``Defaults to False. if not passed.``
                :qnn_config (str): Path of QNN Config parameters file. ``Defaults to None. if not passed``
            for QAIC compilation path, any flag that is supported by ``qaic-exec`` can be passed. Params are converted to flags as below:
                - aic_num_cores=16 -> -aic-num-cores=16
                - convert_to_fp16=True -> -convert-to-fp16

        Returns:
            :str: Path of the compiled ``qpc`` package.
        """
        # --- Validation ---
        if prefill_only is not None and not isinstance(prefill_only, bool):
            raise TypeError("`prefill_only` must be a boolean.")

        if self.is_tlm:
            num_speculative_tokens = self.check_and_get_num_speculative_tokens(num_speculative_tokens, prefill_seq_len)

        if self.continuous_batching and full_batch_size is None:
            raise TypeError("`full_batch_size` is required when `continuous_batching=True`.")

        if kv_cache_batch_size and not full_batch_size:
            raise ValueError(
                "KV caching requires continuous batching. Please set `full_batch_size` and "
                "enable `continuous_batching=True` in `from_pretrained`."
            )

        # Infer kv_cache_batch_size if not provided
        kv_cache_batch_size = kv_cache_batch_size or full_batch_size or batch_size

        # --- Specializations ---
        specializations = []

        if prefill_only is None or prefill_only or prefill_seq_len == 1:
            specializations.append(
                self.build_prefill_specialization(
                    prefill_seq_len=prefill_seq_len, 
                    ctx_len=ctx_len, 
                    batch_size=batch_size, 
                    kv_cache_batch_size=kv_cache_batch_size,
                    full_batch_size=full_batch_size,
                    max_top_k_ids=constants.Constants.MAX_TOP_K_IDS if self.include_sampler else None,
                )
            )
        if prefill_only is None or not prefill_only:
            decode_spec = self.build_decode_specialization(
                prefill_seq_len=prefill_seq_len, 
                ctx_len=ctx_len, 
                batch_size=batch_size, 
                kv_cache_batch_size=kv_cache_batch_size, 
                full_batch_size=full_batch_size, 
                num_speculative_tokens=num_speculative_tokens,
                max_top_k_ids=constants.Constants.MAX_TOP_K_IDS if self.include_sampler else None,
            )
            if decode_spec:
                specializations.append(decode_spec)

        # --- Compilation ---
        kv_cache_dtype = "mxint8" if mxint8_kv_cache else "float16"
        custom_io = {}

        for suffix in ["", "_RetainedState"]:
            for i in range(self.num_layers):
                for kv in ["key", "value"]:
                    custom_io[f"past_{kv}.{i}{suffix}"] = kv_cache_dtype

        qpc_path = self._compile(
            onnx_path=onnx_path,
            compile_dir=compile_dir,
            compile_only=True,
            retained_state=True,
            specializations=specializations,
            convert_to_fp16=True,
            mxfp6_matmul=mxfp6_matmul,
            custom_io=custom_io,
            mdp_ts_num_devices=num_devices,
            num_speculative_tokens=num_speculative_tokens,
            aic_num_cores=num_cores,
            mxint8_kv_cache=mxint8_kv_cache,
            **compiler_options,
        )
        return qpc_path

    # FIXME: Update this method to match with transformers AutoModelForCausalLM.generate
    def generate(
        self,
        tokenizer: Union[PreTrainedTokenizerFast, PreTrainedTokenizer],
        prompts: List[str],
        device_id: List[int] = None,
        runtime_ai100: bool = True,
        **kwargs,
    ):
        """
        This method generates output until ``eos`` or ``generation_len`` by executing the compiled ``qpc`` on ``Cloud AI 100`` Hardware cards.
        This is a sequential execution based on the ``batch_size`` of the compiled model and the number of prompts passed.
        If the number of prompts cannot be divided by the ``batch_size``, the last unfulfilled batch will be dropped.

        ``Mandatory`` Args:
            :tokenizer (Union[PreTrainedTokenizerFast, PreTrainedTokenizer]): Pass tokenizer of the model.
            :prompts (List[str]): List of prompts to run the execution.

        ``optional`` Args:
            :device_id (List[int]): Ids of devices for running the qpc pass as [0] in case of normal model / [0, 1, 2, 3] in case of tensor slicing model
            :runtime_ai100 (bool, optional): ``AI_100`` and ``PyTorch`` runtime is supported as of now. Defaults to ``True`` for ``AI_100`` runtime.

        """
        if runtime_ai100:
            if not isinstance(self.qpc_path, Path):
                raise TypeError("Please run compile API first!")
            generation_len = kwargs.pop("generation_len", None)
            return QEfficient.cloud_ai_100_exec_kv(
                tokenizer,
                self.qpc_path,
                prompt=prompts,
                device_id=device_id,
                generation_len=generation_len,
                is_tlm=self.is_tlm,
            )
        else:
            raise NotImplementedError("Only AI_100 runtime is supported right now via generate API")

    def check_and_get_num_speculative_tokens(self, num_speculative_tokens: Optional[int], prefill_seq_len: int):
        if hasattr(self.model.config, "speculative_config"):
            num_speculative_tokens_ = self.model.config.speculative_config["num_speculative_tokens"]
            if num_speculative_tokens is not None:
                logger.warning(
                    f"arg `num_speculative_tokens` is a fixed value of {num_speculative_tokens_} for this model."
                    f" Passed value of {num_speculative_tokens} will be ignored."
                )
            num_speculative_tokens = num_speculative_tokens_
        elif num_speculative_tokens is None:
            raise TypeError("missing required argument `num_speculative_tokens` as `is_tlm` is True.")

        if not isinstance(num_speculative_tokens, int) and num_speculative_tokens < 2:
            ValueError(
                f"`num_speculative_tokens` arg should be an integer greater than 1, got {num_speculative_tokens}"
            )
        num_logits_to_keep = num_speculative_tokens + 1
        if prefill_seq_len < num_logits_to_keep:
            raise ValueError(
                f"sequence length ({prefill_seq_len}) must be at least `num_speculative_tokens+1` ({num_logits_to_keep})"
            )
        return num_speculative_tokens


class QEFFAutoModelForSpeechSeq2Seq(QEFFTransformersBase, MultimodalUtilityMixin):
    """
    The QEFFAutoModelForSpeechSeq2Seq class is designed for transformers models with a sequence-to-sequence speech-to-text modeling head, including Whisper and other Encoder-Decoder speech models.
    Although it is possible to initialize the class directly, we highly recommend using the ``from_pretrained`` method for initialization.

    ``Mandatory`` Args:
        :model (nn.Module): PyTorch model

    .. code-block:: python

        from QEfficient import QEFFAutoModelForSpeechSeq2Seq
        from processors import AutoProcessor

        # Initialize the model using from_pretrained similar to transformers.AutoModelForSpeechSeq2Seq.
        model = QEFFAutoModelForSpeechSeq2Seq.from_pretrained("model_name")

        # Now you can directly compile the model for Cloud AI 100
        model.compile(num_cores=16, device_group=[0])  # Considering you have a Cloud AI 100 SKU

        #prepare inputs
        processor = AutoProcessor.from_pretrained(model_name)
        input_audio, sample_rate = [...] # audio data loaded in via some external audio package, such as librosa or soundfile
        input_features = (
            processor(data, sampling_rate=sample_rate, return_tensors="pt").input_features.numpy().astype(np.float32)
        )
        decoder_input_ids = (
            torch.ones((batch_size, 1), dtype=torch.int64) * model.model.config.decoder_start_token_id
        ).numpy()
        decoder_position_ids = torch.arange(1, dtype=torch.int64).view(1, 1).repeat(batch_size, 1).numpy()
        inputs = dict(
            input_features=input_features,
            decoder_input_ids=decoder_input_ids,
            decoder_position_ids=decoder_position_ids,
        )

        # You can now execute the model
        model.generate(inputs, generation_len=150)
    """

    _hf_auto_class = AutoModelForSpeechSeq2Seq
    _pytorch_transforms = [CustomOpsTransform, AwqToMatmulNbitsTransform, GPTQToMatmulNbitsTransform, KVCacheTransform]
    _onnx_transforms = [FP16ClipTransform, SplitTensorsTransform]

    def __init__(self, model: nn.Module, **kwargs):
        model_class_name = model.__class__.__name__
        if not (model_class_name.endswith("ForConditionalGeneration")):
            raise TypeError(f"Required pytorch module with ForConditionalGeneration, got {model_class_name}")

        super().__init__(model)
        self.model.config.use_cache = True
        self.num_layers = model.config.num_hidden_layers

    @property
    def model_hash(self) -> str:
        # NOTE: model_config.to_diff_dict() has "_name_or_path" attribute which is the model card name or path.
        # Using same card name will result in same hash. But, using a relative path for one run and
        # absolute path for another run will result in different hash.
        # The added complexity to resolve different paths to same location is not worth pursuing.
        # Instead, advise the user to always provide same relative paths or absolute paths for local models.

        # Compute the hash with: model_config, transforms
        mhash = hashlib.sha256()
        mhash.update(to_hashable(self.model.config.to_diff_dict()))
        mhash.update(to_hashable(self._transform_names()))
        mhash = mhash.hexdigest()[:16]
        return mhash

    @property
    def get_model_config(self) -> dict:
        return self.model.config.__dict__

    def export(self, export_dir: Optional[str] = None) -> str:
        """
        Exports the model to ``ONNX`` format using ``torch.onnx.export``.

        ``Optional`` Args:
        :export_dir (str, optional): The directory path to store ONNX-graph.

        Returns:
            :str: Path of the generated ``ONNX`` graph.
        """
        inputs = self.model.get_dummy_inputs()
        dynamic_axes = self.model.get_onnx_dynamic_axes()
        output_names = self.model.get_output_names()
        return self._export(inputs, output_names, dynamic_axes, export_dir=export_dir)

    def compile(
        self,
        onnx_path: Optional[str] = None,
        compile_dir: Optional[str] = None,
        *,
        prefill_seq_len: Optional[int] = 1,
        encoder_ctx_len: Optional[int] = None,
        ctx_len: int = 150,
        full_batch_size: Optional[int] = None,
        kv_cache_batch_size: Optional[int] = None,
        batch_size: int = 1,
        num_devices: int = 1,
        num_cores: int = 16,  # FIXME: Make this mandatory arg
        mxfp6_matmul: bool = False,
        mxint8_kv_cache: bool = False,
        num_speculative_tokens: Optional[int] = None,
        **compiler_options,
    ) -> str:
        """
        This method compiles the exported ``ONNX`` model using the Cloud AI 100 Platform SDK compiler binary found at ``/opt/qti-aic/exec/qaic-exec`` and generates a ``qpc`` package.
        If the model has not been exported yet, this method will handle the export process.
        You can pass any other arguments that the `qaic-exec` takes as extra kwargs.

        ``Optional`` Args:
            :onnx_path (str, optional): Path to pre-exported onnx model.
            :compile_dir (str, optional): Path for saving the qpc generated.
            :encoder_ctx_len (int, optional): The maximum length of context for encoder, based on the AutoProcessor output. ``Defaults to checking config, if None in config then 1500``
            :ctx_len (int, optional): The maximum length of context to keep for decoding. ``Defaults to 150``.
            :batch_size (int, optional): Batch size. ``Defaults to 1``.
            :num_devices (int): Number of devices the model needs to be compiled for. Defaults to 1.
            :num_cores (int): Number of cores used to compile the model.
            :mxfp6_matmul (bool, optional): Whether to use ``mxfp6`` compression for weights. ``Defaults to False``.
            :aic_enable_depth_first (bool, optional): Enables DFS with default memory size. ``Defaults to False``.

            Other args are not yet implemented for AutoModelForSpeechSeq2Seq
        Returns:
            :str: Path of the compiled ``qpc`` package.
        """
        specializations, compiler_options = self.model.get_specializations(
            batch_size,
            encoder_ctx_len,
            ctx_len,
            **compiler_options,
        )

        if full_batch_size:
            logger.warning("Continuous batching is not yet enabled for AutoModelForSpeechSeq2Seq")

        if kv_cache_batch_size:
            logger.warning("Prefix caching is not yet enabled for AutoModelForSpeechSeq2Seq")

        if mxint8_kv_cache:
            logger.warning("mxint8 cache is not yet enabled for AutoModelForSpeechSeq2Seq")

        if num_speculative_tokens:
            logger.warning("Speculative decoding is not yet enabled for AutoModelForSpeechSeq2Seq")

        output_names = self.model.get_output_names()

        kv_cache_dtype = "float16"
        custom_io = {}

        custom_io["input_features"] = kv_cache_dtype

        # Slice output_names to get input names
        for output_name in output_names:
            if output_name.endswith("_RetainedState"):
                custom_io[output_name[: -len("_RetainedState")]] = kv_cache_dtype

        # Get output names
        for output_name in output_names:
            if output_name.endswith("_RetainedState"):
                custom_io[output_name] = kv_cache_dtype

        return self._compile(
            onnx_path,
            compile_dir,
            compile_only=True,
            retained_state=True,
            specializations=specializations,
            convert_to_fp16=True,
            mxfp6_matmul=mxfp6_matmul,
            mdp_ts_num_devices=num_devices,
            aic_num_cores=num_cores,
            custom_io=custom_io,
            **compiler_options,
        )

    def generate(
        self,
        inputs: torch.Tensor,
        generation_len: int,
        streamer: Optional[TextStreamer] = None,
        device_ids: List[int] = None,
    ) -> Union[torch.Tensor, np.ndarray]:
        """
        This method generates output until ``endoftranscript`` or ``generation_len`` by executing the compiled ``qpc`` on ``Cloud AI 100`` Hardware cards.
        This is a sequential execution based on the ``batch_size`` of the compiled model and the number of audio tensor passed.

        ``Mandatory`` Args:
            :processor: autoprocessor to process inputs and decode logits
            :inputs (torch.Tensor): inputs to run the execution.
            :generation_len (int): length upto which to generate
            :device_id (List[int]): Ids of devices for running the qpc pass as [0] in case of normal model / [0, 1, 2, 3] in case of tensor slicing model
        Returns:
            :dict: Output from the ``AI_100`` or ``PyTorch`` runtime.
        """
        if not isinstance(self.qpc_path, Path):
            raise TypeError("Please run compile API first!")

        inputs = self.auto_correct_inputs(inputs)

        if self.qpc_session is None:
            self.qpc_session = QAICInferenceSession(str(self.qpc_path), device_ids)
            self.batch_size = self.qpc_session.bindings[0].dims[0]

        inputs["input_features"] = inputs["input_features"].numpy().astype(np.float16)

        # add start token id and initial position ids to inputs
        seq_len = 1
        inputs["input_ids"] = (
            torch.ones((self.batch_size, seq_len), dtype=torch.int64) * self.model.config.decoder_start_token_id
        ).numpy()
        inputs["position_ids"] = (
            torch.arange(seq_len, dtype=torch.int64).view(1, seq_len).repeat(self.batch_size, 1).numpy()
        )

        self.qpc_session.skip_buffers(
            [x for x in self.qpc_session.input_names + self.qpc_session.output_names if x.startswith("past_")]
        )

        outputs = {
            "logits": np.random.randn(self.batch_size, 1, self.model.config.vocab_size).astype(np.float32),
        }
        self.qpc_session.set_buffers(outputs)

        # encoder run
        start = perf_counter()
        outputs = self.qpc_session.run(inputs)

        # array to hold generated tokens
        generated_ids = np.full((self.batch_size, generation_len + 1), self.model.config.eos_token_id)
        generated_ids[:, 0] = [self.model.config.decoder_start_token_id]
        logits = outputs["logits"]
        next_token = logits.argmax(-1)
        generated_ids[:, 1] = next_token.squeeze(1)

        if streamer:
            streamer.put(next_token)

        inputs["input_features"] = np.zeros((self.batch_size, self.model.config.num_mel_bins, 1)).astype(np.float16)

        loop_start = perf_counter()
        for num_tokens in range(generation_len):
            outputs = self.qpc_session.run(inputs)
            logits = outputs["logits"]
            next_token = logits.argmax(-1)
            generated_ids[:, num_tokens + 1] = next_token.squeeze(1)

            if next_token[0][0] == self.model.config.eos_token_id:
                break

            inputs["input_ids"] = next_token
            inputs["position_ids"] += 1

            if streamer:
                streamer.put(next_token)
        end = perf_counter()

        prefill_time, decode_perf, total_perf, total_time = calculate_latency(num_tokens, loop_start, start, end)

        return CloudAI100ExecInfoNew(
            batch_size=self.batch_size,
            generated_ids=generated_ids,
            perf_metrics=PerfMetrics(prefill_time, decode_perf, total_perf, total_time),
        )<|MERGE_RESOLUTION|>--- conflicted
+++ resolved
@@ -76,7 +76,7 @@
 
     @classmethod
     @with_replaced_quantizers
-    def from_pretrained(cls, pretrained_model_name_or_path: str, is_tlm: bool = False, include_sampler: bool = False, return_pdfs: bool = False, *args, **kwargs):
+    def from_pretrained(cls, pretrained_model_name_or_path: str, qaic_config: dict = None, *args, **kwargs):
         if kwargs.get("attn_implementation", None) not in {None, "eager"}:
             logger.warning('Updating attn_implementation="eager"')
 
@@ -86,7 +86,7 @@
         kwargs.update({"attn_implementation": "eager", "low_cpu_mem_usage": False})
 
         model = cls._hf_auto_class.from_pretrained(pretrained_model_name_or_path, *args, **kwargs)
-        return cls(model, is_tlm=is_tlm, include_sampler=include_sampler, return_pdfs=return_pdfs)
+        return cls(model, qaic_config=qaic_config)
 
     @property
     def model_name(self) -> str:
@@ -1301,13 +1301,7 @@
         self,
         model: nn.Module,
         continuous_batching: bool = False,
-<<<<<<< HEAD
-        is_tlm: bool = False,
-        include_sampler: bool = False,
-        return_pdfs: bool = False,
-=======
         qaic_config: Optional[dict] = None,
->>>>>>> 38989e9f
         **kwargs,
     ):
         model_class_name = model.__class__.__name__
@@ -1333,22 +1327,12 @@
         self.model.config.use_cache = True
         self.num_layers = model.config.num_hidden_layers
         self.continuous_batching = continuous_batching
-<<<<<<< HEAD
-
-        if is_tlm:
-            # TODO: It is possible to always apply this transform and make value of indices as last indices by default in PyTorch
-            self.model, transformed = SpDTransform.apply(self.model)
-            self.model.return_pdfs = True
-        self.is_tlm = is_tlm
-=======
         self.model, transformed = SpDTransform.apply(self.model, qaic_config, **kwargs)
         self.is_tlm = transformed
->>>>>>> 38989e9f
-
-        if include_sampler:  # Sampling 
-            self.model, transformed = SamplerTransform.apply(self.model)
-            self.model.return_pdfs = return_pdfs
-        self.include_sampler = include_sampler
+
+        # Sampling 
+        self.model, transformed = SamplerTransform.apply(self.model, qaic_config, **kwargs)
+        self.include_sampler = transformed
         
     @property
     def model_name(self) -> str:
@@ -1363,16 +1347,12 @@
     @classmethod
     @with_replaced_quantizers
     def from_pretrained(
-<<<<<<< HEAD
-        cls, pretrained_model_name_or_path, continuous_batching: bool = False, is_tlm: bool = False, include_sampler: bool = False, return_pdfs: bool = False, *args, **kwargs
-=======
         cls,
         pretrained_model_name_or_path,
         continuous_batching: bool = False,
         qaic_config: Optional[dict] = None,
         *args,
         **kwargs,
->>>>>>> 38989e9f
     ):
         """
         This method serves as the easiest entry point into using QEfficient. The interface is designed to be similar to transformers.AutoModelForCausalLM.
@@ -1429,16 +1409,12 @@
                 model, kv_offload=kv_offload
             )
 
-<<<<<<< HEAD
-        return cls(model, is_tlm=is_tlm, continuous_batching=continuous_batching, include_sampler=include_sampler, return_pdfs=return_pdfs)
-=======
         return cls(
             model,
             continuous_batching=continuous_batching,
             qaic_config=qaic_config,
             **kwargs,
         )
->>>>>>> 38989e9f
 
     @property
     def model_hash(self) -> str:
