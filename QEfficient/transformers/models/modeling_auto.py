# -----------------------------------------------------------------------------
#
# Copyright (c) Qualcomm Technologies, Inc. and/or its subsidiaries.
# SPDX-License-Identifier: BSD-3-Clause
#
# ----------------------------------------------------------------------------

import warnings
from pathlib import Path
from time import perf_counter
from typing import Dict, List, Optional, Union
import pdb
import numpy as np
import torch
import torch.nn as nn
from transformers import (
    AutoModel,
    AutoModelForCausalLM,
    AutoModelForImageTextToText,
    AutoModelForSpeechSeq2Seq,
    PreTrainedTokenizer,
    PreTrainedTokenizerFast,
    TextStreamer,
)

import QEfficient
from QEfficient.base.modeling_qeff import QEFFBaseModel
from QEfficient.base.onnx_transforms import ClipAndSplitTransform
from QEfficient.base.pytorch_transforms import SplitGateUpWeightsTransform
from QEfficient.generation.cloud_infer import QAICInferenceSession
from QEfficient.generation.text_generation_inference import (
    CloudAI100ExecInfoNew,
    PerfMetrics,
    calculate_latency,
    get_compilation_dims,
)
from QEfficient.transformers.modeling_utils import DYNAMIC_SEQ_LEN_SUPPORTED_MODEL_ARCH
from QEfficient.transformers.models.pytorch_transforms import (
    CustomOpsTransform,
    KVCacheExternalModuleMapperTransform,
    KVCacheTransform,
    PoolingTransform,
    SamplerTransform,
    SpDTransform,
    VlmKVOffloadTransform,
    VlmNoKVOffloadTransform,
)
from QEfficient.transformers.quantizers.auto import QEFF_AUTO_QUANTIZATION_CONFIG_MAPPING, with_replaced_quantizers
from QEfficient.transformers.quantizers.quant_transforms import (
    AwqToMatmulNbitsTransform,
    FP8DeQuantLinearToLinearTransform,
    GPTQToMatmulNbitsTransform,
)
from QEfficient.utils import (
    constants,
    get_padding_shape_from_config,
)
from QEfficient.utils.logging_utils import logger
import pdb


class QEFFTransformersBase(QEFFBaseModel):
    """
    Parent class for models QEFF provides from transformers i.e. (AutoModel, AutoModelForCausalLM, AutoModelForAudioClassification etc.) from transformers/models/modeling_auto.py file.
    """

    _hf_auto_class: type

    def __init__(self, model: nn.Module, **kwargs) -> None:
        if (
            hasattr(model, "config")
            and hasattr(model.config, "quantization_config")
            and not isinstance(model.config.quantization_config, tuple(QEFF_AUTO_QUANTIZATION_CONFIG_MAPPING.values()))
        ):
            raise AssertionError("Please use `from_pretrained` method to load quantized models")

        super().__init__(model, **kwargs)

    def __repr__(self) -> str:
        return self.__class__.__name__ + "\n" + self.model.__repr__()

    @classmethod
    @with_replaced_quantizers
    def from_pretrained(cls, pretrained_model_name_or_path: str, *args, **kwargs):
        if kwargs.get("attn_implementation", None) not in {None, "eager"}:
            logger.warning('Updating attn_implementation="eager"')

        if kwargs.get("low_cpu_mem_usage", None):
            logger.warning("Updating low_cpu_mem_usage=False")

        kwargs.update({"attn_implementation": "eager", "low_cpu_mem_usage": False})

        model = cls._hf_auto_class.from_pretrained(pretrained_model_name_or_path, *args, **kwargs)
        return cls(model, pretrained_model_name_or_path=pretrained_model_name_or_path)

    @property
    def model_name(self) -> str:
        mname = self.model.__class__.__name__
        if mname.startswith("QEff") or mname.startswith("QEFF"):
            mname = mname[4:]
        return mname


class MultimodalUtilityMixin:
    def __new__(cls, *args, **kwargs):
        if cls is MultimodalUtilityMixin:
            raise TypeError(f"only children of '{cls.__name__}' may be instantiated")
        return object.__new__(cls)

    def auto_correct_inputs(self, inputs):
        checked = True
        inputs_info = self.model.get_inputs_info()
        for valid_input_info in inputs_info:
            if valid_input_info.name not in inputs:
                checked = False
                break
            if inputs[valid_input_info.name].dtype != valid_input_info.datatype:
                checked = False
                break

        if not checked:
            err_str: str = (
                "Expected following input names and shapes to be passed\n"
                + "\n".join([val.__repr__() for val in inputs_info])
                + "\ngot"
                + f"{[(k, v.shape, v.dtype) for k, v in inputs.items()]}"
            )

            raise RuntimeError(err_str)

        return {k: v for k, v in inputs.items() if k in [iinfo.name for iinfo in inputs_info]}


class QEFFAutoModel(QEFFTransformersBase):
    """
    The QEFFAutoModel class is designed for manipulating any transformer model from the HuggingFace hub.
    Although it is possible to initialize the class directly, we highly recommend using the ``from_pretrained`` method for initialization.

    ``Mandatory`` Args:
        :model (nn.Module): PyTorch model

    .. code-block:: python

        from QEfficient import QEFFAutoModel
        from transformers import AutoTokenizer

        # Initialize the model using from_pretrained similar to transformers.AutoModel.
        model = QEFFAutoModel.from_pretrained("model_name")

        # Now you can directly compile the model for Cloud AI 100
        model.compile(num_cores=16)  # Considering you have a Cloud AI 100 SKU

        #prepare input
        tokenizer = AutoTokenizer.from_pretrained(model_name)
        inputs = tokenizer("My name is", return_tensors="pt")

        # You can now execute the model
        model.generate(inputs)
    """

    _hf_auto_class = AutoModel
    _pytorch_transforms = [CustomOpsTransform, AwqToMatmulNbitsTransform, GPTQToMatmulNbitsTransform]
    _onnx_transforms = [ClipAndSplitTransform]

    def __init__(self, model: nn.Module, pooling=None, **kwargs):
        super().__init__(model, **kwargs)

        # Make Embedding specific transforms like appending pooling
        if pooling:
            self.model, _ = PoolingTransform.apply(self.model, pooling)

        self.model.base_model.config.use_cache = True

        self.hash_params["qeff_auto_class"] = self.__class__.__name__

    @classmethod
    @with_replaced_quantizers
    def from_pretrained(cls, pretrained_model_name_or_path, pooling=None, *args, **kwargs):
        """
        This method serves as the easiest entry point into using QEfficient. The interface is designed to be similar to transformers.AutoModel.
        Once the model is initialized, you can use other methods such as export, compile, and generate on the same object.

        This API can also be used as exception for VLM model since transformers support loading InternChatVL models via AutoModel API we support it via AutoModelForCausalLM API
        Args:
            pretrained_model_name_or_path (str): The name or path of the pre-trained model.
            pooling (Optional[Union[str, Callable]], optional): The pooling method to use. Defaults to None.
            Options:
                - "mean": Mean pooling
                - "max": Max pooling
                - "cls": CLS token pooling
                - "avg": Average pooling
                - Callable: A custom pooling function
                - None: No pooling applied

        .. code-block:: python

            from QEfficient import QEFFAutoModel
            from transformers import AutoTokenizer

            # Initialize the model using from_pretrained similar to transformers.AutoModel.
            model = QEFFAutoModel.from_pretrained("model_name", pooling="mean")

            # Now you can directly compile the model for Cloud AI 100
            model.compile(num_cores=16)  # Considering you have a Cloud AI 100 SKU

            #prepare input
            tokenizer = AutoTokenizer.from_pretrained(model_name)
            inputs = tokenizer("My name is", return_tensors="pt")

            # You can now execute the model
            model.generate(inputs)
        """
        if kwargs.get("attn_implementation", None) not in {None, "eager"}:
            logger.warning('Updating attn_implementation="eager"')

        if kwargs.get("low_cpu_mem_usage", None):
            logger.warning("Updating low_cpu_mem_usage=False")

        kwargs.update({"attn_implementation": "eager", "low_cpu_mem_usage": False})

        model = cls._hf_auto_class.from_pretrained(pretrained_model_name_or_path, *args, **kwargs)

        # This is support models that should be classified to in a different auto class but transformers load them via this class
        kv_offload = kwargs.pop("kv_offload", None)
        if model.__class__.__name__ in MISCLASSIFIED_CAUSAL_LM_TO_QEFF_AUTO_CLASS_MAP:
            return MISCLASSIFIED_CAUSAL_LM_TO_QEFF_AUTO_CLASS_MAP[model.__class__.__name__](
                model, kv_offload=kv_offload, **kwargs
            )

        return cls(model, pretrained_model_name_or_path=pretrained_model_name_or_path, pooling=pooling, **kwargs)

    @property
    def get_model_config(self) -> dict:
        return self.model.config.__dict__

    def export(self, export_dir: Optional[str] = None) -> str:
        """
        Exports the model to ``ONNX`` format using ``torch.onnx.export``.

        ``Optional`` Args:
           :export_dir (str, optional): The directory path to store ONNX-graph.

        Returns:
            :str: Path of the generated ``ONNX`` graph.
        """
        bs = constants.ONNX_EXPORT_EXAMPLE_BATCH_SIZE
        seq_len = constants.ONNX_EXPORT_EXAMPLE_SEQ_LEN

        example_inputs = {
            "input_ids": torch.zeros((bs, seq_len), dtype=torch.int64),
            "attention_mask": torch.ones((bs, seq_len), dtype=torch.int64),
        }

        dynamic_axes = {"input_ids": {0: "batch_size", 1: "seq_len"}, "attention_mask": {0: "batch_size", 1: "seq_len"}}

        output_names = ["output"]

        return self._export(
            example_inputs,
            output_names,
            dynamic_axes,
            export_dir=export_dir,
        )

    def compile(
        self,
        onnx_path: Optional[str] = None,
        compile_dir: Optional[str] = None,
        *,
        seq_len: Union[int, List[int]] = 32,
        batch_size: int = 1,
        num_devices: int = 1,
        num_cores: int = 16,  # FIXME: Make this mandatory arg
        mxfp6_matmul: bool = False,
        **compiler_options,
    ) -> str:
        """
        This method compiles the exported ``ONNX`` model using the Cloud AI 100 Platform SDK compiler binary found at ``/opt/qti-aic/exec/qaic-exec`` and generates a ``qpc`` package.
        If the model has not been exported yet, this method will handle the export process.
        You can pass any other arguments that the `qaic-exec` takes as extra kwargs.

        ``Optional`` Args:
            :onnx_path (str, optional): Path to pre-exported onnx model.
            :compile_dir (str, optional): Path for saving the qpc generated.
            :seq_len (Union[int, List[int]]): The length of the prompt should be less that ``seq_len``. ``Defaults to 32``.
            :batch_size (int, optional): Batch size. ``Defaults to 1``.
            :num_devices (int): Number of devices the model needs to be compiled for. Defaults to 1.
            :num_cores (int): Number of cores used to compile the model.
            :mxfp6_matmul (bool, optional): Whether to use ``mxfp6`` compression for weights. ``Defaults to False``.
            :compiler_options (dict, optional): Additional compiler options.
                For QAIC Compiler: Extra arguments for qaic-exec can be passed.
                    :aic_enable_depth_first (bool, optional): Enables DFS with default memory size. ``Defaults to False``.
                    :allow_mxint8_mdp_io (bool, optional): Allows MXINT8 compression of MDP IO traffic. ``Defaults to False.``
                For QNN Compiler: Following arguments can be passed.
                    :enable_qnn (bool): Enables QNN Compilation.
                    :qnn_config (str): Path of QNN Config parameters file. Any extra parameters for QNN compilation can be passed via this file.
        Returns:
            :str: Path of the compiled ``qpc`` package.
        """

        if isinstance(seq_len, list) and len(seq_len) >= 15:
            warnings.warn("Recommended: `seq_len` should contain fewer than 15 items.")

        specializations = [
            {"batch_size": batch_size, "seq_len": sl} for sl in (seq_len if isinstance(seq_len, list) else [seq_len])
        ]

        return self._compile(
            onnx_path=onnx_path,
            compile_dir=compile_dir,
            compile_only=True,
            specializations=specializations,
            convert_to_fp16=True,
            mxfp6_matmul=mxfp6_matmul,
            mdp_ts_num_devices=num_devices,
            aic_num_cores=num_cores,
            **compiler_options,
        )

    def generate(
        self,
        inputs: torch.Tensor,
        device_ids: List[int] = None,
        runtime_ai100: bool = True,
    ) -> Union[torch.Tensor, np.ndarray]:
        """
        This method generates output by executing PyTorch runtime or the compiled ``qpc`` on ``Cloud AI 100`` Hardware cards.
        ``Mandatory`` Args:
            :inputs (Union[torch.Tensor, np.ndarray]): inputs to run the execution.
        ``optional`` Args:
            :device_id (List[int]): Ids of devices for running the qpc pass as [0] in case of normal model / [0, 1, 2, 3] in case of tensor slicing model
            :runtime_ai100 (bool, optional): ``AI_100`` and ``PyTorch`` runtime is supported as of now. Defaults to ``True`` for ``AI_100`` runtime.
        Returns:
            :dict: Output from the ``AI_100`` or ``PyTorch`` runtime.
        """
        # AI_100 runtime
        if runtime_ai100:
            if not isinstance(self.qpc_path, Path):
                raise TypeError("Please run compile API first!")

            return self.cloud_ai_100_feature_generate(inputs=inputs, device_ids=device_ids)
        # PyTorch runtime
        else:
            return self.pytorch_feature_generate(model=self.model, inputs=inputs)

    def cloud_ai_100_feature_generate(
        self,
        inputs: torch.Tensor,
        device_ids: List[int] = [0],
    ) -> np.ndarray:
        """
        Generates features with list of prompts using AI 100 runtime.

        ``Mandatory`` Args:
            :inputs (Union[torch.Tensor, np.ndarray]): inputs to run the execution.
        ``Optional`` Args:
            device_ids (List[int], optional): A list of device IDs to use for the session. Defaults to [0].

        Returns:
           np.ndarray: A list of dictionaries containing the generated output features.
        """

        if self.qpc_session is None:
            self.qpc_session = QAICInferenceSession(str(self.qpc_path), device_ids)
            self.batch_size = self.qpc_session.bindings[0].dims[0]

        # Dynamic switching to closest seq_Len based on input_ids_len
        input_ids_len = inputs["input_ids"].shape[1]

        for allowed_shape in self.qpc_session.allowed_shapes:
            seq_len_allowed = allowed_shape[1][1][1]

            if seq_len_allowed >= input_ids_len:
                self.seq_len = seq_len_allowed
                break

        # To handle single seq_len as we can't fetch allowed shapes for single seq_len
        self.seq_len = self.qpc_session.bindings[0].dims[1] if not hasattr(self, "seq_len") else self.seq_len

        input_ids = np.array(
            torch.nn.functional.pad(inputs["input_ids"], (0, self.seq_len - input_ids_len), "constant", 0)
        )
        attention_mask = np.array(
            torch.nn.functional.pad(
                inputs["attention_mask"], (0, self.seq_len - inputs["attention_mask"].size(1)), "constant", 0
            )
        )

        inputs = dict(input_ids=input_ids, attention_mask=attention_mask)

        # TODO: Remove try and catch after compiler fix
        try:
            outputs = {
                "output": np.random.randn(*list(self.qpc_session.bindings[2].dims)).astype(np.float32),
            }
            self.qpc_session.set_buffers(outputs)
            outputs = self.qpc_session.run(inputs)
        except Exception:
            outputs = {
                "output": np.random.randn(self.batch_size, self.seq_len, self.qpc_session.bindings[2].dims[1]).astype(
                    np.float32
                ),
            }
            self.qpc_session.set_buffers(outputs)
            outputs = self.qpc_session.run(inputs)
        return outputs

    def pytorch_feature_generate(self, model, inputs: Union[torch.Tensor, np.ndarray]) -> List[torch.Tensor]:
        """
        Generates features from a list of text prompts using a PyTorch model.

        ``Mandatory`` Args:
            :model: The transformed PyTorch model used for generating features.
            :inputs (Union[torch.Tensor, np.ndarray]): inputs to run the execution.

        Returns:
            torch.Tensor: A list of output features generated by the model for each prompt.
        """
        return model(**inputs)


class QEffVisionEncoderForTextImageToTextModel(QEFFBaseModel):
    _pytorch_transforms = [
        AwqToMatmulNbitsTransform,
        GPTQToMatmulNbitsTransform,
        CustomOpsTransform,
        KVCacheTransform,
        KVCacheExternalModuleMapperTransform,
    ]
    _onnx_transforms = [ClipAndSplitTransform]

    def __init__(self, model: nn.modules, **kwargs):
        super().__init__(model, **kwargs)
        self.model = model.get_qeff_vision_encoder()
        self.hash_params["qeff_auto_class"] = self.__class__.__name__

<<<<<<< HEAD
    def export(self, inputs, output_names, dynamic_axes, export_dir=None):
        return self._export(inputs, output_names, dynamic_axes, export_dir=export_dir)
=======
    def export(self, inputs, output_names, dynamic_axes, export_dir=None, offload_pt_weights=True):
        return self._export(
            inputs, output_names, dynamic_axes, export_dir=export_dir, offload_pt_weights=offload_pt_weights
        )
>>>>>>> f214e433

    def compile(
        self,
        compile_dir,
        compile_only,
        specializations,
        convert_to_fp16,
        mxfp6_matmul,
        mdp_ts_num_devices,
        aic_num_cores,
        custom_io,
        **compiler_options,
    ) -> str:
        return self._compile(
            compile_dir=compile_dir,
            compile_only=compile_only,
            specializations=specializations,
            convert_to_fp16=convert_to_fp16,
            mxfp6_matmul=mxfp6_matmul,
            mdp_ts_num_devices=mdp_ts_num_devices,
            aic_num_cores=aic_num_cores,
            custom_io=custom_io,
            **compiler_options,
        )

    @property
    def model_name(self) -> str:
        mname = self.model.__class__.__name__
        if mname.startswith("QEff") or mname.startswith("QEFF"):
            mname = mname[4:]
        return mname

    @property
    def get_model_config(self) -> dict:
        return self.model.model.vision_model.config.__dict__


class QEffCausalLMForTextImageToTextModel(QEFFBaseModel):
    _pytorch_transforms = [
        AwqToMatmulNbitsTransform,
        GPTQToMatmulNbitsTransform,
        CustomOpsTransform,
        KVCacheTransform,
        VlmKVOffloadTransform,
        SplitGateUpWeightsTransform,
    ]
    _onnx_transforms = [ClipAndSplitTransform]

    def __init__(self, model, **kwargs):
        super().__init__(model, **kwargs)
        self.model = model.get_qeff_language_decoder()
        self.hash_params["qeff_auto_class"] = self.__class__.__name__

<<<<<<< HEAD
    def export(self, inputs, output_names, dynamic_axes, export_dir=None):
        return self._export(inputs, output_names, dynamic_axes, export_dir=export_dir)
=======
    def export(self, inputs, output_names, dynamic_axes, export_dir=None, offload_pt_weights=True):
        return self._export(
            inputs, output_names, dynamic_axes, export_dir=export_dir, offload_pt_weights=offload_pt_weights
        )
>>>>>>> f214e433

    def compile(
        self,
        compile_dir,
        compile_only,
        specializations,
        convert_to_fp16,
        mxfp6_matmul,
        mdp_ts_num_devices,
        aic_num_cores,
        custom_io,
        **compiler_options,
    ) -> str:
        return self._compile(
            compile_dir=compile_dir,
            compile_only=compile_only,
            specializations=specializations,
            convert_to_fp16=convert_to_fp16,
            mxfp6_matmul=mxfp6_matmul,
            mdp_ts_num_devices=mdp_ts_num_devices,
            aic_num_cores=aic_num_cores,
            custom_io=custom_io,
            **compiler_options,
        )

    @property
    def model_name(self) -> str:
        mname = self.model.__class__.__name__
        if mname.startswith("QEff") or mname.startswith("QEFF"):
            mname = mname[4:]
        return mname

    @property
    def get_model_config(self) -> dict:
        return self.model.language_model.config.__dict__


class _QEffAutoModelForImageTextToTextDualQPC:
    _hf_auto_class = AutoModelForImageTextToText

    def __init__(
        self,
        model: nn.Module,
        **kwargs,
    ):
        if kwargs.pop("full_batch_size", None):
            raise NotImplementedError("Continuous batching is not supported for image-text-to-text models yet.")
        self.model = model
        self.config = model.config
        self.vision_model = QEffVisionEncoderForTextImageToTextModel(model, **kwargs)
        self.lang_model = QEffCausalLMForTextImageToTextModel(model, **kwargs)
        self.input_shapes, self.output_names = None, None

    @property
    def model_name(self) -> str:
        mname = self.model.__class__.__name__
        if mname.startswith("QEff") or mname.startswith("QEFF"):
            mname = mname[4:]
        return mname

    @classmethod
    def from_pretrained(cls, pretrained_model_name_or_path: str, **kwargs):
        if kwargs.get("attn_implementation", None) not in {None, "eager"}:
            logger.warning('Updating attn_implementation="eager"')

        if kwargs.get("low_cpu_mem_usage", None):
            logger.warning("Updating low_cpu_mem_usage=False")

        kwargs.update({"attn_implementation": "eager", "low_cpu_mem_usage": False})
        model = cls._hf_auto_class.from_pretrained(pretrained_model_name_or_path, **kwargs)
        return cls(model, pretrained_model_name_or_path=pretrained_model_name_or_path, **kwargs)

    @property
    def onnx_path(self):
        return [self.vision_model.onnx_path, self.lang_model.onnx_path]

    @property
    def qpc_path(self):
        if self.vision_model.qpc_path and self.lang_model.qpc_path:
            return [self.vision_model.qpc_path, self.lang_model.qpc_path]
        elif self.vision_model.qpc_path:
            return self.vision_model.qpc_path
        else:
            return self.lang_model.qpc_path

    def export(
        self,
        export_dir: Optional[str] = None,
        **kwargs,
    ) -> str:
        inputs = self.model.get_dummy_inputs(kv_offload=True)
        dynamic_axes = self.model.get_onnx_dynamic_axes(kv_offload=True)
        output_names = self.model.get_output_names(kv_offload=True)

        self.vision_model.export(
            inputs["vision"],
            output_names["vision"],
            dynamic_axes["vision"],
            export_dir=export_dir,
<<<<<<< HEAD
        )

        self.lang_model.export(inputs["lang"], output_names["lang"], dynamic_axes["lang"], export_dir=export_dir)
=======
            offload_pt_weights=False,
        )
        self.lang_model.export(
            inputs["lang"], output_names["lang"], dynamic_axes["lang"], export_dir=export_dir, offload_pt_weights=True
        )

>>>>>>> f214e433
        return self.onnx_path

    def compile(
        self,
        img_size: Optional[int] = None,
        vision_onnx_path: Optional[str] = None,
        lang_onnx_path: Optional[str] = None,
        compile_dir: Optional[str] = None,
        *,
        prefill_seq_len: Optional[int] = None,
        ctx_len: Optional[int] = None,
        batch_size: int = 1,
        full_batch_size: Optional[int] = None,
        kv_cache_batch_size: Optional[int] = None,
        num_devices: int = 1,
        num_cores: int = 16,  # FIXME: Make this mandatory arg
        mxfp6_matmul: bool = False,
        mxint8_kv_cache: bool = False,
        num_speculative_tokens: Optional[int] = None,
        skip_vision: Optional[bool] = False,
        skip_lang: Optional[bool] = False,
        **compiler_options,
    ) -> str:
        if any(param is not None for param in [full_batch_size, kv_cache_batch_size, num_speculative_tokens]):
            raise ValueError(
                f"Expected 'full_batch_size', 'kv_cache_batch_size', 'num_speculative_tokens' to be None but got: "
                f"full_batch_size={full_batch_size}, kv_cache_batch_size={kv_cache_batch_size}, num_speculative_tokens={num_speculative_tokens}, "
            )

        if skip_lang and skip_vision:
            raise ValueError("Expected at least one of 'skip_lang' or 'skip_vision' to be False")

        output_names = self.model.get_output_names(kv_offload=True)

        specializations, compiler_options = self.model.get_specializations(
            batch_size=batch_size,
            prefill_seq_len=prefill_seq_len,
            ctx_len=ctx_len,
            img_size=img_size,
            kv_offload=True,
            **compiler_options,
        )

        custom_io_vision = {}
        kv_cache_dtype = "mxint8" if mxint8_kv_cache else "float16"
        custom_io_vision["pixel_values"] = "float16"
        for output_name in output_names["vision"]:
            if output_name.startswith("past_"):
                custom_io_vision[output_name] = kv_cache_dtype
            else:
                custom_io_vision[output_name] = "float16"

        if vision_onnx_path:
            self.vision_model.onnx_path = vision_onnx_path
        if lang_onnx_path:
            self.lang_model.onnx_path = lang_onnx_path

        if (self.vision_model.onnx_path is None and vision_onnx_path is None) or (
            self.lang_model.onnx_path is None and lang_onnx_path is None
        ):
            self.export()

        if not skip_vision:
            self.vision_model._compile(
                compile_dir=compile_dir,
                compile_only=True,
                specializations=specializations["vision"],
                convert_to_fp16=True,
                mxfp6_matmul=constants.VISION_MXFP6_MATMUL,
                mdp_ts_num_devices=num_devices,
                aic_num_cores=num_cores,
                custom_io=custom_io_vision,
                mxint8_kv_cache=mxint8_kv_cache,
                **compiler_options,
            )

        if not skip_lang:
            custom_io_lang = {}
            # Inputs
            for output_name in output_names["lang"]:
                if output_name.endswith("_RetainedState"):
                    custom_io_lang[output_name[: -len("_RetainedState")]] = (
                        "float16" if "vision_embeds" in output_name else kv_cache_dtype
                    )

            # outputs
            for output_name in output_names["lang"]:
                if output_name.endswith("_RetainedState"):
                    custom_io_lang[output_name] = "float16" if "vision_embeds" in output_name else kv_cache_dtype

            self.lang_model._compile(
                compile_dir=compile_dir,
                compile_only=True,
                retained_state=True,
                specializations=specializations["lang"],
                convert_to_fp16=True,
                mxfp6_matmul=mxfp6_matmul,
                mdp_ts_num_devices=num_devices,
                aic_num_cores=num_cores,
                custom_io=custom_io_lang,
                mxint8_kv_cache=mxint8_kv_cache,
                **compiler_options,
            )
        return self.qpc_path

    def generate(
        self,
        inputs: torch.Tensor,
        streamer: Optional[TextStreamer] = None,
        device_ids: List[int] = None,
        runtime_ai100: bool = True,
        generation_len: Optional[int] = None,
    ) -> Union[torch.Tensor, np.ndarray]:
        """
        This method generates output by executing PyTorch runtime or the compiled ``qpc`` on ``Cloud AI 100`` Hardware cards.
        ``Mandatory`` Args:
            :inputs (Union[torch.Tensor, np.ndarray]): inputs to run the execution.
        ``optional`` Args:
            :device_id (List[int]): Ids of devices for running the qpc pass as [0] in case of normal model / [0, 1, 2, 3] in case of tensor slicing model
            :runtime_ai100 (bool, optional): ``AI_100`` and ``PyTorch`` runtime is supported as of now. Defaults to ``True`` for ``AI_100`` runtime.
        Returns:
            :dict: Output from the ``AI_100`` or ``PyTorch`` runtime.
        """
        if not runtime_ai100:
            raise NotImplementedError("PyTorch execution is not supported yet for this model!")

        return self.kv_offload_generate(
            inputs=inputs, device_ids=device_ids, streamer=streamer, generation_len=generation_len
        )

    def kv_offload_generate(
        self,
        inputs: List[str] = None,
        streamer: Optional[TextStreamer] = None,
        device_ids: List[int] = None,
        generation_len: int = None,
    ):
        if not self.lang_model.qpc_path:
            raise TypeError("Please run compile API for language model first!")

        lang_session = QAICInferenceSession(self.lang_model.qpc_path, device_ids, activate=False)

        if self.vision_model.qpc_path:
            vision_session = QAICInferenceSession(self.vision_model.qpc_path, device_ids)

        batch_size, ctx_len, fbs = get_compilation_dims(self.lang_model.qpc_path)

        pad_token_id = 1

        # Skip inputs/outputs
        lang_session.skip_buffers(
            [
                x
                for x in lang_session.input_names + lang_session.output_names
                if x.startswith("past_") or x.endswith("_RetainedState")
            ]
        )

        # Read prompt and ctx len from session
        batch_size = max(
            [x[lang_session.binding_index_map["input_ids"]][1][0] for x in lang_session.allowed_shapes]
            + [lang_session.bindings[lang_session.binding_index_map["input_ids"]].dims[0]]
        )

        prefill_seq_len = max(
            [x[lang_session.binding_index_map["input_ids"]][1][1] for x in lang_session.allowed_shapes]
            + [lang_session.bindings[lang_session.binding_index_map["input_ids"]].dims[1]]
        )

        input_len = inputs["attention_mask"].sum(1, keepdims=True)
        input_ids_length = inputs["input_ids"].shape[1]
        num_chunks = -(input_ids_length // -prefill_seq_len)  # ceil divide without float
        padded_len = num_chunks * prefill_seq_len  # Convert to a multiple of prompt_len

        if generation_len is None:
            generation_len = ctx_len - input_len.max()
        assert generation_len > 0, "generation length should be greater than zero"
        generated_ids = np.full((batch_size, generation_len + 1), pad_token_id)

        inputs["input_ids"] = torch.nn.functional.pad(
            inputs["input_ids"],
            (0, padded_len - input_ids_length),
            "constant",
            pad_token_id,
        )
        inputs["attention_mask"] = torch.nn.functional.pad(
            inputs["attention_mask"], (0, padded_len - input_ids_length), "constant", 0
        )
        if "cross_attention_mask" in inputs:
            inputs["cross_attention_mask"] = torch.nn.functional.pad(
                inputs["cross_attention_mask"], (0, 0, 0, 0, 0, padded_len - input_ids_length)
            )

        for k, v in inputs.items():
            inputs[k] = np.array(v)

        vision_inputs = {
            k: v for k, v in inputs.items() if k in {"pixel_values", "aspect_ratio_ids", "aspect_ratio_mask"}
        }

        if vision_inputs:
            vision_inputs["pixel_values"] = vision_inputs["pixel_values"].astype("float16")
        vision_start = perf_counter()

        vision_outputs = {}
        if vision_inputs:
            vision_outputs = vision_session.run(vision_inputs)
        vision_end = perf_counter()

        lang_inputs = {k: v for k, v in inputs.items() if k not in vision_inputs}
        lang_inputs["position_ids"] = np.where(
            lang_inputs.pop("attention_mask"), np.arange(padded_len), -1
        )  # Need to use -1 as position_ids for invalid tokens

        not_mllama = hasattr(self.model.config, "model_type") and self.model.config.model_type != "mllama"
        if not_mllama:
            lang_inputs["image_idx"] = np.array([[0]])

        if self.vision_model.qpc_path:
            vision_session.deactivate()
        lang_session.activate()

        lang_session.set_buffers(vision_outputs)

        # Prepare inputs for prefill
        chunk_inputs = lang_inputs.copy()
        prefill_start = perf_counter()

        # Run prefill
        chunk_inputs = lang_inputs.copy()
        for i in range(num_chunks):
            chunk_inputs["input_ids"] = lang_inputs["input_ids"][:, i * prefill_seq_len : (i + 1) * prefill_seq_len]
            chunk_inputs["position_ids"] = lang_inputs["position_ids"][
                :, i * prefill_seq_len : (i + 1) * prefill_seq_len
            ]
            outputs = lang_session.run(chunk_inputs)
            chunk_inputs["image_idx"] = outputs["image_idx_output"]

        prefill_time = perf_counter() - prefill_start + vision_end - vision_start
        # Skip inputs/outputs again
        lang_session.skip_buffers(
            [
                x
                for x in lang_session.input_names + lang_session.output_names
                if x.startswith("past_") or x.endswith("_RetainedState")
            ]
        )

        # Get first token
        lang_inputs["input_ids"] = outputs["logits"].argmax(2)
        lang_inputs["position_ids"] = input_len.numpy()
        if "cross_attention_mask" in lang_inputs:
            bs, _, num_images, img_tiles = lang_inputs["cross_attention_mask"].shape
            lang_inputs["cross_attention_mask"] = torch.ones((bs, 1, num_images, img_tiles), dtype=torch.int64).numpy()
        generated_ids[:, 0] = lang_inputs["input_ids"].squeeze(1)

        if streamer:
            streamer.put(lang_inputs["input_ids"][0])

        # Decode loop
        decode_start = perf_counter()
        for num_token in range(1, generation_len):
            outputs = lang_session.run(lang_inputs)

            # Prepare inputs for next iteration
            lang_inputs["input_ids"] = outputs["logits"].argmax(2)
            lang_inputs["position_ids"] += 1
            generated_ids[:, num_token] = lang_inputs["input_ids"].squeeze(1)
            if streamer:
                streamer.put(lang_inputs["input_ids"][0])

        decode_end = perf_counter()
        if streamer:
            streamer.end()

        decode_perf = (num_token - 1) / (decode_end - decode_start)
        total_time = decode_end - decode_start + prefill_time
        total_perf = num_token / total_time

        return CloudAI100ExecInfoNew(
            batch_size=batch_size,
            generated_ids=generated_ids,
            perf_metrics=PerfMetrics(
                prefill_time=prefill_time, decode_perf=decode_perf, total_perf=total_perf, total_time=total_time
            ),
        )


class _QEFFAutoModelForImageTextToTextSingleQPC(QEFFTransformersBase, MultimodalUtilityMixin):
    _hf_auto_class = AutoModelForImageTextToText
    _pytorch_transforms = [
        AwqToMatmulNbitsTransform,
        GPTQToMatmulNbitsTransform,
        CustomOpsTransform,
        KVCacheTransform,
        KVCacheExternalModuleMapperTransform,
        VlmNoKVOffloadTransform,
        SplitGateUpWeightsTransform,
    ]
    _onnx_transforms = [ClipAndSplitTransform]

    def __init__(
        self,
        model: nn.Module,
        **kwargs,
    ):
        if kwargs.pop("full_batch_size", None):
            raise NotImplementedError("Continuous batching is not supported for image-text-to-text models yet.")
        super().__init__(model, **kwargs)

        # to handle internvl models
        if hasattr(self.model.config, "llm_config") and hasattr(self.model.config, "vision_config"):
            self.model.config.llm_config.use_cache = True
            self.model.config.llm_config._attn_implementation = "eager"
            self.model.config.vision_config.use_flash_attn = "false"
        else:
            self.model.config.text_config.use_cache = True
        self.hash_params["qeff_auto_class"] = self.__class__.__name__

    @classmethod
    def from_pretrained(
        cls,
        pretrained_model_name_or_path,
        *args,
        **kwargs,
    ):
        if kwargs.get("attn_implementation", None) not in {None, "eager"}:
            logger.warning('Updating attn_implementation="eager"')

        if kwargs.get("low_cpu_mem_usage", None):
            logger.warning("Updating low_cpu_mem_usage=False")

        kwargs.update({"attn_implementation": "eager", "low_cpu_mem_usage": False})
        from transformers import AutoConfig

        config = AutoConfig.from_pretrained(pretrained_model_name_or_path, trust_remote_code=True)
        config._attn_implementation = "eager"
        config.vision_config.use_flash_attn = "false"
        model = cls._hf_auto_class.from_pretrained(pretrained_model_name_or_path, config, *args, **kwargs)

        return cls(model, pretrained_model_name_or_path=pretrained_model_name_or_path, **kwargs)

    def export(
        self,
        export_dir: Optional[str] = None,
        **kwargs,
    ) -> str:
        inputs = self.model.get_dummy_inputs()
        dynamic_axes = self.model.get_onnx_dynamic_axes()
        output_names = self.model.get_output_names()
        return self._export(inputs, output_names, dynamic_axes, export_dir=export_dir)

    def compile(
        self,
        onnx_path: Optional[str] = None,
        img_size: Optional[int] = None,
        compile_dir: Optional[str] = None,
        *,
        prefill_seq_len: Optional[int] = None,
        ctx_len: Optional[int] = None,
        batch_size: int = 1,
        full_batch_size: Optional[int] = None,
        kv_cache_batch_size: Optional[int] = None,
        num_devices: int = 1,
        num_cores: int = 16,  # FIXME: Make this mandatory arg
        mxfp6_matmul: bool = False,
        mxint8_kv_cache: bool = False,
        num_speculative_tokens: Optional[int] = None,
        **compiler_options,
    ) -> str:
        if any(param is not None for param in [full_batch_size, kv_cache_batch_size, num_speculative_tokens]):
            raise ValueError(
                f"Expected 'full_batch_size', 'kv_cache_batch_size', 'num_speculative_tokens' to be None but got: "
                f"full_batch_size={full_batch_size}, kv_cache_batch_size={kv_cache_batch_size}, num_speculative_tokens={num_speculative_tokens}, "
            )

        output_names = self.model.get_output_names()

        # Get specializations from modelling file
        # TODO: expose this via the auto class as well
        specializations, compiler_options = self.model.get_specializations(
            batch_size=batch_size,
            prefill_seq_len=prefill_seq_len,
            ctx_len=ctx_len,
            img_size=img_size,
            **compiler_options,
        )

        custom_io = {}
        kv_cache_dtype = "mxint8" if mxint8_kv_cache else "float16"
        # inputs
        for input_name in output_names:
            if input_name.endswith("_RetainedState"):
                custom_io[input_name[: -len("_RetainedState")]] = (
                    "float16" if "pixel_values" in input_name else kv_cache_dtype
                )

        # outputs
        for output_name in output_names:
            if output_name.endswith("_RetainedState"):
                custom_io[output_name] = "float16" if "pixel_values" in output_name else kv_cache_dtype

        self._compile(
            onnx_path=onnx_path,
            compile_dir=compile_dir,
            compile_only=True,
            retained_state=True,
            specializations=specializations,
            convert_to_fp16=True,
            mxfp6_matmul=mxfp6_matmul,
            custom_io=custom_io,
            mdp_ts_num_devices=num_devices,
            aic_num_cores=num_cores,
            mxint8_kv_cache=mxint8_kv_cache,
            **compiler_options,
        )
        return self.qpc_path

    def get_onnx_dynamic_axes(self):
        return self.model.get_onnx_dynamic_axes()

    def generate(
        self,
        inputs: torch.Tensor,
        streamer: Optional[TextStreamer] = None,
        device_ids: List[int] = None,
        runtime_ai100: bool = True,
        generation_len: Optional[int] = None,
    ) -> Union[torch.Tensor, np.ndarray]:
        """
        This method generates output by executing PyTorch runtime or the compiled ``qpc`` on ``Cloud AI 100`` Hardware cards.
        ``Mandatory`` Args:
            :inputs (Union[torch.Tensor, np.ndarray]): inputs to run the execution.
        ``optional`` Args:
            :device_id (List[int]): Ids of devices for running the qpc pass as [0] in case of normal model / [0, 1, 2, 3] in case of tensor slicing model
            :runtime_ai100 (bool, optional): ``AI_100`` and ``PyTorch`` runtime is supported as of now. Defaults to ``True`` for ``AI_100`` runtime.
        Returns:
            :dict: Output from the ``AI_100`` or ``PyTorch`` runtime.
        """
        if not runtime_ai100:
            raise NotImplementedError("PyTorch execution is not supported yet for this model!")

        return self.cloud_ai_100_generate(
            inputs=inputs, device_ids=device_ids, generation_len=generation_len, streamer=streamer
        )

    def cloud_ai_100_generate(
        self,
        inputs: torch.Tensor,
        device_ids: List[int],
        enable_debug_logs: bool = False,
        generation_len: int = None,
        streamer: Optional[TextStreamer] = None,
    ) -> np.ndarray:
        inputs = self.auto_correct_inputs(inputs)
        qpc_session = QAICInferenceSession(
            self.qpc_path, device_ids, enable_debug_logs=enable_debug_logs, activate=False
        )
        batch_size, ctx_len, fbs = get_compilation_dims(self.qpc_path)
        pad_token_id = 1
        # Skip inputs/outputs
        qpc_session.skip_buffers(
            [
                x
                for x in qpc_session.input_names + qpc_session.output_names
                if x.startswith("past_") or x.endswith("_RetainedState")
            ]
        )

        # Read prompt and ctx len from session
        batch_size = max(
            [x[qpc_session.binding_index_map["input_ids"]][1][0] for x in qpc_session.allowed_shapes]
            + [qpc_session.bindings[qpc_session.binding_index_map["input_ids"]].dims[0]]
        )

        prefill_seq_len = max(
            [x[qpc_session.binding_index_map["input_ids"]][1][1] for x in qpc_session.allowed_shapes]
            + [qpc_session.bindings[qpc_session.binding_index_map["input_ids"]].dims[1]]
        )

        input_len = inputs["attention_mask"].sum(1, keepdims=True)
        input_ids_length = inputs["input_ids"].shape[1]

        num_chunks = -(input_ids_length // -prefill_seq_len)  # ceil divide without float

        padded_len = num_chunks * prefill_seq_len  # Convert to a multiple of prompt_len
        if generation_len is None:
            generation_len = ctx_len - input_len.max()

        assert generation_len > 0, "generation length should be greater than zero"
        generated_ids = np.full((batch_size, generation_len + 1), pad_token_id)

        # Prepare inputs for prefill
        inputs["input_ids"] = torch.nn.functional.pad(
            inputs["input_ids"],
            (0, padded_len - input_ids_length),
            "constant",
            pad_token_id,
        )
        inputs["attention_mask"] = torch.nn.functional.pad(
            inputs["attention_mask"], (0, padded_len - input_ids_length), "constant", 0
        )
        if "cross_attention_mask" in inputs:
            inputs["cross_attention_mask"] = torch.nn.functional.pad(
                inputs["cross_attention_mask"], (0, 0, 0, 0, 0, padded_len - input_ids_length)
            )
        for k, v in inputs.items():
            inputs[k] = np.array(v)

        if "pixel_values_RetainedState" in qpc_session.output_names:
            inputs["pixel_values"] = inputs["pixel_values"].astype("float16")

        inputs["position_ids"] = np.where(inputs.pop("attention_mask"), np.arange(padded_len), -1)
        inputs["image_idx"] = np.array([[0]])

        qpc_session.activate()
        chunk_inputs = inputs.copy()
        prefill_start = perf_counter()

        # Run prefill
        for i in range(num_chunks):
            chunk_inputs["input_ids"] = inputs["input_ids"][:, i * prefill_seq_len : (i + 1) * prefill_seq_len]
            chunk_inputs["position_ids"] = inputs["position_ids"][:, i * prefill_seq_len : (i + 1) * prefill_seq_len]
            outputs = qpc_session.run(chunk_inputs)
            chunk_inputs["image_idx"] = outputs["image_idx_output"]

        prefill_time = perf_counter() - prefill_start
        # Get first token
        inputs["input_ids"] = outputs["logits"].argmax(2)
        inputs["position_ids"] = input_len.numpy()

        if "cross_attention_mask" in inputs:
            bs, _, num_images, img_tiles = inputs["cross_attention_mask"].shape
            inputs["cross_attention_mask"] = torch.ones((bs, 1, num_images, img_tiles), dtype=torch.int64).numpy()

        generated_ids[:, 0] = inputs["input_ids"].squeeze(1)
        if streamer:
            streamer.put(inputs["input_ids"][0])

        if "pixel_values_RetainedState" in qpc_session.output_names:
            qpc_session.skip_buffers(["pixel_values"])
            inputs.pop("pixel_values")

        # Decode loop
        decode_start = perf_counter()
        for num_token in range(1, generation_len):
            outputs = qpc_session.run(inputs)
            # Prepare inputs for next iteration
            inputs["input_ids"] = outputs["logits"].argmax(2)
            inputs["position_ids"] += 1
            generated_ids[:, num_token] = inputs["input_ids"].squeeze(1)
            if streamer:
                streamer.put(inputs["input_ids"][0])

        decode_end = perf_counter()
        if streamer:
            streamer.end()

        decode_perf = (num_token - 1) / (decode_end - decode_start)
        total_time = decode_end - prefill_start
        total_perf = num_token / total_time

        return CloudAI100ExecInfoNew(
            batch_size=batch_size,
            generated_ids=generated_ids,
            perf_metrics=PerfMetrics(
                prefill_time=prefill_time, decode_perf=decode_perf, total_perf=total_perf, total_time=total_time
            ),
        )

    @property
    def model_name(self) -> str:
        mname = self.model.__class__.__name__
        if mname.startswith("QEff") or mname.startswith("QEFF"):
            mname = mname[4:]
        return mname

    @property
    def get_model_config(self) -> dict:
        return self.model.config.__dict__


class QEFFAutoModelForImageTextToText:
    """
    The QEFFAutoModelForImageTextToText class is used to work with multimodal language models from the HuggingFace hub.
    While you can initialize the class directly, it's best to use the ``from_pretrained`` method for this purpose. This class supports both single and dual QPC approaches.
    Attributes:
        _hf_auto_class (class): The Hugging Face AutoModel class for ImageTextToText models.

    ``Mandatory`` Args:
        :pretrained_model_name_or_path (str): Model card name from HuggingFace or local path to model directory.

    ``Optional`` Args:
        :kv_offload (bool): Flag to toggle between single and dual QPC approaches. If set to False, the Single QPC approach will be used; otherwise, the dual QPC approach will be applied. Defaults to True.

    .. code-block:: python

        import requests
        from PIL import Image
        from transformers import AutoProcessor, TextStreamer

        from QEfficient import QEFFAutoModelForImageTextToText

        # Add HuggingFace Token to access the model
        HF_TOKEN = ""
        model_name = "meta-llama/Llama-3.2-11B-Vision-Instruct"
        query = "Describe this image."
        image_url = "https://huggingface.co/datasets/huggingface/documentation-images/resolve/0052a70beed5bf71b92610a43a52df6d286cd5f3/diffusers/rabbit.jpg"

        ## STEP - 1 Load the Processor and Model, and kv_offload=True/False for dual and single qpc
        processor = AutoProcessor.from_pretrained(model_name, token=HF_TOKEN)
        model = QEFFAutoModelForImageTextToText.from_pretrained(model_name, token=HF_TOKEN, attn_implementation="eager", kv_offload=False)

        ## STEP - 2 Export & Compile the Model
        model.compile(
            prefill_seq_len=32,
            ctx_len=512,
            img_size=560,
            num_cores=16,
            num_devices=1,
            mxfp6_matmul=False,
        )

        ## STEP - 3 Load and process the inputs for Inference
        image = Image.open(requests.get(image_url, stream=True).raw)
        messages = [
            {
                "role": "user",
                "content": [
                    {"type": "image"},
                    {"type": "text", "text": query},
                ],
            }
        ]
        input_text = [processor.apply_chat_template(messages, add_generation_prompt=True)]
        inputs = processor(
            text=input_text,
            images=image,
            return_tensors="pt",
            add_special_tokens=False,
            padding="max_length",
            max_length=32,
        )

        ## STEP - 4 Run Inference on the compiled model
        streamer = TextStreamer(processor.tokenizer)
        model.generate(inputs=inputs, streamer=streamer, generation_len=512)

    """

    _hf_auto_class = AutoModelForImageTextToText

    def __new__(self, model: nn.Module, kv_offload: Optional[bool] = True, **kwargs):
        if kv_offload:
            return _QEffAutoModelForImageTextToTextDualQPC(model, **kwargs)
        else:
            return _QEFFAutoModelForImageTextToTextSingleQPC(model, **kwargs)

    @classmethod
    @with_replaced_quantizers
    def from_pretrained(cls, pretrained_model_name_or_path: str, kv_offload: Optional[bool] = None, **kwargs):
        """Used to load models supported by transformers.AutoModelForImageTextToText for Cloud AI 100.

        Args:
            pretrained_model_name_or_path (str): Path or model card name on HuggingFace
            kv_offload (Optional[bool], optional): Should the KV of vision encoder be offloaded to CPU and use Two QPC. Defaults to None.

        Returns:
            _type_: _description_
        """
        # TODO: add a check to see if kv_offload is allowed for given model by loading the config and checking architecture or type of config here.
        if kwargs.get("attn_implementation", None) not in {None, "eager"}:
            logger.warning('Updating attn_implementation="eager"')

        if kwargs.get("low_cpu_mem_usage", None):
            logger.warning("Updating low_cpu_mem_usage=False")

        if kwargs.pop("continuous_batching", None):
            NotImplementedError("Continuous batching is not supported for image-text-to-text models yet.")

        kwargs.update({"attn_implementation": "eager", "low_cpu_mem_usage": False})
        model = cls._hf_auto_class.from_pretrained(pretrained_model_name_or_path, **kwargs)
        return cls(model, kv_offload=kv_offload, pretrained_model_name_or_path=pretrained_model_name_or_path, **kwargs)


MISCLASSIFIED_CAUSAL_LM_TO_QEFF_AUTO_CLASS_MAP = {"InternVLChatModel": QEFFAutoModelForImageTextToText}


class QEFFAutoModelForCausalLM(QEFFBaseModel):
    """
    The QEFF class is designed for manipulating any causal language model from the HuggingFace hub.
    Although it is possible to initialize the class directly, we highly recommend using the ``from_pretrained`` method for initialization.

    ``Mandatory`` Args:
        :model (nn.Module):  PyTorch model
        :continuous_batching (bool): Weather this model will be used for continuous batching in future. If this is not set True here, the model can not be exported/compiled for continuous batching later.
    ``Optional`` Args:
        :qaic_config (dict): QAIC config dictionary with the following supported keys:
            :speculative_model_type (str): To specify Speculative Decoding Target Language Models.
            :include_sampler (bool): Enable/Disable sampling of next tokens.
            :return_pdfs (bool): Return probability distributions along with sampled
            next tokens. For Speculative Decoding Target Language Model,
            `return_pdfs`=True always. Otherwise, `return_pdfs`=True for Speculative
            Decoding Draft Language Model and `return_pdfs`=False for regular model.
            :max_top_k_ids (int): Specify the maximum number of top K tokens
            (<= vocab size) to consider during sampling. The values provided in
            `top_ks` tensor must be less than this maximum limit.

    .. code-block:: python

        from QEfficient import QEFFAutoModelForCausalLM
        from transformers import AutoTokenizer

        model_name = "gpt2"
        model = QEFFAutoModelForCausalLM.from_pretrained(model_name, num_hidden_layers=2)
        model.compile(prefill_seq_len=128, ctx_len=256, num_cores=16, num_devices=1)

        tokenizer = AutoTokenizer.from_pretrained(model_name)
        model.generate(prompts=["Hi there!!"], tokenizer=tokenizer)
    """

    _hf_auto_class = AutoModelForCausalLM
    _pytorch_transforms = [
        AwqToMatmulNbitsTransform,
        GPTQToMatmulNbitsTransform,
        FP8DeQuantLinearToLinearTransform,
        CustomOpsTransform,
        KVCacheTransform,
        SplitGateUpWeightsTransform,
        KVCacheExternalModuleMapperTransform,
    ]
    _onnx_transforms = [ClipAndSplitTransform]

    def __init__(
        self,
        model: nn.Module,
        continuous_batching: bool = False,
        qaic_config: Optional[dict] = None,
        **kwargs,
    ):
        model_class_name = model.__class__.__name__

        # checking whether the model is of causal nature of not.
        # if not (model_class_name.endswith("ForCausalLM") or model_class_name.endswith("LMHeadModel")):
        #     raise TypeError(f"Required pytorch module for CausalLM or LMHeadModel, got {model_class_name}")

        # TODO: remove from version 1.20
        # if full_batch_size is not present in argument dict make continuous_batching True.
        if kwargs.pop("full_batch_size", None):
            continuous_batching = True
            warnings.warn(
                "full_batch_size argument is deprecated. Use continuous_batching=True instead.", DeprecationWarning, 2
            )

        # if model.config object has quantization_config attribute quantization_config and if present it shouldn't one of the
        # expected types listed in QEFF_AUTO_QUANTIZATION_CONFIG_MAPPING.values()
        if hasattr(model.config, "quantization_config") and not isinstance(
            model.config.quantization_config, tuple(QEFF_AUTO_QUANTIZATION_CONFIG_MAPPING.values())
        ):
            logger.warning(
                "Please use `from_pretrained` method to load quantized models, might give unexpected results"
            )
<<<<<<< HEAD

        # initlizes the base class here QeffBaseModel.init method.
        super().__init__(model)

=======
>>>>>>> f214e433
        # Set use_cache=True to get KV values as output during ONNX export
        model.config.use_cache = True
        super().__init__(model, **kwargs)
        self.num_layers = model.config.num_hidden_layers
        self.continuous_batching = continuous_batching
        self.model.qaic_config = qaic_config
<<<<<<< HEAD
        self.pretrained_model_name_or_path = kwargs.get("pretrained_model_name_or_path", None)
        self.model, transformed = SpDTransform.apply(
            self.model, qaic_config, **kwargs
        )  # applies speculating decoding modification.
=======
        self.model, transformed = SpDTransform.apply(self.model, qaic_config, **kwargs)
>>>>>>> f214e433
        self.is_tlm = transformed

        self.hash_params["qeff_auto_class"] = self.__class__.__name__

        # ---Sampling---
        # Note: SamplerTransform should be applied after all other transforms
        # are done. The role of the sampler is to just add nodes at the output of the
        # previous transform function.
        self.model, transformed = SamplerTransform.apply(self.model, qaic_config, **kwargs)
        if self.is_tlm:
            self.model.qaic_config["return_pdfs"] = True

    @property
    def model_name(self) -> str:
        mname = self.model.__class__.__name__
        if mname.startswith("QEff") or mname.startswith("QEFF"):
            mname = mname[4:]
        return mname

    def __repr__(self) -> str:
        return self.__class__.__name__ + "\n" + self.model.__repr__()

    @classmethod
    @with_replaced_quantizers
    def from_pretrained(
        cls,
        pretrained_model_name_or_path,
        continuous_batching: bool = False,
        qaic_config: Optional[dict] = None,
        *args,
        **kwargs,
    ):
        """
        This method serves as the easiest entry point into using QEfficient. The interface is designed to be similar to transformers.AutoModelForCausalLM.
        Once the model is initialized, you can use other methods such as export, compile, and generate on the same object.

        This API can also be used as exception for VLM model since transformers support loading InternChatVL models via AutoModel API we support it via AutoModelForCausalLM API
        Args:
            :pretrained_name_or_path (str): Model card name from HuggingFace or local path to model directory.
            :continuous_batching (bool): Whether this model will be used for continuous batching in future. If this is not set True here, the model can not be exported/compiled for continuous batching later.
        ``Optional`` Args:
            :qaic_config (dict): QAIC config dictionary with the following supported keys:
                :speculative_model_type (str): To specify Speculative Decoding Target Language Models.
                :include_sampler (bool): Enable/Disable sampling of next tokens.
                :return_pdfs (bool): Return probability distributions along with sampled
                next tokens. For Speculative Decoding Target Language Model,
                `return_pdfs`=True always. Otherwise, `return_pdfs`=True for Speculative
                Decoding Draft Language Model and `return_pdfs`=False for regular model.
                :max_top_k_ids (int): Specify the maximum number of top K tokens
                (<= vocab size) to consider during sampling. The values provided in
                `top_ks` tensor must be less than this maximum limit.

        .. code-block:: python

            from QEfficient import QEFFAutoModelForCausalLM
            from transformers import AutoTokenizer

            # Initialize the model using from_pretrained similar to transformers.AutoModelForCausalLM
            model_name = "gpt2"
            model = QEFFAutoModelForCausalLM.from_pretrained(model_name)

            # Now you can directly compile the model for Cloud AI 100
            model.compile(num_cores=16) # Considering you have a Cloud AI 100 Standard SKU

            # You can now execute the model
            tokenizer = AutoTokenizer.from_pretrained(model_name)
            model.generate(prompts=["Hi there!!"], tokenizer=tokenizer)
        """
        if kwargs.pop("full_batch_size", None):
            continuous_batching = True
            warnings.warn(
                "full_batch_size argument is deprecated. Use continuous_batching=True instead.", DeprecationWarning, 2
            )

        # if in attribute dict there is no attn_implementation return None and check whether retrived is not in None or eager.
        if kwargs.get("attn_implementation", None) not in {None, "eager"}:
            logger.warning('Updating attn_implementation="eager"')

        if kwargs.get("low_cpu_mem_usage", None):
            logger.warning("Updating low_cpu_mem_usage=False")

        kv_offload = kwargs.pop("kv_offload", None)
        # updating attn_implementation and low_cpu_mem_usage forcefully.
        kwargs.update({"attn_implementation": "eager", "low_cpu_mem_usage": False})
        # loading model Hugging Face model AutoModelForCausalLM.
        model = cls._hf_auto_class.from_pretrained(pretrained_model_name_or_path, *args, **kwargs)
        # model = torch.compile(model)
        if qaic_config is not None:
            qaic_config["pretrained_model_name_or_path"] = pretrained_model_name_or_path

        # This is support models that should be classified to in a different auto class but transformers load them via this class
        if model.__class__.__name__ in MISCLASSIFIED_CAUSAL_LM_TO_QEFF_AUTO_CLASS_MAP:
            return MISCLASSIFIED_CAUSAL_LM_TO_QEFF_AUTO_CLASS_MAP[model.__class__.__name__](
                model, kv_offload=kv_offload, pretrained_model_name_or_path=pretrained_model_name_or_path, **kwargs
            )

        # returns a new QEFF instance wrapping the loaded model.
        return cls(
            model,
            continuous_batching=continuous_batching,
            qaic_config=qaic_config,
            pretrained_model_name_or_path=pretrained_model_name_or_path,
            **kwargs,
        )

    @property
    def get_model_config(self) -> dict:
        return self.model.config.__dict__

    def export(self, export_dir: Optional[str] = None) -> str:
        """
        Exports the model to ``ONNX`` format using ``torch.onnx.export``.

        ``Optional`` Args:
            :export_dir (str, optional): The directory path to store ONNX-graph.

        Returns:
            :str: Path of the generated ``ONNX`` graph.
        """
        bs: int = constants.ONNX_EXPORT_EXAMPLE_BATCH_SIZE
        seq_len: int = constants.ONNX_EXPORT_EXAMPLE_SEQ_LEN
        fbs: int = constants.ONNX_EXPORT_EXAMPLE_FBS
        kv_cache_shape = get_padding_shape_from_config(
            self.model.config, fbs if self.continuous_batching else bs, seq_len
        )
        example_inputs = {
            "input_ids": torch.zeros((bs, seq_len), dtype=torch.int64),
            "position_ids": torch.arange(seq_len, dtype=torch.int64).view(1, seq_len).repeat(bs, 1),
            "past_key_values": [[] for _ in range(self.num_layers)],
        }
        dynamic_axes = {
            "input_ids": {0: "batch_size", 1: "seq_len"},
            "position_ids": {0: "batch_size", 1: "seq_len"},
        }
        if len(kv_cache_shape) == 3:  # For GPTBigCode arch the pkv is 3d
            pkv_dynamic_axes = {
                0: "full_batch_size" if self.continuous_batching else "batch_size",
                1: "ctx_len",
            }
        else:  # pkv is 4d
            pkv_dynamic_axes = {
                0: "full_batch_size" if self.continuous_batching else "batch_size",
                2: "ctx_len",
            }
        output_names = []
        # checking config if the user ask for prof distribution, next tokens or logistics.
        if self.model.qaic_config is not None and self.model.qaic_config.get("include_sampler", False):
            if self.model.qaic_config.get("return_pdfs", False):
                output_names.append("probs")
            output_names.append("next_tokens")
        else:
            output_names.append("logits")

        # TODO Update the get_padding_shape_from_config method to handle the case when the model config has attention_chunk_size or sliding_window and it should return a list of shapes for each layer

        # Checking model type and if it support dynamic seq length like attn chunking, sliding windows or variable length inputs per tokens.
        if (
            hasattr(self.model.config, "model_type")
            and self.model.config.model_type in DYNAMIC_SEQ_LEN_SUPPORTED_MODEL_ARCH
        ):
            pkv_cache = self.model.get_dummy_pkv_cache(
                self.model.config,
                fbs if self.continuous_batching else bs,
                seq_len,  # mistake i think if self.continous_batching then it should be (fbs,seq_len).
            )
            for i in range(self.num_layers):
                for kv in ["key", "value"]:
                    example_inputs["past_key_values"][i].append(torch.zeros(pkv_cache[0][0].shape, dtype=torch.float32))
                    dynamic_axes[f"past_{kv}.{i}"] = pkv_dynamic_axes
                    output_names.append(f"past_{kv}.{i}_RetainedState")

        else:
            for i in range(self.num_layers):
                for kv in ["key", "value"]:
                    example_inputs["past_key_values"][i].append(torch.zeros(kv_cache_shape, dtype=torch.float32))
                    dynamic_axes[f"past_{kv}.{i}"] = pkv_dynamic_axes
                    output_names.append(f"past_{kv}.{i}_RetainedState")

        if self.continuous_batching:
            example_inputs["batch_index"] = torch.arange(bs).view(
                bs, 1
            )  # Add a  batch_index tensor to help distinguish samples in a batch.
            dynamic_axes["batch_index"] = {0: "batch_size"}  # Register its dynamic shape in dynamic_axes.

        if self.is_tlm:
            nlk = constants.ONNX_EXPORT_EXAMPLE_NLK  # Number of Logits to Keep
            example_inputs["num_logits_to_keep"] = torch.arange(nlk).view(nlk, 1)
            dynamic_axes["num_logits_to_keep"] = {0: "num_logits_to_keep"}

        # if sampling is enabled in qaic config call a method to augment example_inputs, output_names and dynamic axes with sampling related elements.
        # ensures the exported ONNX graph support runtime sampling.
        if self.model.qaic_config is not None and self.model.qaic_config.get("include_sampler", False):
            example_inputs, output_names, dynamic_axes = self.get_sampling_inputs_and_outputs(
                example_inputs=example_inputs,
                output_names=output_names,
                dynamic_axes=dynamic_axes,
            )

        return self._export(
            example_inputs,
            output_names,
            dynamic_axes,
            export_dir=export_dir,
        )

    def get_sampling_inputs_and_outputs(
        self,
        example_inputs: Dict[str, torch.Tensor],
        output_names: List[str],
        dynamic_axes: Dict[str, Dict[int, str]],
    ):
        """
        Update the example inputs and outputs with respect to the On Device Sampler
        for the ONNX export.
        """
        bs: int = constants.ONNX_EXPORT_EXAMPLE_BATCH_SIZE
        fbs: int = constants.ONNX_EXPORT_EXAMPLE_FBS

        example_inputs["last_accepted_output_tokens"] = torch.zeros(
            (bs, constants.ONNX_EXPORT_EXAMPLE_SEQ_LEN), dtype=torch.int64
        )
        dynamic_axes["last_accepted_output_tokens"] = {0: "batch_size", 1: "seq_len"}

        example_inputs["past_repetition_penalty_buffer"] = torch.zeros(
            (fbs if self.continuous_batching else bs, self.model.config.vocab_size), dtype=torch.bool
        )
        dynamic_axes["past_repetition_penalty_buffer"] = {
            0: "full_batch_size" if self.continuous_batching else "batch_size",
        }
        output_names.append("past_repetition_penalty_buffer_RetainedState")

        example_inputs["repetition_penalties"] = (
            torch.ones((bs, 1), dtype=torch.float) * constants.ONNX_EXPORT_EXAMPLE_REPETITION_PENALTIES
        )
        dynamic_axes["repetition_penalties"] = {0: "batch_size"}

        example_inputs["past_presence_penalty_buffer"] = torch.zeros(
            (fbs if self.continuous_batching else bs, self.model.config.vocab_size), dtype=torch.bool
        )
        dynamic_axes["past_presence_penalty_buffer"] = {
            0: "full_batch_size" if self.continuous_batching else "batch_size",
        }
        output_names.append("past_presence_penalty_buffer_RetainedState")

        example_inputs["presence_penalties"] = (
            torch.zeros((bs, 1), dtype=torch.float) + constants.ONNX_EXPORT_EXAMPLE_PRESENCE_PENALTIES
        )
        dynamic_axes["presence_penalties"] = {0: "batch_size"}

        example_inputs["temperatures"] = (
            torch.ones((bs, 1), dtype=torch.float) * constants.ONNX_EXPORT_EXAMPLE_TEMPERATURES
        )
        dynamic_axes["temperatures"] = {0: "batch_size"}

        max_top_k_ids = self.model.qaic_config.get("max_top_k_ids", constants.ONNX_EXPORT_EXAMPLE_MAX_TOP_K_IDS)
        example_inputs["top_ks"] = torch.randint(1, max_top_k_ids, size=(bs, 1)).to(torch.int32)
        dynamic_axes["top_ks"] = {0: "batch_size"}

        example_inputs["top_ps"] = torch.ones((bs, 1), dtype=torch.float) * constants.ONNX_EXPORT_EXAMPLE_TOP_PS
        dynamic_axes["top_ps"] = {0: "batch_size"}

        example_inputs["min_ps"] = torch.ones((bs, 1), dtype=torch.float) * constants.ONNX_EXPORT_EXAMPLE_MIN_PS
        dynamic_axes["min_ps"] = {0: "batch_size"}

        example_inputs["random_numbers"] = torch.rand((bs, 1), dtype=torch.float)
        dynamic_axes["random_numbers"] = {0: "batch_size"}

        return example_inputs, output_names, dynamic_axes

    def build_prefill_specialization(
        self,
        prefill_seq_len: int = 32,
        ctx_len: int = 128,
        batch_size: int = 1,
        kv_cache_batch_size: Optional[int] = None,
        full_batch_size: Optional[int] = None,
    ):
        spec = {
            "batch_size": 1 if self.continuous_batching else batch_size,
            "seq_len": prefill_seq_len,
            "ctx_len": ctx_len,
            "num_logits_to_keep": 1 if self.is_tlm else None,
        }
        if self.continuous_batching:
            spec["full_batch_size"] = kv_cache_batch_size
        else:
            spec["batch_size"] = kv_cache_batch_size
        if full_batch_size:
            spec["full_batch_exec_size"] = full_batch_size
        return {k: v for k, v in spec.items() if v is not None}

    def build_decode_specialization(
        self,
        prefill_seq_len: int = 32,
        ctx_len: int = 128,
        batch_size: int = 1,
        kv_cache_batch_size: Optional[int] = None,
        full_batch_size: Optional[int] = None,
        num_speculative_tokens: Optional[int] = None,
    ):
        if prefill_seq_len == 1 and not self.continuous_batching:
            return None  # Avoid duplication with prefill
        spec = {
            "batch_size": full_batch_size if self.continuous_batching else batch_size,
            "seq_len": (num_speculative_tokens + 1) if self.is_tlm else 1,
            "ctx_len": ctx_len,
            "num_logits_to_keep": (num_speculative_tokens + 1) if self.is_tlm else None,
        }

        if self.continuous_batching:
            spec["full_batch_size"] = kv_cache_batch_size
        else:
            spec["batch_size"] = kv_cache_batch_size
        return {k: v for k, v in spec.items() if v is not None}

    def compile(
        self,
        onnx_path: Optional[str] = None,
        compile_dir: Optional[str] = None,
        *,
        prefill_seq_len: int = 32,
        ctx_len: int = 128,
        batch_size: int = 1,
        full_batch_size: Optional[int] = None,
        kv_cache_batch_size: Optional[int] = None,
        num_devices: int = 1,
        num_cores: int = 16,  # FIXME: Make this mandatory arg
        mxfp6_matmul: bool = False,
        mxint8_kv_cache: bool = False,
        num_speculative_tokens: Optional[int] = None,
        prefill_only: Optional[bool] = None,
        **compiler_options,
    ) -> str:
        """
        This method compiles the exported ``ONNX`` model using the Cloud AI 100 Platform SDK compiler binary found at ``/opt/qti-aic/exec/qaic-exec`` and generates a ``qpc`` package.
        If the model has not been exported yet, this method will handle the export process.
        You can pass any other arguments that the `qaic-exec` takes as extra kwargs.

        ``Optional`` Args:
            :onnx_path (str, optional): Path to pre-exported onnx model.
            :compile_dir (str, optional): Path for saving the qpc generated.
            :num_cores (int): Number of cores used to compile the model.
            :num_devices (int): Number of devices the model needs to be compiled for. Defaults to 1.
            :batch_size (int, optional): Batch size. ``Defaults to 1``.
            :prefill_seq_len (int, optional): The length of the Prefill prompt should be less that ``prefill_seq_len``. ``Defaults to 32``.
            :ctx_len (int, optional): Maximum ``ctx`` that the compiled model can remember. ``Defaults to 128``.
            :full_batch_size (int, optional): Continuous batching batch size.
            :mxfp6_matmul (bool, optional): Whether to use ``mxfp6`` compression for weights. ``Defaults to False``.
            :mxint8_kv_cache (bool, optional): Whether to use ``mxint8`` compression for KV cache. ``Defaults to False``.
            :num_speculative_tokens (int, optional): Number of speculative tokens to take as input for Speculative Decoding Target Language Model.
            :prefill_only (bool): if ``True`` compile for prefill only and if ``False`` compile for decode only. Defaults to None, which compiles for both ``prefill and ``decode``.
            :compiler_options (dict, optional): Additional compiler options. ``Defaults to None``.
                For QAIC Compiler: Extra arguments for qaic-exec can be passed.
                    :mos (int, optional): Effort level to reduce on-chip memory. Defaults to -1, meaning no effort. ``Defaults to -1``.
                    :aic_enable_depth_first (bool, optional): Enables DFS with default memory size. ``Defaults to False``.
                    :allow_mxint8_mdp_io (bool, optional): Allows MXINT8 compression of MDP IO traffic. ``Defaults to False.``
                    Params are converted to flags as below:
                    - aic_num_cores=16 -> -aic-num-cores=16
                    - convert_to_fp16=True -> -convert-to-fp16
                For QNN Compiler: Following arguments can be passed.
                    :enable_qnn (bool): Enables QNN Compilation.
                    :qnn_config (str): Path of QNN Config parameters file. Any extra parameters for QNN compilation can be passed via this file.

        Returns:
            :str: Path of the compiled ``qpc`` package.
        """
        # --- Validation ---
        if prefill_only is not None and not isinstance(prefill_only, bool):
            raise TypeError("`prefill_only` must be a boolean.")

        # if speculative decoding model adjust num_speculative_tokens based on thr model constrints.
        if self.is_tlm:
            num_speculative_tokens = self.check_and_get_num_speculative_tokens(num_speculative_tokens, prefill_seq_len)

        # force user to provide full_batch_size when continous batching is enabled.
        if self.continuous_batching and full_batch_size is None:
            raise TypeError("`full_batch_size` is required when `continuous_batching=True`.")

        # KV cache needed for decoding is only supported in continous batching.
        if kv_cache_batch_size and not full_batch_size:
            raise ValueError(
                "KV caching requires continuous batching. Please set `full_batch_size` and "
                "enable `continuous_batching=True` in `from_pretrained`."
            )

        # sampler mode cannot coexist with speculative decoding.
        if (
            self.model.qaic_config is not None
            and self.model.qaic_config.get("include_sampler", False)
            and num_speculative_tokens is not None
            and num_speculative_tokens > 0
        ):
            raise ValueError("Currently, sampler does not support `num_speculative_tokens` > 0.")

        # Infer kv_cache_batch_size if not provided
        kv_cache_batch_size = kv_cache_batch_size or full_batch_size or batch_size

        # --- Specializations ---
        specializations = []
        if prefill_only is None or prefill_only or prefill_seq_len == 1:
            specializations.append(
                self.build_prefill_specialization(
                    prefill_seq_len=prefill_seq_len,
                    ctx_len=ctx_len,
                    batch_size=batch_size,
                    kv_cache_batch_size=kv_cache_batch_size,
                    full_batch_size=full_batch_size,
                )
            )
        if prefill_only is None or not prefill_only:
            decode_spec = self.build_decode_specialization(
                prefill_seq_len=prefill_seq_len,
                ctx_len=ctx_len,
                batch_size=batch_size,
                kv_cache_batch_size=kv_cache_batch_size,
                full_batch_size=full_batch_size,
                num_speculative_tokens=num_speculative_tokens,
            )
            if decode_spec:
                specializations.append(decode_spec)
        pdb.set_trace()
        # --- Compilation ---
        kv_cache_dtype = "mxint8" if mxint8_kv_cache else "float16"
        custom_io = {}

        for suffix in ["", "_RetainedState"]:
            for i in range(self.num_layers):
                for kv in ["key", "value"]:
                    custom_io[f"past_{kv}.{i}{suffix}"] = kv_cache_dtype

        qpc_path = self._compile(
            onnx_path=onnx_path,
            compile_dir=compile_dir,
            compile_only=True,
            retained_state=True,
            specializations=specializations,
            convert_to_fp16=True,
            mxfp6_matmul=mxfp6_matmul,
            custom_io=custom_io,
            mdp_ts_num_devices=num_devices,
            num_speculative_tokens=num_speculative_tokens,
            aic_num_cores=num_cores,
            mxint8_kv_cache=mxint8_kv_cache,
            **compiler_options,
        )

        return qpc_path

    # FIXME: Update this method to match with transformers AutoModelForCausalLM.generate
    def generate(
        self,
        tokenizer: Union[PreTrainedTokenizerFast, PreTrainedTokenizer],
        prompts: List[str],
        device_id: List[int] = None,
        runtime_ai100: bool = True,
        **kwargs,
    ):
        """
        This method generates output until ``eos`` or ``generation_len`` by executing the compiled ``qpc`` on ``Cloud AI 100`` Hardware cards.
        This is a sequential execution based on the ``batch_size`` of the compiled model and the number of prompts passed.
        If the number of prompts cannot be divided by the ``batch_size``, the last unfulfilled batch will be dropped.

        ``Mandatory`` Args:
            :tokenizer (Union[PreTrainedTokenizerFast, PreTrainedTokenizer]): Pass tokenizer of the model.
            :prompts (List[str]): List of prompts to run the execution.

        ``optional`` Args:
            :device_id (List[int]): Ids of devices for running the qpc pass as [0] in case of normal model / [0, 1, 2, 3] in case of tensor slicing model
            :runtime_ai100 (bool, optional): ``AI_100`` and ``PyTorch`` runtime is supported as of now. Defaults to ``True`` for ``AI_100`` runtime.

        """
        if runtime_ai100:
            if not isinstance(self.qpc_path, Path):
                raise TypeError("Please run compile API first!")
            generation_len = kwargs.pop("generation_len", None)
            return QEfficient.cloud_ai_100_exec_kv(
                tokenizer,
                self.qpc_path,
                prompt=prompts,
                device_id=device_id,
                generation_len=generation_len,
                is_tlm=self.is_tlm,
            )
        else:
            raise NotImplementedError("Only AI_100 runtime is supported right now via generate API")

    def check_and_get_num_speculative_tokens(self, num_speculative_tokens: Optional[int], prefill_seq_len: int):
        if hasattr(self.model.config, "speculative_config"):
            num_speculative_tokens_ = self.model.config.speculative_config["num_speculative_tokens"]
            if num_speculative_tokens is not None:
                logger.warning(
                    f"arg `num_speculative_tokens` is a fixed value of {num_speculative_tokens_} for this model."
                    f" Passed value of {num_speculative_tokens} will be ignored."
                )
            num_speculative_tokens = num_speculative_tokens_
        elif num_speculative_tokens is None:
            raise TypeError("missing required argument `num_speculative_tokens` as `is_tlm` instance variable is True.")

        if not isinstance(num_speculative_tokens, int) and num_speculative_tokens:
            ValueError(
                f"`num_speculative_tokens` arg should be an integer greater than 1, got {num_speculative_tokens}"
            )
        num_logits_to_keep = num_speculative_tokens + 1
        if prefill_seq_len < num_logits_to_keep:
            raise ValueError(
                f"sequence length ({prefill_seq_len}) must be at least `num_speculative_tokens+1` ({num_logits_to_keep})"
            )
        return num_speculative_tokens


class QEFFAutoModelForSpeechSeq2Seq(QEFFTransformersBase, MultimodalUtilityMixin):
    """
    The QEFFAutoModelForSpeechSeq2Seq class is designed for transformers models with a sequence-to-sequence speech-to-text modeling head, including Whisper and other Encoder-Decoder speech models.
    Although it is possible to initialize the class directly, we highly recommend using the ``from_pretrained`` method for initialization.

    ``Mandatory`` Args:
        :model (nn.Module): PyTorch model

    .. code-block:: python

        from QEfficient import QEFFAutoModelForSpeechSeq2Seq
        from processors import AutoProcessor

        # Initialize the model using from_pretrained similar to transformers.AutoModelForSpeechSeq2Seq.
        model = QEFFAutoModelForSpeechSeq2Seq.from_pretrained("model_name")

        # Now you can directly compile the model for Cloud AI 100
        model.compile(num_cores=16, device_group=[0])  # Considering you have a Cloud AI 100 SKU

        #prepare inputs
        processor = AutoProcessor.from_pretrained(model_name)
        input_audio, sample_rate = [...] # audio data loaded in via some external audio package, such as librosa or soundfile
        input_features = (
            processor(data, sampling_rate=sample_rate, return_tensors="pt").input_features.numpy().astype(np.float32)
        )
        decoder_input_ids = (
            torch.ones((batch_size, 1), dtype=torch.int64) * model.model.config.decoder_start_token_id
        ).numpy()
        decoder_position_ids = torch.arange(1, dtype=torch.int64).view(1, 1).repeat(batch_size, 1).numpy()
        inputs = dict(
            input_features=input_features,
            decoder_input_ids=decoder_input_ids,
            decoder_position_ids=decoder_position_ids,
        )

        # You can now execute the model
        model.generate(inputs, generation_len=150)
    """

    _hf_auto_class = AutoModelForSpeechSeq2Seq
    _pytorch_transforms = [CustomOpsTransform, AwqToMatmulNbitsTransform, GPTQToMatmulNbitsTransform, KVCacheTransform]
    _onnx_transforms = [ClipAndSplitTransform]

    def __init__(self, model: nn.Module, **kwargs):
        model_class_name = model.__class__.__name__
        if not (model_class_name.endswith("ForConditionalGeneration")):
            raise TypeError(f"Required pytorch module with ForConditionalGeneration, got {model_class_name}")

        model.config.use_cache = True
        super().__init__(model, **kwargs)
        self.num_layers = model.config.num_hidden_layers
        self.hash_params["qeff_auto_class"] = self.__class__.__name__

    @property
    def get_model_config(self) -> dict:
        return self.model.config.__dict__

    def export(self, export_dir: Optional[str] = None) -> str:
        """
        Exports the model to ``ONNX`` format using ``torch.onnx.export``.

        ``Optional`` Args:
        :export_dir (str, optional): The directory path to store ONNX-graph.

        Returns:
            :str: Path of the generated ``ONNX`` graph.
        """
        inputs = self.model.get_dummy_inputs()
        dynamic_axes = self.model.get_onnx_dynamic_axes()
        output_names = self.model.get_output_names()
        return self._export(inputs, output_names, dynamic_axes, export_dir=export_dir)

    def compile(
        self,
        onnx_path: Optional[str] = None,
        compile_dir: Optional[str] = None,
        *,
        prefill_seq_len: Optional[int] = 1,
        encoder_ctx_len: Optional[int] = None,
        ctx_len: int = 150,
        full_batch_size: Optional[int] = None,
        kv_cache_batch_size: Optional[int] = None,
        batch_size: int = 1,
        num_devices: int = 1,
        num_cores: int = 16,  # FIXME: Make this mandatory arg
        mxfp6_matmul: bool = False,
        mxint8_kv_cache: bool = False,
        num_speculative_tokens: Optional[int] = None,
        **compiler_options,
    ) -> str:
        """
        This method compiles the exported ``ONNX`` model using the Cloud AI 100 Platform SDK compiler binary found at ``/opt/qti-aic/exec/qaic-exec`` and generates a ``qpc`` package.
        If the model has not been exported yet, this method will handle the export process.
        You can pass any other arguments that the `qaic-exec` takes as extra kwargs.

        ``Optional`` Args:
            :onnx_path (str, optional): Path to pre-exported onnx model.
            :compile_dir (str, optional): Path for saving the qpc generated.
            :encoder_ctx_len (int, optional): The maximum length of context for encoder, based on the AutoProcessor output. ``Defaults to checking config, if None in config then 1500``
            :ctx_len (int, optional): The maximum length of context to keep for decoding. ``Defaults to 150``.
            :batch_size (int, optional): Batch size. ``Defaults to 1``.
            :num_devices (int): Number of devices the model needs to be compiled for. Defaults to 1.
            :num_cores (int): Number of cores used to compile the model.
            :mxfp6_matmul (bool, optional): Whether to use ``mxfp6`` compression for weights. ``Defaults to False``.
            :aic_enable_depth_first (bool, optional): Enables DFS with default memory size. ``Defaults to False``.

            Other args are not yet implemented for AutoModelForSpeechSeq2Seq
        Returns:
            :str: Path of the compiled ``qpc`` package.
        """
        specializations, compiler_options = self.model.get_specializations(
            batch_size,
            encoder_ctx_len,
            ctx_len,
            **compiler_options,
        )

        if full_batch_size:
            logger.warning("Continuous batching is not yet enabled for AutoModelForSpeechSeq2Seq")

        if kv_cache_batch_size:
            logger.warning("Prefix caching is not yet enabled for AutoModelForSpeechSeq2Seq")

        if mxint8_kv_cache:
            logger.warning("mxint8 cache is not yet enabled for AutoModelForSpeechSeq2Seq")

        if num_speculative_tokens:
            logger.warning("Speculative decoding is not yet enabled for AutoModelForSpeechSeq2Seq")

        output_names = self.model.get_output_names()

        kv_cache_dtype = "float16"
        custom_io = {}

        custom_io["input_features"] = kv_cache_dtype

        # Slice output_names to get input names
        for output_name in output_names:
            if output_name.endswith("_RetainedState"):
                custom_io[output_name[: -len("_RetainedState")]] = kv_cache_dtype

        # Get output names
        for output_name in output_names:
            if output_name.endswith("_RetainedState"):
                custom_io[output_name] = kv_cache_dtype

        return self._compile(
            onnx_path=onnx_path,
            compile_dir=compile_dir,
            compile_only=True,
            retained_state=True,
            specializations=specializations,
            convert_to_fp16=True,
            mxfp6_matmul=mxfp6_matmul,
            mdp_ts_num_devices=num_devices,
            aic_num_cores=num_cores,
            custom_io=custom_io,
            **compiler_options,
        )

    def generate(
        self,
        inputs: torch.Tensor,
        generation_len: int,
        streamer: Optional[TextStreamer] = None,
        device_ids: List[int] = None,
    ) -> Union[torch.Tensor, np.ndarray]:
        """
        This method generates output until ``endoftranscript`` or ``generation_len`` by executing the compiled ``qpc`` on ``Cloud AI 100`` Hardware cards.
        This is a sequential execution based on the ``batch_size`` of the compiled model and the number of audio tensor passed.

        ``Mandatory`` Args:
            :processor: autoprocessor to process inputs and decode logits
            :inputs (torch.Tensor): inputs to run the execution.
            :generation_len (int): length upto which to generate
            :device_id (List[int]): Ids of devices for running the qpc pass as [0] in case of normal model / [0, 1, 2, 3] in case of tensor slicing model
        Returns:
            :dict: Output from the ``AI_100`` or ``PyTorch`` runtime.
        """
        if not isinstance(self.qpc_path, Path):
            raise TypeError("Please run compile API first!")

        inputs = self.auto_correct_inputs(inputs)
        if self.qpc_session is None:
            self.qpc_session = QAICInferenceSession(str(self.qpc_path), device_ids)
            self.batch_size = self.qpc_session.bindings[0].dims[0]

        inputs["input_features"] = inputs["input_features"].numpy().astype(np.float16)

        # add start token id and initial position ids to inputs
        seq_len = 1
        inputs["input_ids"] = (
            torch.ones((self.batch_size, seq_len), dtype=torch.int64) * self.model.config.decoder_start_token_id
        ).numpy()
        inputs["position_ids"] = (
            torch.arange(seq_len, dtype=torch.int64).view(1, seq_len).repeat(self.batch_size, 1).numpy()
        )

        self.qpc_session.skip_buffers(
            [x for x in self.qpc_session.input_names + self.qpc_session.output_names if x.startswith("past_")]
        )

        outputs = {
            "logits": np.random.randn(self.batch_size, 1, self.model.config.vocab_size).astype(np.float32),
        }
        self.qpc_session.set_buffers(outputs)

        # encoder run
        start = perf_counter()
        outputs = self.qpc_session.run(inputs)

        # array to hold generated tokens
        generated_ids = np.full((self.batch_size, generation_len + 1), self.model.config.eos_token_id)
        generated_ids[:, 0] = [self.model.config.decoder_start_token_id]
        logits = outputs["logits"]
        next_token = logits.argmax(-1)
        generated_ids[:, 1] = next_token.squeeze(1)

        if streamer:
            streamer.put(next_token)

        inputs["input_features"] = np.zeros((self.batch_size, self.model.config.num_mel_bins, 1)).astype(np.float16)

        loop_start = perf_counter()
        for num_tokens in range(generation_len):
            outputs = self.qpc_session.run(inputs)
            logits = outputs["logits"]
            next_token = logits.argmax(-1)
            generated_ids[:, num_tokens + 1] = next_token.squeeze(1)

            if next_token[0][0] == self.model.config.eos_token_id:
                break

            inputs["input_ids"] = next_token
            inputs["position_ids"] += 1

            if streamer:
                streamer.put(next_token)
        end = perf_counter()

        prefill_time, decode_perf, total_perf, total_time = calculate_latency(num_tokens, loop_start, start, end)

        return CloudAI100ExecInfoNew(
            batch_size=self.batch_size,
            generated_ids=generated_ids,
            perf_metrics=PerfMetrics(prefill_time, decode_perf, total_perf, total_time),
        )<|MERGE_RESOLUTION|>--- conflicted
+++ resolved
@@ -434,15 +434,10 @@
         self.model = model.get_qeff_vision_encoder()
         self.hash_params["qeff_auto_class"] = self.__class__.__name__
 
-<<<<<<< HEAD
-    def export(self, inputs, output_names, dynamic_axes, export_dir=None):
-        return self._export(inputs, output_names, dynamic_axes, export_dir=export_dir)
-=======
     def export(self, inputs, output_names, dynamic_axes, export_dir=None, offload_pt_weights=True):
         return self._export(
             inputs, output_names, dynamic_axes, export_dir=export_dir, offload_pt_weights=offload_pt_weights
         )
->>>>>>> f214e433
 
     def compile(
         self,
@@ -496,15 +491,10 @@
         self.model = model.get_qeff_language_decoder()
         self.hash_params["qeff_auto_class"] = self.__class__.__name__
 
-<<<<<<< HEAD
-    def export(self, inputs, output_names, dynamic_axes, export_dir=None):
-        return self._export(inputs, output_names, dynamic_axes, export_dir=export_dir)
-=======
     def export(self, inputs, output_names, dynamic_axes, export_dir=None, offload_pt_weights=True):
         return self._export(
             inputs, output_names, dynamic_axes, export_dir=export_dir, offload_pt_weights=offload_pt_weights
         )
->>>>>>> f214e433
 
     def compile(
         self,
@@ -604,18 +594,12 @@
             output_names["vision"],
             dynamic_axes["vision"],
             export_dir=export_dir,
-<<<<<<< HEAD
-        )
-
-        self.lang_model.export(inputs["lang"], output_names["lang"], dynamic_axes["lang"], export_dir=export_dir)
-=======
             offload_pt_weights=False,
         )
         self.lang_model.export(
             inputs["lang"], output_names["lang"], dynamic_axes["lang"], export_dir=export_dir, offload_pt_weights=True
         )
 
->>>>>>> f214e433
         return self.onnx_path
 
     def compile(
@@ -1378,27 +1362,13 @@
             logger.warning(
                 "Please use `from_pretrained` method to load quantized models, might give unexpected results"
             )
-<<<<<<< HEAD
-
-        # initlizes the base class here QeffBaseModel.init method.
-        super().__init__(model)
-
-=======
->>>>>>> f214e433
         # Set use_cache=True to get KV values as output during ONNX export
         model.config.use_cache = True
         super().__init__(model, **kwargs)
         self.num_layers = model.config.num_hidden_layers
         self.continuous_batching = continuous_batching
         self.model.qaic_config = qaic_config
-<<<<<<< HEAD
-        self.pretrained_model_name_or_path = kwargs.get("pretrained_model_name_or_path", None)
-        self.model, transformed = SpDTransform.apply(
-            self.model, qaic_config, **kwargs
-        )  # applies speculating decoding modification.
-=======
         self.model, transformed = SpDTransform.apply(self.model, qaic_config, **kwargs)
->>>>>>> f214e433
         self.is_tlm = transformed
 
         self.hash_params["qeff_auto_class"] = self.__class__.__name__
