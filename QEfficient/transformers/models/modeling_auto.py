# -----------------------------------------------------------------------------
#
# Copyright (c) Qualcomm Technologies, Inc. and/or its subsidiaries.
# SPDX-License-Identifier: BSD-3-Clause
#
# ----------------------------------------------------------------------------

import warnings
from pathlib import Path
from time import perf_counter
from typing import Dict, List, Optional, Union

import numpy as np
import torch
import torch.nn as nn
from transformers import (
    AutoImageProcessor,
    AutoModel,
    AutoModelForCausalLM,
    AutoModelForCTC,
    AutoModelForImageTextToText,
    AutoModelForSpeechSeq2Seq,
    PreTrainedTokenizer,
    PreTrainedTokenizerFast,
    TextStreamer,
)

import QEfficient
from QEfficient.base.modeling_qeff import QEFFBaseModel
from QEfficient.base.onnx_transforms import FP16ClipTransform, SplitTensorsTransform
from QEfficient.base.pytorch_transforms import SplitGateUpWeightsTransform
from QEfficient.generation.cloud_infer import QAICInferenceSession
from QEfficient.generation.text_generation_inference import (
    CloudAI100ExecInfoNew,
    PerfMetrics,
    calculate_latency,
    get_compilation_dims,
)
from QEfficient.generation.vlm_generation import VisionLanguageGeneration
from QEfficient.transformers.modeling_utils import DYNAMIC_SEQ_LEN_SUPPORTED_MODEL_ARCH
from QEfficient.transformers.models.pytorch_transforms import (
    CustomOpsTransform,
    KVCacheExternalModuleMapperTransform,
    KVCacheTransform,
    PoolingTransform,
    SamplerTransform,
    SpDTransform,
    VlmKVOffloadTransform,
    VlmNoKVOffloadTransform,
)
from QEfficient.transformers.quantizers.auto import QEFF_AUTO_QUANTIZATION_CONFIG_MAPPING, with_replaced_quantizers
from QEfficient.transformers.quantizers.quant_transforms import (
    AwqToMatmulNbitsTransform,
    FP8DeQuantLinearToLinearTransform,
    GPTQToMatmulNbitsTransform,
    Mxfp4GptOssExpertDequantizeTransform,
)
from QEfficient.utils import (
    constants,
    get_padding_shape_from_config,
)
from QEfficient.utils.check_ccl_specializations import process_ccl_specializations
from QEfficient.utils.logging_utils import logger


class QEFFTransformersBase(QEFFBaseModel):
    """
    Base class for QEfficient wrappers around HuggingFace transformer models.

    This class provides common functionality for loading, representing, and managing
    HuggingFace models within the QEfficient framework. It serves as a parent
    for specific model types like `AutoModel`, `AutoModelForCausalLM`, etc.
    """

    _hf_auto_class: type

    def __init__(self, model: nn.Module, **kwargs) -> None:
        if (
            hasattr(model, "config")
            and hasattr(model.config, "quantization_config")
            and not isinstance(model.config.quantization_config, tuple(QEFF_AUTO_QUANTIZATION_CONFIG_MAPPING.values()))
        ):
            raise AssertionError("Please use `from_pretrained` method to load quantized models")

        super().__init__(model, **kwargs)

    def __repr__(self) -> str:
        return self.__class__.__name__ + "\n" + self.model.__repr__()

    @classmethod
    @with_replaced_quantizers
    def from_pretrained(cls, pretrained_model_name_or_path: str, *args, **kwargs):
        """
        Load a QEfficient transformer model from a pretrained HuggingFace model or local path.

        This is the recommended way to initialize any QEfficient transformer model.
        The interface is similar to ``transformers.AutoModel.from_pretrained``.

        Parameters
        ----------
        pretrained_model_name_or_path : str
            Model card name from HuggingFace or local path to model directory.
        *args :
            Positional arguments passed directly to `cls._hf_auto_class.from_pretrained`.
        **kwargs :
            Keyword arguments passed directly to `cls._hf_auto_class.from_pretrained`.

            **Note:** `attn_implementation` and `low_cpu_mem_usage` are automatically set to "eager" and False respectively to ensure compatibility.

        Returns
        -------
        QEFFTransformersBase
            An instance of the specific QEFFAutoModel subclass, initialized with the pretrained weights.
        """
        if kwargs.get("attn_implementation", None) not in {None, "eager"}:
            logger.warning('Updating attn_implementation="eager"')

        if kwargs.get("low_cpu_mem_usage", None):
            logger.warning("Updating low_cpu_mem_usage=False")

        kwargs.update({"attn_implementation": "eager", "low_cpu_mem_usage": False})

        model = cls._hf_auto_class.from_pretrained(pretrained_model_name_or_path, *args, **kwargs)
        return cls(model, pretrained_model_name_or_path=pretrained_model_name_or_path)

    @property
    def model_name(self) -> str:
        """
        Get the name of the underlying HuggingFace model.

        Returns
        -------
        str
            The model's class name, with "QEff" or "QEFF" prefix removed if present.
        """
        mname = self.model.__class__.__name__
        if mname.startswith("QEff") or mname.startswith("QEFF"):
            mname = mname[4:]
        return mname


class MultimodalUtilityMixin:
    """
    Mixin for multimodal models providing utilities like input auto-correction.

    This mixin ensures that inputs to multimodal models conform to the expected
    names, shapes, and dtypes defined by the model's `get_inputs_info` method.
    """

    def __new__(cls, *args, **kwargs):
        if cls is MultimodalUtilityMixin:
            raise TypeError(f"only children of '{cls.__name__}' may be instantiated")
        return object.__new__(cls)

    def auto_correct_inputs(self, inputs):
        """
        Validates and corrects model inputs to match expected specifications.

        Checks if the provided inputs dictionary contains all required keys and
        if the data types of the tensors match the model's specifications.
        It then filters the input dictionary to only include expected inputs.

        Parameters
        ----------
        inputs : Dict[str, torch.Tensor]
            A dictionary of input tensors, where keys are input names and values are `torch.Tensor` objects.

        Returns
        -------
        Dict[str, torch.Tensor]
            A filtered dictionary of input tensors that match the model's expected inputs.

        Raises
        ------
        RuntimeError
            If any expected input is missing or has a mismatched data type.
        """
        checked = True
        inputs_info = self.model.get_inputs_info()
        for valid_input_info in inputs_info:
            if valid_input_info.name not in inputs:
                checked = False
                break
            if inputs[valid_input_info.name].dtype != valid_input_info.datatype:
                checked = False
                break

        if not checked:
            err_str: str = (
                "Expected following input names and shapes to be passed\n"
                + "\n".join([val.__repr__() for val in inputs_info])
                + "\ngot"
                + f"{[(k, v.shape, v.dtype) for k, v in inputs.items()]}"
            )

            raise RuntimeError(err_str)

        return {k: v for k, v in inputs.items() if k in [iinfo.name for iinfo in inputs_info]}


class QEFFAutoModel(QEFFTransformersBase):
    """
    QEfficient class for general transformer models from the HuggingFace hub (e.g., BERT, Sentence Transformers).

    This class provides a unified interface for loading, exporting, compiling, and running
    various encoder-only transformer models on Cloud AI 100 hardware. It supports pooling
    for embedding extraction.

    Example
    -------
    .. code-block:: python

        from QEfficient import QEFFAutoModel
        from transformers import AutoTokenizer

        model = QEFFAutoModel.from_pretrained("sentence-transformers/all-MiniLM-L6-v2", pooling="mean")
        model.compile(num_cores=16)
        tokenizer = AutoTokenizer.from_pretrained("sentence-transformers/all-MiniLM-L6-v2")
        inputs = tokenizer("My name is", return_tensors="pt")
        output = model.generate(inputs)
        print(output) # Output will be a dictionary containing extracted features.
    """

    _hf_auto_class = AutoModel
    _pytorch_transforms = [CustomOpsTransform, AwqToMatmulNbitsTransform, GPTQToMatmulNbitsTransform]
    _onnx_transforms = [FP16ClipTransform, SplitTensorsTransform]

    def __init__(self, model: nn.Module, pooling=None, **kwargs):
        """
        Initializes a QEFFAutoModel instance.

        Parameters
        ----------
        model : nn.Module
            The underlying HuggingFace PyTorch model.
        pooling : str or Callable, optional
            The pooling method to use for feature extraction.
            Options include: "mean", "max", "cls", "avg", or a custom Callable.
            Default is None (no pooling applied).
        **kwargs :
            Additional keyword arguments passed to the base class constructor.
        """
        super().__init__(model, **kwargs)

        # Make Embedding specific transforms like appending pooling
        if pooling:
            self.model, _ = PoolingTransform.apply(self.model, pooling)

        self.model.base_model.config.use_cache = True

        self.hash_params["qeff_auto_class"] = self.__class__.__name__

    @classmethod
    @with_replaced_quantizers
    def from_pretrained(cls, pretrained_model_name_or_path, pooling=None, *args, **kwargs):
        """
        Load a QEfficient transformer model from a pretrained HuggingFace model or local path.

        This is the recommended way to initialize a QEfficient transformer model. The interface is similar to
        ``transformers.AutoModel.from_pretrained``. Once initialized, you can use methods such as ``export``, ``compile``, and ``generate``.

        Parameters
        ----------
        pretrained_model_name_or_path : str
            Model card name from HuggingFace or local path to model directory.
        pooling : str or Callable, optional
            The pooling method to use. Options include:
            - "mean": Mean pooling
            - "max": Max pooling
            - "cls": CLS token pooling
            - "avg": Average pooling
            - Callable: A custom pooling function
            - None: No pooling applied. Default is None.
        *args :
            Positional arguments passed directly to `cls._hf_auto_class.from_pretrained`.
        **kwargs :
            Additional keyword arguments passed directly to `cls._hf_auto_class.from_pretrained`.

            **Note:** `attn_implementation` and `low_cpu_mem_usage` are automatically
            set to "eager" and False respectively to ensure compatibility.

        Returns
        -------
        QEFFAutoModel
            An instance initialized with the pretrained weights.
        """
        if kwargs.get("attn_implementation", None) not in {None, "eager"}:
            logger.warning('Updating attn_implementation="eager"')

        if kwargs.get("low_cpu_mem_usage", None):
            logger.warning("Updating low_cpu_mem_usage=False")

        kwargs.update({"attn_implementation": "eager", "low_cpu_mem_usage": False})

        model = cls._hf_auto_class.from_pretrained(pretrained_model_name_or_path, *args, **kwargs)

        # This is support models that should be classified to in a different auto class but transformers load them via this class
        kv_offload = kwargs.pop("kv_offload", None)
        if model.__class__.__name__ in MISCLASSIFIED_CAUSAL_LM_TO_QEFF_AUTO_CLASS_MAP:
            return MISCLASSIFIED_CAUSAL_LM_TO_QEFF_AUTO_CLASS_MAP[model.__class__.__name__](
                model, kv_offload=kv_offload, **kwargs
            )

        return cls(model, pretrained_model_name_or_path=pretrained_model_name_or_path, pooling=pooling, **kwargs)

    @property
    def get_model_config(self) -> dict:
        """
        Get the model configuration as a dictionary.

        Returns
        -------
        dict
            The configuration dictionary of the underlying HuggingFace model.
        """
        return self.model.config.__dict__

    def export(self, export_dir: Optional[str] = None) -> str:
        """
        Export the model to ONNX format using ``torch.onnx.export``.

        This method prepares example inputs and dynamic axes based on the model configuration,
        then exports the model to an ONNX graph suitable for compilation and deployment on Cloud AI 100 hardware.

        Parameters
        ----------
        export_dir : str, optional
            Directory path where the exported ONNX graph will be saved. If not provided,
            the default export directory is used.

        Returns
        -------
        str
            Path to the generated ONNX graph file.
        """
        bs = constants.ONNX_EXPORT_EXAMPLE_BATCH_SIZE
        seq_len = constants.ONNX_EXPORT_EXAMPLE_SEQ_LEN

        example_inputs = {
            "input_ids": torch.zeros((bs, seq_len), dtype=torch.int64),
            "attention_mask": torch.ones((bs, seq_len), dtype=torch.int64),
        }

        dynamic_axes = {"input_ids": {0: "batch_size", 1: "seq_len"}, "attention_mask": {0: "batch_size", 1: "seq_len"}}

        output_names = ["output"]

        return self._export(
            example_inputs,
            output_names,
            dynamic_axes,
            export_dir=export_dir,
        )

    def compile(
        self,
        onnx_path: Optional[str] = None,
        compile_dir: Optional[str] = None,
        *,
        seq_len: Union[int, List[int]] = 32,
        batch_size: int = 1,
        num_devices: int = 1,
        num_cores: int = 16,  # FIXME: Make this mandatory arg
        mxfp6_matmul: bool = False,
        **compiler_options,
    ) -> str:
        """
        Compile the exported ONNX model using the Cloud AI 100 Platform SDK compiler.

        This method generates a ``qpc`` package. If the model has not been exported yet,
        this method will handle the export process. Additional arguments for the `qaic-exec`
        compiler can be passed as keyword arguments.

        Parameters
        ----------
        onnx_path : str, optional
            Path to a pre-exported ONNX model. If not provided, the model will be exported first.
        compile_dir : str, optional
            Directory to save the generated QPC package. If not provided, a default directory is used.
        seq_len : int or list of int, optional
            The length(s) of the prompt(s) to compile for. Can be a single integer or a list of integers
            to create multiple specializations. Default is 32.
        batch_size : int, optional
            Batch size. Default is 1.
        num_devices : int, optional
            Number of devices to compile for. Default is 1.
        num_cores : int, optional
            Number of cores to use for compilation.
        mxfp6_matmul : bool, optional
            Use MXFP6 compression for weights. Default is False.
        **compiler_options : dict
            Additional compiler options for QAIC or QNN compilers. These are passed directly
            to the underlying compilation command.

            **For QAIC Compiler:** Extra arguments for qaic-exec can be passed. Some common options include:

            - mos (int, optional): Effort level to reduce on-chip memory. Defaults to -1, meaning no effort. Defaults to -1.
            - aic_enable_depth_first (bool, optional): Enables DFS with default memory size. Defaults to False.
            - allow_mxint8_mdp_io (bool, optional): Allows MXINT8 compression of MDP IO traffic. Defaults to False.

            Params are converted to flags as below:

            - ``aic_num_cores=16`` -> ``-aic-num-cores=16``
            - ``convert_to_fp16=True`` -> ``-convert-to-fp16``

            **For QNN Compiler:** Following arguments can be passed as:

            - enable_qnn (bool): Enables QNN Compilation.
            - qnn_config (str): Path of QNN Config parameters file. Any extra parameters for QNN compilation can be passed via this file.

        Returns
        -------
        str
            Path to the compiled QPC package.

        """

        if isinstance(seq_len, list) and len(seq_len) >= 15:
            warnings.warn("Recommended: `seq_len` should contain fewer than 15 items.")

        specializations = [
            {"batch_size": batch_size, "seq_len": sl} for sl in (seq_len if isinstance(seq_len, list) else [seq_len])
        ]

        return self._compile(
            onnx_path=onnx_path,
            compile_dir=compile_dir,
            compile_only=True,
            specializations=specializations,
            convert_to_fp16=True,
            mxfp6_matmul=mxfp6_matmul,
            mdp_ts_num_devices=num_devices,
            aic_num_cores=num_cores,
            **compiler_options,
        )

    def generate(
        self,
        inputs: torch.Tensor,
        device_ids: List[int] = None,
        runtime_ai100: bool = True,
    ) -> Union[torch.Tensor, np.ndarray]:
        """
        Generate output by executing the compiled QPC on Cloud AI 100 hardware or using PyTorch runtime.

        This method runs sequential execution based on the compiled model's batch size and the number of prompts.
        If the number of prompts is not divisible by the batch size, the last batch will be dropped.

        Parameters
        ----------
        inputs : torch.Tensor or np.ndarray
            Input data for the model. For AI 100 runtime, this typically includes
            `input_ids` and `attention_mask`.
        device_ids : list of int, optional
            Device IDs for running the QPC. Defaults to `[0]` if not specified and `runtime_ai100` is True.
        runtime_ai100 : bool, optional
            Whether to use the AI 100 runtime for inference. If False, the PyTorch
            runtime will be used. Default is True.

        Returns
        -------
        torch.Tensor or np.ndarray
            Output from the AI 100 or PyTorch runtime. The type depends on the runtime and model.
        """
        # AI_100 runtime
        if runtime_ai100:
            if not isinstance(self.qpc_path, Path):
                raise TypeError("Please run compile API first!")

            return self.cloud_ai_100_feature_generate(inputs=inputs, device_ids=device_ids)
        # PyTorch runtime
        else:
            return self.pytorch_feature_generate(model=self.model, inputs=inputs)

    def cloud_ai_100_feature_generate(
        self,
        inputs: torch.Tensor,
        device_ids: List[int] = [0],
    ) -> np.ndarray:
        """
        Generate features for a batch of inputs using the Cloud AI 100 hardware runtime.

        This method runs inference on the compiled QPC using the Cloud AI 100 accelerator.
        It automatically pads input tensors to match the compiled sequence length and handles session setup.

        Parameters
        ----------
        inputs : torch.Tensor or np.ndarray
            Input tensors for feature extraction. Must be a dictionary-like object
            including `input_ids` and `attention_mask`.
        device_ids : List[int], optional
            List of device IDs to use for inference. Defaults to [0].

        Returns
        -------
        np.ndarray
            Array containing the generated output features for each input in the batch.
        """

        if self.qpc_session is None:
            self.qpc_session = QAICInferenceSession(str(self.qpc_path), device_ids)
            self.batch_size = self.qpc_session.bindings[0].dims[0]

        # Dynamic switching to closest seq_Len based on input_ids_len
        input_ids_len = inputs["input_ids"].shape[1]

        for allowed_shape in self.qpc_session.allowed_shapes:
            seq_len_allowed = allowed_shape[1][1][1]

            if seq_len_allowed >= input_ids_len:
                self.seq_len = seq_len_allowed
                break

        # To handle single seq_len as we can't fetch allowed shapes for single seq_len
        self.seq_len = self.qpc_session.bindings[0].dims[1] if not hasattr(self, "seq_len") else self.seq_len

        input_ids = np.array(
            torch.nn.functional.pad(inputs["input_ids"], (0, self.seq_len - input_ids_len), "constant", 0)
        )
        attention_mask = np.array(
            torch.nn.functional.pad(
                inputs["attention_mask"], (0, self.seq_len - inputs["attention_mask"].size(1)), "constant", 0
            )
        )

        inputs = dict(input_ids=input_ids, attention_mask=attention_mask)

        # TODO: Remove try and catch after compiler fix
        try:
            outputs = {
                "output": np.random.randn(*list(self.qpc_session.bindings[2].dims)).astype(np.float32),
            }
            self.qpc_session.set_buffers(outputs)
            outputs = self.qpc_session.run(inputs)
        except Exception:
            outputs = {
                "output": np.random.randn(self.batch_size, self.seq_len, self.qpc_session.bindings[2].dims[1]).astype(
                    np.float32
                ),
            }
            self.qpc_session.set_buffers(outputs)
            outputs = self.qpc_session.run(inputs)
        return outputs

    def pytorch_feature_generate(self, model, inputs: Union[torch.Tensor, np.ndarray]) -> List[torch.Tensor]:
        """
        Generate features from a batch of inputs using the PyTorch model.

        This method runs the model in PyTorch (CPU/GPU) mode for feature extraction.

        Parameters
        ----------
        model : nn.Module
            The PyTorch model to use for inference.
        inputs : torch.Tensor or np.ndarray
            Input tensors for feature extraction. Expected to be a dictionary-like object.

        Returns
        -------
        List[torch.Tensor]
            List of output features generated by the model for each input.
        """
        return model(**inputs)


class QEffVisionEncoderForTextImageToTextModel(QEFFBaseModel):
    """
    QEfficient wrapper for the Vision Encoder component of a Text-to-Image-to-Text model.

    This class handles the export and compilation of the vision encoder part
    of multimodal models for optimal performance on Cloud AI 100 hardware.
    """

    _pytorch_transforms = [
        AwqToMatmulNbitsTransform,
        GPTQToMatmulNbitsTransform,
        CustomOpsTransform,
        KVCacheTransform,
        KVCacheExternalModuleMapperTransform,
    ]
    _onnx_transforms = [FP16ClipTransform, SplitTensorsTransform]

    def __init__(self, model: nn.modules, **kwargs):
        """
        Initializes the vision encoder component for multimodal models.

        Parameters
        ----------
        model : nn.Module
            The full HuggingFace multimodal model from which the vision encoder is extracted.
        **kwargs :
            Additional keyword arguments passed to the base class constructor.
        """
        super().__init__(model, **kwargs)
        self.model = model.get_qeff_vision_encoder()
        self.hash_params["qeff_auto_class"] = self.__class__.__name__

    def export(self, inputs, output_names, dynamic_axes, export_dir=None, offload_pt_weights=True):
        """
        Exports the vision encoder component to ONNX format.

        Parameters
        ----------
        inputs : Dict[str, torch.Tensor]
            Example inputs for the ONNX export.
        output_names : List[str]
            List of output names for the ONNX graph.
        dynamic_axes : Dict[str, Dict[int, str]]
            Dynamic axes configuration for the ONNX graph.
        export_dir : str, optional
            Directory path where the exported ONNX graph will be saved. Default is None.
        offload_pt_weights : bool, optional
            If True, PyTorch weights will be offloaded after export. Default is True.

        Returns
        -------
        str
            Path to the generated ONNX graph file for the vision encoder.
        """
        return self._export(
            inputs, output_names, dynamic_axes, export_dir=export_dir, offload_pt_weights=offload_pt_weights
        )

    def compile(
        self,
        compile_dir,
        compile_only,
        specializations,
        convert_to_fp16,
        mxfp6_matmul,
        mdp_ts_num_devices,
        aic_num_cores,
        custom_io,
        **compiler_options,
    ) -> str:
        """
        Compiles the vision encoder component to a QPC package.

        Parameters
        ----------
        compile_dir : str
            Directory to save the generated QPC package.
        compile_only : bool
            If True, only compilation occurs without running inference.
        specializations : List[Dict[str, Union[int, str]]]
            List of dictionaries, each specifying a compilation specialization.
        convert_to_fp16 : bool
            If True, converts model to FP16 precision during compilation.
        mxfp6_matmul : bool
            If True, uses MXFP6 compression for MatMul weights.
        mdp_ts_num_devices : int
            Number of devices for multi-device (tensor slicing) compilation.
        aic_num_cores : int
            Number of cores to use for compilation.
        custom_io : Dict[str, str]
            Custom I/O configurations for the compiler.
        **compiler_options :
            Additional compiler options passed to the underlying compilation command.

        Returns
        -------
        str
            Path to the compiled QPC package for the vision encoder.
        """
        return self._compile(
            compile_dir=compile_dir,
            compile_only=compile_only,
            specializations=specializations,
            convert_to_fp16=convert_to_fp16,
            mxfp6_matmul=mxfp6_matmul,
            mdp_ts_num_devices=mdp_ts_num_devices,
            aic_num_cores=aic_num_cores,
            custom_io=custom_io,
            **compiler_options,
        )

    @property
    def model_name(self) -> str:
        """
        Get the name of the underlying vision encoder model.

        Returns
        -------
        str
            The model's class name, with "QEff" or "QEFF" prefix removed if present.
        """
        mname = self.model.__class__.__name__
        if mname.startswith("QEff") or mname.startswith("QEFF"):
            mname = mname[4:]
        return mname

    @property
    def get_model_config(self) -> dict:
        """
        Get the configuration dictionary of the underlying HuggingFace vision model.

        Returns
        -------
        dict
            The configuration dictionary.
        """
        if hasattr(self.model.model, "vision_model"):
            return self.model.model.vision_model.config.__dict__
        return self.model.model.config.__dict__


class QEffCausalLMForTextImageToTextModel(QEFFBaseModel):
    """
    QEfficient wrapper for the Causal Language Model (decoder) component of a Text-to-Image-to-Text model.

    This class handles the export and compilation of the language decoder part
    of multimodal models for optimal performance on Cloud AI 100 hardware.
    """

    _pytorch_transforms = [
        AwqToMatmulNbitsTransform,
        GPTQToMatmulNbitsTransform,
        CustomOpsTransform,
        KVCacheTransform,
        VlmKVOffloadTransform,
        SplitGateUpWeightsTransform,
    ]
    _onnx_transforms = [FP16ClipTransform, SplitTensorsTransform]

    def __init__(self, model, continuous_batching: bool = False, qaic_config: Optional[dict] = None, **kwargs):
        """
        Initializes the language decoder component for multimodal models.

        Parameters
        ----------
        model : nn.Module
            The full HuggingFace multimodal model from which the language decoder is extracted.
        continuous_batching : bool, optional
            If True, enables continuous batching mode for future compilation and execution.
            This setting must be consistent across `from_pretrained` and `compile` calls. Default is False.
        qaic_config : dict, optional
            A dictionary for QAIC-specific configurations.
            Only the following keys are supported by the text model of the dual QPC multimodal model:
            - **include_sampler** (bool): If True, enables on-device sampling of next tokens.
            - **max_top_k_ids** (int): Maximum number of top K tokens (<= vocab size) to consider during sampling.
            Additional keys will be ignored.
        **kwargs :
            Additional keyword arguments passed to the base class constructor.
        """
        super().__init__(model, **kwargs)
        self.model = model.get_qeff_language_decoder()
        self.hash_params["qeff_auto_class"] = self.__class__.__name__
        self.continuous_batching = continuous_batching
        self.model.qaic_config = qaic_config
        # ---Sampling---
        # Note: SamplerTransform should be applied after all other transforms
        # are done. The role of the sampler is to just add nodes at the output of the
        # previous transform function.
        self.model, _ = SamplerTransform.apply(self.model, qaic_config, **kwargs)

    def export(self, inputs, output_names, dynamic_axes, export_dir=None, offload_pt_weights=True):
        """
        Exports the language decoder component to ONNX format.

        Parameters
        ----------
        inputs : Dict[str, torch.Tensor]
            Example inputs for the ONNX export.
        output_names : List[str]
            List of output names for the ONNX graph.
        dynamic_axes : Dict[str, Dict[int, str]]
            Dynamic axes configuration for the ONNX graph.
        export_dir : str, optional
            Directory path where the exported ONNX graph will be saved. Default is None.
        offload_pt_weights : bool, optional
            If True, PyTorch weights will be offloaded after export. Default is True.

        Returns
        -------
        str
            Path to the generated ONNX graph file for the language decoder.
        """
        if self.model.qaic_config is not None and self.model.qaic_config.get("include_sampler", False):
            inputs, output_names, dynamic_axes = self.get_sampling_inputs_and_outputs(
                inputs, output_names, dynamic_axes
            )
        return self._export(
            inputs, output_names, dynamic_axes, export_dir=export_dir, offload_pt_weights=offload_pt_weights
        )

    def get_sampling_inputs_and_outputs(
        self,
        example_inputs: Dict[str, torch.Tensor],
        output_names: List[str],
        dynamic_axes: Dict[str, Dict[int, str]],
    ):
        """
        Updates the example inputs, output names, and dynamic axes to include
        parameters relevant for on-device sampling during ONNX export.

        Parameters
        ----------
        example_inputs : Dict[str, torch.Tensor]
            Current dictionary of example inputs.
        output_names : List[str]
            Current list of output names.
        dynamic_axes : Dict[str, Dict[int, str]]
            Current dictionary of dynamic axes configurations.

        Returns
        -------
        Tuple[Dict[str, torch.Tensor], List[str], Dict[str, Dict[int, str]]]
            Updated example inputs, output names, and dynamic axes including
            sampling-related parameters.
        """
        bs: int = constants.ONNX_EXPORT_EXAMPLE_BATCH_SIZE
        fbs: int = constants.ONNX_EXPORT_EXAMPLE_FBS

        assert "logits" in output_names, "logits must be part of the output names to suport on-device sampling"

        logits_index = output_names.index("logits")
        output_names[logits_index] = "next_tokens"

        example_inputs["last_accepted_output_tokens"] = torch.zeros(
            (bs, constants.ONNX_EXPORT_EXAMPLE_SEQ_LEN), dtype=torch.int64
        )
        dynamic_axes["last_accepted_output_tokens"] = {0: "batch_size", 1: "seq_len"}

        example_inputs["past_repetition_penalty_buffer"] = torch.zeros(
            (fbs if self.continuous_batching else bs, self.model.language_model.config.vocab_size), dtype=torch.bool
        )
        dynamic_axes["past_repetition_penalty_buffer"] = {
            0: "full_batch_size" if self.continuous_batching else "batch_size",
        }
        output_names.append("past_repetition_penalty_buffer_RetainedState")

        example_inputs["repetition_penalties"] = (
            torch.ones((bs, 1), dtype=torch.float) * constants.ONNX_EXPORT_EXAMPLE_REPETITION_PENALTIES
        )
        dynamic_axes["repetition_penalties"] = {0: "batch_size"}

        example_inputs["past_presence_penalty_buffer"] = torch.zeros(
            (fbs if self.continuous_batching else bs, self.model.language_model.config.vocab_size), dtype=torch.bool
        )
        dynamic_axes["past_presence_penalty_buffer"] = {
            0: "full_batch_size" if self.continuous_batching else "batch_size",
        }
        output_names.append("past_presence_penalty_buffer_RetainedState")

        example_inputs["presence_penalties"] = (
            torch.zeros((bs, 1), dtype=torch.float) + constants.ONNX_EXPORT_EXAMPLE_PRESENCE_PENALTIES
        )
        dynamic_axes["presence_penalties"] = {0: "batch_size"}

        example_inputs["temperatures"] = (
            torch.ones((bs, 1), dtype=torch.float) * constants.ONNX_EXPORT_EXAMPLE_TEMPERATURES
        )
        dynamic_axes["temperatures"] = {0: "batch_size"}

        max_top_k_ids = self.model.qaic_config.get("max_top_k_ids", constants.ONNX_EXPORT_EXAMPLE_MAX_TOP_K_IDS)
        example_inputs["top_ks"] = torch.randint(1, max_top_k_ids, size=(bs, 1)).to(torch.int32)
        dynamic_axes["top_ks"] = {0: "batch_size"}

        example_inputs["top_ps"] = torch.ones((bs, 1), dtype=torch.float) * constants.ONNX_EXPORT_EXAMPLE_TOP_PS
        dynamic_axes["top_ps"] = {0: "batch_size"}

        example_inputs["min_ps"] = torch.ones((bs, 1), dtype=torch.float) * constants.ONNX_EXPORT_EXAMPLE_MIN_PS
        dynamic_axes["min_ps"] = {0: "batch_size"}

        example_inputs["random_numbers"] = torch.rand((bs, max_top_k_ids), dtype=torch.float)
        dynamic_axes["random_numbers"] = {0: "batch_size"}

        return example_inputs, output_names, dynamic_axes

    def compile(
        self,
        compile_dir,
        compile_only,
        specializations,
        convert_to_fp16,
        mxfp6_matmul,
        mdp_ts_num_devices,
        aic_num_cores,
        custom_io,
        **compiler_options,
    ) -> str:
        """
        Compiles the language decoder component to a QPC package.

        Parameters
        ----------
        compile_dir : str
            Directory to save the generated QPC package.
        compile_only : bool
            If True, only compilation occurs without running inference.
        specializations : List[Dict[str, Union[int, str]]]
            List of dictionaries, each specifying a compilation specialization.
        convert_to_fp16 : bool
            If True, converts model to FP16 precision during compilation.
        mxfp6_matmul : bool
            If True, uses MXFP6 compression for MatMul weights.
        mdp_ts_num_devices : int
            Number of devices for multi-device (tensor slicing) compilation.
        aic_num_cores : int
            Number of cores to use for compilation.
        custom_io : Dict[str, str]
            Custom I/O configurations for the compiler.
        **compiler_options :
            Additional compiler options passed to the underlying compilation command.

        Returns
        -------
        str
            Path to the compiled QPC package for the language decoder.
        """
        return self._compile(
            compile_dir=compile_dir,
            compile_only=compile_only,
            specializations=specializations,
            convert_to_fp16=convert_to_fp16,
            mxfp6_matmul=mxfp6_matmul,
            mdp_ts_num_devices=mdp_ts_num_devices,
            aic_num_cores=aic_num_cores,
            custom_io=custom_io,
            **compiler_options,
        )

    @property
    def model_name(self) -> str:
        """
        Get the name of the underlying language decoder model.

        Returns
        -------
        str
            The model's class name, with "QEff" or "QEFF" prefix removed if present.
        """
        mname = self.model.__class__.__name__
        if mname.startswith("QEff") or mname.startswith("QEFF"):
            mname = mname[4:]
        return mname

    @property
    def get_model_config(self) -> dict:
        """
        Get the configuration dictionary of the underlying HuggingFace language model.

        Returns
        -------
        dict
            The configuration dictionary.
        """
        if hasattr(self.model, "language_model"):
            return self.model.language_model.config.__dict__
        return self.model.config.__dict__


class _QEffAutoModelForImageTextToTextDualQPC:
    """
    Internal class handling multimodal image-text-to-text models using a dual QPC approach.

    In this approach, the vision encoder and language model decoder are compiled
    into separate QPC packages. The vision encoder's KV cache might be offloaded
    to CPU or managed differently from the language model's KV cache.
    """

    _hf_auto_class = AutoModelForImageTextToText

    def __init__(
        self,
        model: nn.Module,
        continuous_batching: bool = False,
        qaic_config: Optional[dict] = None,
        **kwargs,
    ):
        """
        Initializes the dual QPC multimodal model wrapper.

        Parameters
        ----------
        model : nn.Module
            The full HuggingFace multimodal model.
        **kwargs :
            Additional keyword arguments. `full_batch_size` is not supported here.

        Raises
        ------
        NotImplementedError
            If `full_batch_size` is provided.
        """
        if kwargs.pop("full_batch_size", None):
            raise NotImplementedError("Continuous batching is not supported for image-text-to-text models yet.")
        self.model = model
        self.config = model.config

        self.comp_ctx_lengths_prefill, self.comp_ctx_lengths_decode = process_ccl_specializations(qaic_config)

        self.vision_model = QEffVisionEncoderForTextImageToTextModel(model, **kwargs)
        self.lang_model = QEffCausalLMForTextImageToTextModel(model, continuous_batching=continuous_batching, **kwargs)
        self.continuous_batching = continuous_batching
        self.input_shapes, self.output_names = None, None

    @property
    def model_name(self) -> str:
        """
        Get the name of the underlying multimodal model.

        Returns
        -------
        str
            The model's class name, with "QEff" or "QEFF" prefix removed if present.
        """
        mname = self.model.__class__.__name__
        if mname.startswith("QEff") or mname.startswith("QEFF"):
            mname = mname[4:]
        return mname

    @classmethod
    def from_pretrained(cls, pretrained_model_name_or_path: str, qaic_config: Optional[dict] = None, **kwargs):
        """
        Load a QEfficient multimodal model for dual QPC from a pretrained HuggingFace model or local path.

        Parameters
        ----------
        pretrained_model_name_or_path : str
            Model card name from HuggingFace or local path to model directory.
        **kwargs :
            Additional keyword arguments passed directly to `cls._hf_auto_class.from_pretrained`.
            Note: `attn_implementation` and `low_cpu_mem_usage` are automatically
            set to "eager" and False respectively to ensure compatibility.

        Returns
        -------
        _QEffAutoModelForImageTextToTextDualQPC
            An instance initialized with the pretrained weights.
        """
        if kwargs.get("attn_implementation", None) not in {None, "eager"}:
            logger.warning('Updating attn_implementation="eager"')

        if kwargs.get("low_cpu_mem_usage", None):
            logger.warning("Updating low_cpu_mem_usage=False")

        kwargs.update({"attn_implementation": "eager", "low_cpu_mem_usage": False})
        model = cls._hf_auto_class.from_pretrained(pretrained_model_name_or_path, **kwargs)
        return cls(
            model,
            pretrained_model_name_or_path=pretrained_model_name_or_path,
            qaic_config=qaic_config,
            **kwargs,
        )

    @property
    def onnx_path(self):
        """
        Get the ONNX paths for the vision and language model components.

        Returns
        -------
        List[str]
            A list containing the ONNX paths of the vision model and the language model.
        """
        return [self.vision_model.onnx_path, self.lang_model.onnx_path]

    @property
    def qpc_path(self):
        """
        Get the QPC paths for the vision and language model components.

        Returns
        -------
        Union[List[str], str, None]
            A list containing both QPC paths if both are compiled, or just one if only one is,
            or None if neither is compiled.
        """
        if self.vision_model.qpc_path and self.lang_model.qpc_path:
            return [self.vision_model.qpc_path, self.lang_model.qpc_path]
        elif self.vision_model.qpc_path:
            return self.vision_model.qpc_path
        else:
            return self.lang_model.qpc_path

    def export(
        self,
        export_dir: Optional[str] = None,
        **kwargs,
    ) -> str:
        """
        Exports both the vision encoder and language decoder components to ONNX format.

        This method exports the vision component (optionally without offloading PyTorch weights)
        and the language component (with offloading PyTorch weights).

        Parameters
        ----------
        export_dir : str, optional
            Directory path where the exported ONNX graphs will be saved. Default is None.
        **kwargs :
            Additional keyword arguments.

        Returns
        -------
        List[str]
            A list containing the paths to the generated ONNX graph files for both components.
        """
        # TODO This is a temporary change as continous batching is enabled only for few models. Once support is added for all the models this exception handing can be removed.
        try:
            inputs = self.model.get_dummy_inputs(
                kv_offload=True,
                continuous_batching=self.continuous_batching,
                comp_ctx_lengths=self.comp_ctx_lengths_decode,
            )
            dynamic_axes = self.model.get_onnx_dynamic_axes(
                kv_offload=True,
                continuous_batching=self.continuous_batching,
                comp_ctx_lengths=self.comp_ctx_lengths_decode,
            )
        except TypeError:
            inputs = self.model.get_dummy_inputs(kv_offload=True, comp_ctx_lengths=self.comp_ctx_lengths_decode)
            dynamic_axes = self.model.get_onnx_dynamic_axes(
                kv_offload=True, comp_ctx_lengths=self.comp_ctx_lengths_decode
            )
        output_names = self.model.get_output_names(kv_offload=True)

        self.vision_model.export(
            inputs["vision"],
            output_names["vision"],
            dynamic_axes["vision"],
            export_dir=export_dir,
            offload_pt_weights=False,
        )
        self.lang_model.export(
            inputs["lang"], output_names["lang"], dynamic_axes["lang"], export_dir=export_dir, offload_pt_weights=True
        )

        return self.onnx_path

    def compile(
        self,
        img_size: Optional[int] = None,
        vision_onnx_path: Optional[str] = None,
        lang_onnx_path: Optional[str] = None,
        compile_dir: Optional[str] = None,
        *,
        prefill_seq_len: Optional[int] = None,
        ctx_len: Optional[int] = None,
        batch_size: int = 1,
        full_batch_size: Optional[int] = None,
        kv_cache_batch_size: Optional[int] = None,
        num_devices: int = 1,
        num_cores: int = 16,  # FIXME: Make this mandatory arg
        mxfp6_matmul: bool = False,
        mxint8_kv_cache: bool = False,
        skip_vision: Optional[bool] = False,
        skip_lang: Optional[bool] = False,
        **compiler_options,
    ) -> str:
        """
        Compiles both the vision encoder and language decoder components into QPC packages.

        Parameters
        ----------
        img_size : int, optional
            The image size to compile the vision model for. Default is None.
        vision_onnx_path : str, optional
            Path to a pre-exported ONNX file for the vision encoder. If None, it will be exported.
        lang_onnx_path : str, optional
            Path to a pre-exported ONNX file for the language decoder. If None, it will be exported.
        compile_dir : str, optional
            Directory to save the generated QPC packages.
        prefill_seq_len : int, optional
            Length of the prefill prompt for the language model. Default is None.
        ctx_len : int, optional
            Maximum context length for the language model. Default is None.
        batch_size : int, optional
            Batch size. Default is 1.
        full_batch_size : int, optional
            Not supported for this model; must be None.
        kv_cache_batch_size : int, optional
            Not supported for this model; must be None.
        num_devices : int, optional
            Number of devices to compile for. Default is 1.
        num_cores : int, optional
            Number of cores to use for compilation.
        mxfp6_matmul : bool, optional
            Use MXFP6 compression for weights in the language model. Default is False.
        mxint8_kv_cache : bool, optional
            Use MXINT8 compression for KV cache. Default is False.
        num_speculative_tokens : int, optional
            Not supported for this model; must be None.
        skip_vision : bool, optional
            If True, skips compilation of the vision encoder. Default is False.
        skip_lang : bool, optional
            If True, skips compilation of the language decoder. Default is False.
        **compiler_options : dict
            Additional compiler options for QAIC or QNN compilers.

        Returns
        -------
        Union[List[str], str, None]
            A list of paths to the compiled QPC packages, or a single path if only
            one component is compiled, or None if neither is compiled.

        Raises
        ------
        ValueError
            If `full_batch_size`, `kv_cache_batch_size`, or `num_speculative_tokens` are not None.
            If both `skip_lang` and `skip_vision` are True.
        """
        if skip_lang and skip_vision:
            raise ValueError("Expected at least one of 'skip_lang' or 'skip_vision' to be False")

        if self.continuous_batching and full_batch_size is None:
            raise TypeError("`full_batch_size` is required when `continuous_batching=True`.")

        if kv_cache_batch_size and not full_batch_size:
            raise ValueError(
                "KV caching requires continuous batching. Please set `full_batch_size` and "
                "enable `continuous_batching=True` in `from_pretrained`."
            )

        # Infer kv_cache_batch_size if not provided
        kv_cache_batch_size = kv_cache_batch_size or full_batch_size or batch_size

        output_names = self.model.get_output_names(kv_offload=True)

        # For supporting VLLM and Disaggregated with CCL
        if "comp_ctx_lengths_prefill" in compiler_options:
            self.comp_ctx_lengths_prefill = compiler_options.pop("comp_ctx_lengths_prefill")
            self.comp_ctx_lengths_decode = compiler_options.pop("comp_ctx_lengths_decode")

        specializations, compiler_options = self.model.get_specializations(
            batch_size=batch_size,
            prefill_seq_len=prefill_seq_len,
            ctx_len=ctx_len,
            comp_ctx_lengths_prefill=self.comp_ctx_lengths_prefill,
            comp_ctx_lengths_decode=self.comp_ctx_lengths_decode,
            img_size=img_size,
            kv_offload=True,
            continuous_batching=self.continuous_batching,
            kv_cache_batch_size=kv_cache_batch_size,
            full_batch_size=full_batch_size,
            **compiler_options,
        )

        custom_io_vision = {}
        kv_cache_dtype = "mxint8" if mxint8_kv_cache else "float16"
        molmo = hasattr(self.model.config, "model_type") and self.model.config.model_type == "molmo"
        if molmo:
            custom_io_vision["image_masks"] = "float16"
        custom_io_vision["pixel_values"] = "float16"

        for output_name in output_names["vision"]:
            if output_name.startswith("past_"):
                custom_io_vision[output_name] = kv_cache_dtype
            else:
                custom_io_vision[output_name] = "float16"

        if vision_onnx_path:
            self.vision_model.onnx_path = vision_onnx_path
        if lang_onnx_path:
            self.lang_model.onnx_path = lang_onnx_path

        if (self.vision_model.onnx_path is None and vision_onnx_path is None) or (
            self.lang_model.onnx_path is None and lang_onnx_path is None
        ):
            self.export()

        # TODO this hould be removed once the continous batching is supported for all the models.
        compiler_options.pop("continuous_batching", None)
        compiler_options.pop("kv_cache_batch_size", None)
        compiler_options.pop("full_batch_size", None)

        if not skip_vision:
            self.vision_model._compile(
                compile_dir=compile_dir,
                compile_only=True,
                specializations=specializations["vision"],
                convert_to_fp16=True,
                mxfp6_matmul=constants.VISION_MXFP6_MATMUL,
                mdp_ts_num_devices=num_devices,
                aic_num_cores=num_cores,
                custom_io=custom_io_vision,
                mxint8_kv_cache=mxint8_kv_cache,
                **compiler_options,
            )

        if not skip_lang:
            custom_io_lang = {}
            # Inputs
            for output_name in output_names["lang"]:
                if output_name.endswith("_RetainedState"):
                    custom_io_lang[output_name[: -len("_RetainedState")]] = (
                        "float16" if "vision_embeds" in output_name else kv_cache_dtype
                    )

            # outputs
            for output_name in output_names["lang"]:
                if output_name.endswith("_RetainedState"):
                    custom_io_lang[output_name] = "float16" if "vision_embeds" in output_name else kv_cache_dtype

            self.lang_model._compile(
                compile_dir=compile_dir,
                compile_only=True,
                retained_state=True,
                specializations=specializations["lang"],
                convert_to_fp16=True,
                mxfp6_matmul=mxfp6_matmul,
                mdp_ts_num_devices=num_devices,
                aic_num_cores=num_cores,
                custom_io=custom_io_lang,
                mxint8_kv_cache=mxint8_kv_cache,
                **compiler_options,
            )
        return self.qpc_path

    def generate(
        self,
        inputs: Optional[torch.Tensor] = None,
        tokenizer: Union[PreTrainedTokenizerFast, PreTrainedTokenizer] = None,
        processor: Optional[AutoImageProcessor] = None,
        images: List[str] = None,
        prompts: List[str] = None,
        streamer: Optional[TextStreamer] = None,
        device_ids: List[int] = None,
        runtime_ai100: bool = True,
        generation_len: Optional[int] = None,
    ) -> Union[torch.Tensor, np.ndarray]:
        """
        Generates output by executing the compiled QPC(s) on Cloud AI 100 Hardware cards.

        This method coordinates inference between the vision encoder and language model decoder.

        Parameters
        ----------
        inputs : Dict[str, Union[torch.Tensor, np.ndarray]]
            Inputs to run the execution, typically includes `pixel_values`, `input_ids`,
            `attention_mask`, etc.
        tokenizer : PreTrainedTokenizer or PreTrainedTokenizerFast, optional
            Tokenizer for the model. Used when images and prompts are provided.
        processor : AutoImageProcessor, optional
            Processor for the model. Used when images and prompts are provided.
        images : List[str], optional
            List of image paths or PIL images to process.
        prompts : List[str], optional
            List of text prompts corresponding to the images.
        streamer : TextStreamer, optional
            A streamer object to display generated tokens in real-time. Default is None.
        device_ids : List[int], optional
            IDs of devices for running the QPC. E.g., `[0]` for a single device or
            `[0, 1, 2, 3]` for tensor slicing. Defaults to `[0]` if not specified.
        runtime_ai100 : bool, optional
            If True, uses the AI 100 runtime. PyTorch runtime is not supported for this model.
            Default is True.
        generation_len : int, optional
            The maximum number of tokens to generate. If None, it's inferred from `ctx_len`.

        Returns
        -------
        CloudAI100ExecInfoNew or np.ndarray
            Output from the AI 100 runtime, including generated IDs and performance metrics.

        Raises
        ------
        NotImplementedError
            If `runtime_ai100` is False.
        """
        if not runtime_ai100:
            raise NotImplementedError("PyTorch execution is not supported yet for this model!")

        # Use VisionLanguageGeneration for image-prompt pairs
        if (processor and images) or (tokenizer and prompts):
            # Create VisionLanguageGeneration instance
            batch_size_comp, ctx_len_comp, fbs = get_compilation_dims(self.lang_model.qpc_path)
            vlm_gen = VisionLanguageGeneration(
                qeff_model=self,
                lang_qpc_path=self.lang_model.qpc_path,
                vision_qpc_path=self.vision_model.qpc_path,
                tokenizer=tokenizer,
                processor=processor,
                device_id=device_ids,  # if device_ids is not None else [0],
                ctx_len=ctx_len_comp,
                full_batch_size=fbs,
                comp_ctx_lengths_prefill=self.comp_ctx_lengths_prefill,
                comp_ctx_lengths_decode=self.comp_ctx_lengths_decode,
            )

            # Call generate method
            return vlm_gen.generate(
                images=images,
                prompts=prompts,
                generation_len=generation_len,
                stream=streamer is not None,
            )

        # Fallback to kv_offload_generate for direct inputs (backward compatibility)
        return self.kv_offload_generate(
            inputs=inputs, device_ids=device_ids, streamer=streamer, generation_len=generation_len
        )

    def kv_offload_generate(
        self,
        inputs: List[str] = None,
        streamer: Optional[TextStreamer] = None,
        device_ids: List[int] = None,
        generation_len: int = None,
    ):
        """
        Performs generation for multimodal models with KV offloading to CPU.

        This method orchestrates the inference by running the vision encoder (if compiled)
        and then iteratively running the language decoder, managing KV cache states.

        Parameters
        ----------
        inputs : Dict[str, Union[torch.Tensor, np.ndarray]]
            Input tensors for the multimodal model.
        streamer : TextStreamer, optional
            A streamer object to display generated tokens in real-time. Default is None.
        device_ids : List[int], optional
            IDs of devices for running the QPC. Defaults to `[0]` if not specified.
        generation_len : int, optional
            The maximum number of tokens to generate. If None, it's inferred from `ctx_len`.

        Returns
        -------
        CloudAI100ExecInfoNew
            Execution information including generated IDs and performance metrics.

        Raises
        ------
        TypeError
            If the language model QPC is not compiled.
        AssertionError
            If `generation_len` is not greater than zero.
        """
        if not self.lang_model.qpc_path:
            raise TypeError("Please run compile API for language model first!")

        lang_session = QAICInferenceSession(self.lang_model.qpc_path, device_ids, activate=False)

        if self.vision_model.qpc_path:
            vision_session = QAICInferenceSession(self.vision_model.qpc_path, device_ids)

        batch_size, ctx_len, fbs = get_compilation_dims(self.lang_model.qpc_path)

        pad_token_id = 1

        # Skip inputs/outputs
        lang_session.skip_buffers(
            [
                x
                for x in lang_session.input_names + lang_session.output_names
                if x.startswith("past_") or x.endswith("_RetainedState")
            ]
        )

        # Read prompt and ctx len from session
        batch_size = max(
            [x[lang_session.binding_index_map["input_ids"]][1][0] for x in lang_session.allowed_shapes]
            + [lang_session.bindings[lang_session.binding_index_map["input_ids"]].dims[0]]
        )

        prefill_seq_len = max(
            [x[lang_session.binding_index_map["input_ids"]][1][1] for x in lang_session.allowed_shapes]
            + [lang_session.bindings[lang_session.binding_index_map["input_ids"]].dims[1]]
        )

        input_len = inputs["attention_mask"].sum(1, keepdims=True)
        input_ids_length = inputs["input_ids"].shape[1]
        num_chunks = -(input_ids_length // -prefill_seq_len)  # ceil divide without float
        padded_len = num_chunks * prefill_seq_len  # Convert to a multiple of prompt_len

        if generation_len is None:
            generation_len = ctx_len - input_len.max()
        assert generation_len > 0, "generation length should be greater than zero"
        generated_ids = np.full((batch_size, generation_len + 1), pad_token_id)

        inputs["input_ids"] = torch.nn.functional.pad(
            inputs["input_ids"],
            (0, padded_len - input_ids_length),
            "constant",
            pad_token_id,
        )
        inputs["attention_mask"] = torch.nn.functional.pad(
            inputs["attention_mask"], (0, padded_len - input_ids_length), "constant", 0
        )
        if "cross_attention_mask" in inputs:
            inputs["cross_attention_mask"] = torch.nn.functional.pad(
                inputs["cross_attention_mask"], (0, 0, 0, 0, 0, padded_len - input_ids_length)
            )

        for k, v in inputs.items():
            inputs[k] = np.array(v)

        vision_inputs = {
            k: v
            for k, v in inputs.items()
            if k
            in {"pixel_values", "image_masks", "image_input_idx", "valid_idx", "aspect_ratio_ids", "aspect_ratio_mask"}
        }

        vision_inputs_fp16 = {"pixel_values", "image_masks"}
        vision_inputs.update({k: vision_inputs[k].astype("float16") for k in vision_inputs_fp16 if k in vision_inputs})

        vision_start = perf_counter()

        vision_outputs = {}
        if vision_inputs:
            vision_outputs = vision_session.run(vision_inputs)
        vision_end = perf_counter()

        lang_inputs = {k: v for k, v in inputs.items() if k not in vision_inputs}

        if "position_ids" in inputs:
            lang_inputs["position_ids"] = inputs["position_ids"]
            lang_inputs.pop("attention_mask")
        else:
            lang_inputs["position_ids"] = np.where(
                lang_inputs.pop("attention_mask"), np.arange(padded_len), -1
            )  # Need to use -1 as position_ids for invalid tokens

        not_mllama = hasattr(self.model.config, "model_type") and self.model.config.model_type != "mllama"
        if not_mllama:
            lang_inputs["image_idx"] = np.array([[0]])

        if self.vision_model.qpc_path:
            vision_session.deactivate()
        lang_session.activate()

        lang_session.set_buffers(vision_outputs)

        if self.comp_ctx_lengths_prefill is not None:
            list_of_comp_ctx_lengths_prefill = [np.zeros(length) for length in self.comp_ctx_lengths_prefill]
            prefill_ccl_id = 0
            lang_inputs["comp_ctx_lengths"] = list_of_comp_ctx_lengths_prefill[prefill_ccl_id]

        lang_start = perf_counter()

        # Run prefill
        chunk_inputs = lang_inputs.copy()
        for i in range(num_chunks):
            if (
                self.comp_ctx_lengths_prefill is not None
                and (i + 1) * prefill_seq_len > self.comp_ctx_lengths_prefill[prefill_ccl_id]
            ):
                prefill_ccl_id = min(prefill_ccl_id + 1, len(self.comp_ctx_lengths_prefill) - 1)
                chunk_inputs["comp_ctx_lengths"] = list_of_comp_ctx_lengths_prefill[prefill_ccl_id]

            chunk_inputs["input_ids"] = lang_inputs["input_ids"][:, i * prefill_seq_len : (i + 1) * prefill_seq_len]
            chunk_inputs["position_ids"] = lang_inputs["position_ids"][
                ..., i * prefill_seq_len : (i + 1) * prefill_seq_len
            ]
            outputs = lang_session.run(chunk_inputs)
            chunk_inputs["image_idx"] = outputs["image_idx_output"]

        prefill_time = perf_counter() - lang_start + vision_end - vision_start
        # Skip inputs/outputs again
        lang_session.skip_buffers(
            [
                x
                for x in lang_session.input_names + lang_session.output_names
                if x.startswith("past_") or x.endswith("_RetainedState")
            ]
        )
        if not_mllama:
            lang_session.skip_buffers(vision_outputs.keys())

        # Get first token
        lang_inputs["input_ids"] = outputs["logits"].argmax(2)
        lang_inputs["position_ids"] = np.max(lang_inputs["position_ids"], axis=-1, keepdims=True) + 1
        if "cross_attention_mask" in lang_inputs:
            bs, _, num_images, img_tiles = lang_inputs["cross_attention_mask"].shape
            lang_inputs["cross_attention_mask"] = torch.ones((bs, 1, num_images, img_tiles), dtype=torch.int64).numpy()
        generated_ids[:, 0] = lang_inputs["input_ids"].squeeze(1)

        if streamer:
            streamer.put(lang_inputs["input_ids"][0])

        # Decode loop
        if self.comp_ctx_lengths_decode is not None:
            max_ccl_id = len(self.comp_ctx_lengths_decode) - 1
            list_of_comp_ctx_lengths_decode = [np.zeros(length) for length in self.comp_ctx_lengths_decode]
            max_position_id = np.max(lang_inputs["position_ids"])
            ccl_id_initial = 0
            ccl_id = ccl_id_initial
            for i in range(ccl_id_initial, len(self.comp_ctx_lengths_decode)):
                if max_position_id < self.comp_ctx_lengths_decode[i]:
                    ccl_id = i
                    break
            lang_inputs["comp_ctx_lengths"] = list_of_comp_ctx_lengths_decode[ccl_id]

        decode_start = perf_counter()
        for num_token in range(1, generation_len):
            if self.comp_ctx_lengths_decode is not None:
                if max_position_id >= self.comp_ctx_lengths_decode[ccl_id] - 1:
                    ccl_id = min(ccl_id + 1, max_ccl_id)
                    lang_inputs["comp_ctx_lengths"] = list_of_comp_ctx_lengths_decode[ccl_id]

            outputs = lang_session.run(lang_inputs)

            # Prepare inputs for next iteration
            lang_inputs["input_ids"] = outputs["logits"].argmax(2)
            lang_inputs["position_ids"] += 1
            generated_ids[:, num_token] = lang_inputs["input_ids"].squeeze(1)
            if streamer:
                streamer.put(lang_inputs["input_ids"][0])

        decode_end = perf_counter()
        if streamer:
            streamer.end()

        decode_perf = (num_token - 1) / (decode_end - decode_start)
        total_time = decode_end - decode_start + prefill_time
        total_perf = num_token / total_time

        return CloudAI100ExecInfoNew(
            batch_size=batch_size,
            generated_ids=generated_ids,
            perf_metrics=PerfMetrics(
                prefill_time=prefill_time, decode_perf=decode_perf, total_perf=total_perf, total_time=total_time
            ),
        )


class _QEFFAutoModelForImageTextToTextSingleQPC(QEFFTransformersBase, MultimodalUtilityMixin):
    """
    Internal class handling multimodal image-text-to-text models using a single QPC approach.

    In this approach, the entire multimodal model (vision encoder + language model decoder)
    is compiled into a single QPC package.
    """

    _hf_auto_class = AutoModelForImageTextToText
    _pytorch_transforms = [
        AwqToMatmulNbitsTransform,
        GPTQToMatmulNbitsTransform,
        CustomOpsTransform,
        KVCacheTransform,
        KVCacheExternalModuleMapperTransform,
        VlmNoKVOffloadTransform,
        SplitGateUpWeightsTransform,
    ]
    _onnx_transforms = [FP16ClipTransform, SplitTensorsTransform]

    def __init__(
        self,
        model: nn.Module,
        qaic_config: Optional[dict] = None,
        **kwargs,
    ):
        """
        Initializes the single QPC multimodal model wrapper.

        Parameters
        ----------
        model : nn.Module
            The full HuggingFace multimodal model.
        **kwargs :
            Additional keyword arguments. `full_batch_size` is not supported here.

        Raises
        ------
        NotImplementedError
            If `full_batch_size` is provided.
        """
        if kwargs.pop("full_batch_size", None):
            raise NotImplementedError("Continuous batching is not supported for image-text-to-text models yet.")
        if kwargs.pop("qaic_config", None):
            raise NotImplementedError("On-device sampling is not supported for single QPC multimodal models yet.")
        super().__init__(model, **kwargs)

        self.comp_ctx_lengths_prefill, self.comp_ctx_lengths_decode = process_ccl_specializations(qaic_config)

        # to handle internvl models
        if hasattr(self.model.config, "llm_config") and hasattr(self.model.config, "vision_config"):
            self.model.config.llm_config.use_cache = True
            self.model.config.llm_config._attn_implementation = "eager"
            self.model.config.vision_config.use_flash_attn = "false"
        else:
            if hasattr(self.model.config, "text_config"):
                self.model.config.text_config.use_cache = True
            else:
                self.model.config.use_cache = True
        self.hash_params["qeff_auto_class"] = self.__class__.__name__

    @classmethod
    def from_pretrained(
        cls,
        pretrained_model_name_or_path,
        qaic_config: Optional[dict] = None,
        *args,
        **kwargs,
    ):
        """
        Load a QEfficient multimodal model for single QPC from a pretrained HuggingFace model or local path.

        Parameters
        ----------
        pretrained_model_name_or_path : str
            Model card name from HuggingFace or local path to model directory.
        *args :
            Positional arguments passed directly to `cls._hf_auto_class.from_pretrained`.
        **kwargs :
            Additional keyword arguments passed directly to `cls._hf_auto_class.from_pretrained`.
            Note: `attn_implementation` and `low_cpu_mem_usage` are automatically
            set to "eager" and False respectively to ensure compatibility.
            Also, `_attn_implementation` and `use_flash_attn` are configured for VLM models.

        Returns
        -------
        _QEFFAutoModelForImageTextToTextSingleQPC
            An instance initialized with the pretrained weights.
        """
        if kwargs.get("attn_implementation", None) not in {None, "eager"}:
            logger.warning('Updating attn_implementation="eager"')

        if kwargs.get("low_cpu_mem_usage", None):
            logger.warning("Updating low_cpu_mem_usage=False")

        kwargs.update({"attn_implementation": "eager", "low_cpu_mem_usage": False})
        from transformers import AutoConfig

        config = AutoConfig.from_pretrained(pretrained_model_name_or_path, trust_remote_code=True)
        config._attn_implementation = "eager"
        config.vision_config.use_flash_attn = "false"
        model = cls._hf_auto_class.from_pretrained(pretrained_model_name_or_path, config, *args, **kwargs)

        return cls(
            model,
            pretrained_model_name_or_path=pretrained_model_name_or_path,
            qaic_config=qaic_config,
            **kwargs,
        )

    def export(
        self,
        export_dir: Optional[str] = None,
        **kwargs,
    ) -> str:
        """
        Exports the entire multimodal model to ONNX format.

        Parameters
        ----------
        export_dir : str, optional
            Directory path where the exported ONNX graph will be saved. Default is None.
        **kwargs :
            Additional keyword arguments.

        Returns
        -------
        str
            Path to the generated ONNX graph file.
        """
        inputs = self.model.get_dummy_inputs(comp_ctx_lengths=self.comp_ctx_lengths_decode)
        dynamic_axes = self.model.get_onnx_dynamic_axes(comp_ctx_lengths=self.comp_ctx_lengths_decode)
        output_names = self.model.get_output_names()
        return self._export(inputs, output_names, dynamic_axes, export_dir=export_dir)

    def compile(
        self,
        onnx_path: Optional[str] = None,
        img_size: Optional[int] = None,
        compile_dir: Optional[str] = None,
        *,
        prefill_seq_len: Optional[int] = None,
        ctx_len: Optional[int] = None,
        batch_size: int = 1,
        full_batch_size: Optional[int] = None,
        kv_cache_batch_size: Optional[int] = None,
        num_devices: int = 1,
        num_cores: int = 16,  # FIXME: Make this mandatory arg
        mxfp6_matmul: bool = False,
        mxint8_kv_cache: bool = False,
        num_speculative_tokens: Optional[int] = None,
        **compiler_options,
    ) -> str:
        """
        Compiles the exported ONNX model (single QPC) using the Cloud AI 100 Platform SDK compiler.

        This method generates a single ``qpc`` package for the entire multimodal model.

        Parameters
        ----------
        onnx_path : str, optional
            Path to a pre-exported ONNX model. If not provided, the model will be exported first.
        img_size : int, optional
            The image size to compile the vision part of the model for. Default is None.
        compile_dir : str, optional
            Directory to save the generated QPC package.
        prefill_seq_len : int, optional
            Length of the prefill prompt. Default is None.
        ctx_len : int, optional
            Maximum context length the compiled model can remember. Default is None.
        batch_size : int, optional
            Batch size. Default is 1.
        full_batch_size : int, optional
            Not supported for this model; must be None.
        kv_cache_batch_size : int, optional
            Not supported for this model; must be None.
        num_devices : int, optional
            Number of devices to compile for. Default is 1.
        num_cores : int, optional
            Number of cores to use for compilation.
        mxfp6_matmul : bool, optional
            Use MXFP6 compression for weights. Default is False.
        mxint8_kv_cache : bool, optional
            Use MXINT8 compression for KV cache. Default is False.
        num_speculative_tokens : int, optional
            Not supported for this model; must be None.
        **compiler_options : dict
            Additional compiler options for QAIC or QNN compilers.

        Returns
        -------
        str
            Path to the compiled QPC package.

        Raises
        ------
        ValueError
            If `full_batch_size`, `kv_cache_batch_size`, or `num_speculative_tokens` are not None.
        """
        if any(param is not None for param in [full_batch_size, kv_cache_batch_size, num_speculative_tokens]):
            raise ValueError(
                f"Expected 'full_batch_size', 'kv_cache_batch_size', 'num_speculative_tokens' to be None but got: "
                f"full_batch_size={full_batch_size}, kv_cache_batch_size={kv_cache_batch_size}, num_speculative_tokens={num_speculative_tokens}, "
            )

        # Infer kv_cache_batch_size if not provided
        kv_cache_batch_size = kv_cache_batch_size or full_batch_size or batch_size
        output_names = self.model.get_output_names()

        # For supporting VLLM and Disaggregated with CCL
        if "comp_ctx_lengths_prefill" in compiler_options:
            self.comp_ctx_lengths_prefill = compiler_options.pop("comp_ctx_lengths_prefill")
            self.comp_ctx_lengths_decode = compiler_options.pop("comp_ctx_lengths_decode")

        # Get specializations from modelling file
        # TODO: expose this via the auto class as well
        specializations, compiler_options = self.model.get_specializations(
            batch_size=batch_size,
            prefill_seq_len=prefill_seq_len,
            ctx_len=ctx_len,
            comp_ctx_lengths_prefill=self.comp_ctx_lengths_prefill,
            comp_ctx_lengths_decode=self.comp_ctx_lengths_decode,
            kv_cache_batch_size=kv_cache_batch_size,
            img_size=img_size,
            **compiler_options,
        )

        custom_io = {}
        kv_cache_dtype = "mxint8" if mxint8_kv_cache else "float16"
        # inputs
        for input_name in output_names:
            if input_name.endswith("_RetainedState"):
                custom_io[input_name[: -len("_RetainedState")]] = (
                    "float16" if "pixel_values" in input_name else kv_cache_dtype
                )

        # outputs
        for output_name in output_names:
            if output_name.endswith("_RetainedState"):
                custom_io[output_name] = "float16" if "pixel_values" in output_name else kv_cache_dtype

        # TODO this hould be removed once the continous batching is supported for all the models.
        compiler_options.pop("continuous_batching", None)
        compiler_options.pop("kv_cache_batch_size", None)
        compiler_options.pop("full_batch_size", None)

        self._compile(
            onnx_path=onnx_path,
            compile_dir=compile_dir,
            compile_only=True,
            retained_state=True,
            specializations=specializations,
            convert_to_fp16=True,
            mxfp6_matmul=mxfp6_matmul,
            custom_io=custom_io,
            mdp_ts_num_devices=num_devices,
            aic_num_cores=num_cores,
            mxint8_kv_cache=mxint8_kv_cache,
            **compiler_options,
        )
        return self.qpc_path

    def get_onnx_dynamic_axes(self):
        """
        Retrieves the dynamic axes configuration for ONNX export for this model.

        Returns
        -------
        Dict[str, Dict[int, str]]
            A dictionary specifying the dynamic axes for inputs.
        """
        return self.model.get_onnx_dynamic_axes()

    def generate(
        self,
        inputs: torch.Tensor,
        streamer: Optional[TextStreamer] = None,
        device_ids: List[int] = None,
        runtime_ai100: bool = True,
        generation_len: Optional[int] = None,
    ) -> Union[torch.Tensor, np.ndarray]:
        """
        Generates output by executing the compiled single QPC on Cloud AI 100 Hardware cards.

        Parameters
        ----------
        inputs : Dict[str, Union[torch.Tensor, np.ndarray]]
            Inputs to run the execution, typically includes `pixel_values`, `input_ids`,
            `attention_mask`, etc.
        streamer : TextStreamer, optional
            A streamer object to display generated tokens in real-time. Default is None.
        device_ids : List[int], optional
            IDs of devices for running the QPC. E.g., `[0]` for a single device or
            `[0, 1, 2, 3]` for tensor slicing. Defaults to `[0]` if not specified.
        runtime_ai100 : bool, optional
            If True, uses the AI 100 runtime. PyTorch runtime is not supported for this model.
            Default is True.
        generation_len : int, optional
            The maximum number of tokens to generate. If None, it's inferred from `ctx_len`.

        Returns
        -------
        CloudAI100ExecInfoNew or np.ndarray
            Output from the AI 100 runtime, including generated IDs and performance metrics.

        Raises
        ------
        NotImplementedError
            If `runtime_ai100` is False.
        """
        if not runtime_ai100:
            raise NotImplementedError("PyTorch execution is not supported yet for this model!")

        return self.cloud_ai_100_generate(
            inputs=inputs, device_ids=device_ids, generation_len=generation_len, streamer=streamer
        )

    def cloud_ai_100_generate(
        self,
        inputs: torch.Tensor,
        device_ids: List[int],
        enable_debug_logs: bool = False,
        generation_len: int = None,
        streamer: Optional[TextStreamer] = None,
    ) -> np.ndarray:
        """
        Performs generation for multimodal models using a single QPC on Cloud AI 100 hardware.

        Parameters
        ----------
        inputs : Dict[str, Union[torch.Tensor, np.ndarray]]
            Input tensors for the multimodal model.
        device_ids : List[int]
            IDs of devices for running the QPC.
        enable_debug_logs : bool, optional
            If True, enables debug logging for the QAIC inference session. Default is False.
        generation_len : int, optional
            The maximum number of tokens to generate. If None, it's inferred from `ctx_len`.
        streamer : TextStreamer, optional
            A streamer object to display generated tokens in real-time. Default is None.

        Returns
        -------
        CloudAI100ExecInfoNew
            Execution information including generated IDs and performance metrics.

        Raises
        ------
        AssertionError
            If `generation_len` is not greater than zero.
        """
        inputs = self.auto_correct_inputs(inputs)
        qpc_session = QAICInferenceSession(
            self.qpc_path, device_ids, enable_debug_logs=enable_debug_logs, activate=False
        )
        batch_size, ctx_len, fbs = get_compilation_dims(self.qpc_path)
        pad_token_id = 1
        # Skip inputs/outputs
        qpc_session.skip_buffers(
            [
                x
                for x in qpc_session.input_names + qpc_session.output_names
                if x.startswith("past_") or x.endswith("_RetainedState")
            ]
        )

        # Read prompt and ctx len from session
        batch_size = max(
            [x[qpc_session.binding_index_map["input_ids"]][1][0] for x in qpc_session.allowed_shapes]
            + [qpc_session.bindings[qpc_session.binding_index_map["input_ids"]].dims[0]]
        )

        prefill_seq_len = max(
            [x[qpc_session.binding_index_map["input_ids"]][1][1] for x in qpc_session.allowed_shapes]
            + [qpc_session.bindings[qpc_session.binding_index_map["input_ids"]].dims[1]]
        )

        input_len = inputs["attention_mask"].sum(1, keepdims=True)
        input_ids_length = inputs["input_ids"].shape[1]

        num_chunks = -(input_ids_length // -prefill_seq_len)  # ceil divide without float

        padded_len = num_chunks * prefill_seq_len  # Convert to a multiple of prompt_len
        if generation_len is None:
            generation_len = ctx_len - input_len.max()

        assert generation_len > 0, "generation length should be greater than zero"
        generated_ids = np.full((batch_size, generation_len + 1), pad_token_id)

        # Prepare inputs for prefill
        inputs["input_ids"] = torch.nn.functional.pad(
            inputs["input_ids"],
            (0, padded_len - input_ids_length),
            "constant",
            pad_token_id,
        )
        inputs["attention_mask"] = torch.nn.functional.pad(
            inputs["attention_mask"], (0, padded_len - input_ids_length), "constant", 0
        )
        if "cross_attention_mask" in inputs:
            inputs["cross_attention_mask"] = torch.nn.functional.pad(
                inputs["cross_attention_mask"], (0, 0, 0, 0, 0, padded_len - input_ids_length)
            )
        for k, v in inputs.items():
            inputs[k] = np.array(v)

        if "pixel_values_RetainedState" in qpc_session.output_names:
            inputs["pixel_values"] = inputs["pixel_values"].astype("float16")

        inputs["position_ids"] = np.where(inputs.pop("attention_mask"), np.arange(padded_len), -1)
        inputs["image_idx"] = np.array([[0]])

        if self.comp_ctx_lengths_prefill is not None:
            list_of_comp_ctx_lengths_prefill = [np.zeros(length) for length in self.comp_ctx_lengths_prefill]
            prefill_ccl_id = 0
            inputs["comp_ctx_lengths"] = list_of_comp_ctx_lengths_prefill[prefill_ccl_id]

        qpc_session.activate()
        chunk_inputs = inputs.copy()
        prefill_start = perf_counter()

        # Run prefill
        for i in range(num_chunks):
            if (
                self.comp_ctx_lengths_prefill is not None
                and (i + 1) * prefill_seq_len > self.comp_ctx_lengths_prefill[prefill_ccl_id]
            ):
                prefill_ccl_id = min(prefill_ccl_id + 1, len(self.comp_ctx_lengths_prefill) - 1)
                chunk_inputs["comp_ctx_lengths"] = list_of_comp_ctx_lengths_prefill[prefill_ccl_id]

            chunk_inputs["input_ids"] = inputs["input_ids"][:, i * prefill_seq_len : (i + 1) * prefill_seq_len]
            chunk_inputs["position_ids"] = inputs["position_ids"][:, i * prefill_seq_len : (i + 1) * prefill_seq_len]
            outputs = qpc_session.run(chunk_inputs)
            chunk_inputs["image_idx"] = outputs["image_idx_output"]

        prefill_time = perf_counter() - prefill_start
        # Get first token
        inputs["input_ids"] = outputs["logits"].argmax(2)
        inputs["position_ids"] = input_len.numpy()

        if "cross_attention_mask" in inputs:
            bs, _, num_images, img_tiles = inputs["cross_attention_mask"].shape
            inputs["cross_attention_mask"] = torch.ones((bs, 1, num_images, img_tiles), dtype=torch.int64).numpy()

        generated_ids[:, 0] = inputs["input_ids"].squeeze(1)
        if streamer:
            streamer.put(inputs["input_ids"][0])

        if "pixel_values_RetainedState" in qpc_session.output_names:
            qpc_session.skip_buffers(["pixel_values"])
            inputs.pop("pixel_values")

        # Decode loop
        if self.comp_ctx_lengths_decode is not None:
            list_of_comp_ctx_lengths_decode = [np.zeros(length) for length in self.comp_ctx_lengths_decode]
            max_ccl_id = len(self.comp_ctx_lengths_decode) - 1
            max_position_id = np.max(inputs["position_ids"])
            ccl_id_initial = 0
            ccl_id = ccl_id_initial
            for i in range(ccl_id_initial, len(self.comp_ctx_lengths_decode)):
                if max_position_id < self.comp_ctx_lengths_decode[i]:
                    ccl_id = i
                    break
            inputs["comp_ctx_lengths"] = list_of_comp_ctx_lengths_decode[ccl_id]

        decode_start = perf_counter()
        for num_token in range(1, generation_len):
            if self.comp_ctx_lengths_decode is not None:
                if max_position_id >= self.comp_ctx_lengths_decode[ccl_id] - 1:
                    ccl_id = min(ccl_id + 1, max_ccl_id)
                    inputs["comp_ctx_lengths"] = list_of_comp_ctx_lengths_decode[ccl_id]

            outputs = qpc_session.run(inputs)
            # Prepare inputs for next iteration
            inputs["input_ids"] = outputs["logits"].argmax(2)
            inputs["position_ids"] += 1
            generated_ids[:, num_token] = inputs["input_ids"].squeeze(1)
            if streamer:
                streamer.put(inputs["input_ids"][0])

        decode_end = perf_counter()
        if streamer:
            streamer.end()

        decode_perf = (num_token - 1) / (decode_end - decode_start)
        total_time = decode_end - prefill_start
        total_perf = num_token / total_time

        return CloudAI100ExecInfoNew(
            batch_size=batch_size,
            generated_ids=generated_ids,
            perf_metrics=PerfMetrics(
                prefill_time=prefill_time, decode_perf=decode_perf, total_perf=total_perf, total_time=total_time
            ),
        )

    @property
    def model_name(self) -> str:
        """
        Get the name of the underlying multimodal model.

        Returns
        -------
        str
            The model's class name, with "QEff" or "QEFF" prefix removed if present.
        """
        mname = self.model.__class__.__name__
        if mname.startswith("QEff") or mname.startswith("QEFF"):
            mname = mname[4:]
        return mname

    @property
    def get_model_config(self) -> dict:
        """
        Get the configuration dictionary of the underlying HuggingFace model.

        Returns
        -------
        dict
            The configuration dictionary.
        """
        return self.model.config.__dict__


class QEFFAutoModelForImageTextToText:
    """
    QEfficient class for multimodal (image-text-to-text) models from the HuggingFace hub.

    This class supports both single and dual QPC (Quantized Package Compilation) approaches for efficient deployment on Cloud AI 100 hardware.
    It is recommended to use the ``from_pretrained`` method for initialization.

    Example
    -------
    .. code-block:: python

        import requests
        from PIL import Image
        from transformers import AutoProcessor, TextStreamer
        from QEfficient import QEFFAutoModelForImageTextToText

        HF_TOKEN = "" # Your HuggingFace token if needed
        model_name = "meta-llama/Llama-3.2-11B-Vision-Instruct"
        query = "Describe this image."
        image_url = "https://huggingface.co/datasets/huggingface/documentation-images/resolve/0052a70beed5bf71b92610a43a52df6d286cd5f3/diffusers/rabbit.jpg"

        # STEP 1: Load processor and model
        processor = AutoProcessor.from_pretrained(model_name, token=HF_TOKEN)
        model = QEFFAutoModelForImageTextToText.from_pretrained(
            model_name, token=HF_TOKEN, attn_implementation="eager", kv_offload=False # kv_offload=False for single QPC
        )

        # STEP 2: Export & Compile
        model.compile(
            prefill_seq_len=32,
            ctx_len=512,
            img_size=560,
            num_cores=16,
            num_devices=1,
            mxfp6_matmul=False,
        )

        # STEP 3: Prepare inputs
        image = Image.open(requests.get(image_url, stream=True).raw)
        messages = [
            {
                "role": "user",
                "content": [
                    {"type": "image"},
                    {"type": "text", "text": query},
                ],
            }
        ]
        input_text = [processor.apply_chat_template(messages, add_generation_prompt=True)]
        inputs = processor(
            text=input_text,
            images=image,
            return_tensors="pt",
            add_special_tokens=False,
            padding="max_length", # Consider padding strategy if max_length is crucial
            max_length=32,
        )

        # STEP 4: Run inference
        streamer = TextStreamer(processor.tokenizer)
        model.generate(inputs=inputs, streamer=streamer, generation_len=512)
    """

    _hf_auto_class = AutoModelForImageTextToText

    def __new__(
        self,
        model: nn.Module,
        kv_offload: Optional[bool] = True,
        continuous_batching: bool = False,
        qaic_config: Optional[dict] = None,
        **kwargs,
    ):
        """
        Instantiate the appropriate internal class for single or dual QPC mode.

        Parameters
        ----------
        model : nn.Module
            The loaded HuggingFace multimodal model.
        kv_offload : bool, optional
            If True, uses the dual QPC approach (vision encoder KV offloaded).
            If False, uses the single QPC approach (entire model in one QPC).
            Default is True.
        **kwargs :
            Additional keyword arguments passed to the constructor of the selected internal class.

        Returns
        -------
        Union[_QEffAutoModelForImageTextToTextDualQPC, _QEFFAutoModelForImageTextToTextSingleQPC]
            The wrapped model instance, configured for either dual or single QPC.
        """
        if kv_offload:
            return _QEffAutoModelForImageTextToTextDualQPC(
                model, continuous_batching, qaic_config=qaic_config, **kwargs
            )
        else:
            return _QEFFAutoModelForImageTextToTextSingleQPC(model, qaic_config=qaic_config, **kwargs)

    @classmethod
    @with_replaced_quantizers
    def from_pretrained(
        cls,
        pretrained_model_name_or_path: str,
        kv_offload: Optional[bool] = None,
        continuous_batching: bool = False,
        qaic_config: Optional[dict] = None,
        **kwargs,
    ):
        """
        Load a QEfficient image-text-to-text model from a pretrained HuggingFace model or local path.

        Parameters
        ----------
        pretrained_model_name_or_path : str
            Model card name from HuggingFace or local path to model directory.
        kv_offload : bool, optional
            If True, uses the dual QPC approach (vision encoder KV offloaded).
            If False, uses the single QPC approach (entire model in one QPC).
            If None, the default behavior of the internal classes is used (typically dual QPC).
        qaic_config : dict, optional
            A dictionary for QAIC-specific configurations.
            Only the following keys are supported by the text model of the dual QPC multimodal model:
            - **include_sampler** (bool): If True, enables on-device sampling of next tokens.
            - **max_top_k_ids** (int): Maximum number of top K tokens (<= vocab size) to consider during sampling.
            Additional keys will be ignored.
        **kwargs :
            Additional arguments passed to HuggingFace's ``from_pretrained``.

            **Note:** `attn_implementation` and `low_cpu_mem_usage` are automatically set to "eager" and False respectively to ensure compatibility.
            `continuous_batching` is not supported for image-text-to-text models.

        Returns
        -------
        QEFFAutoModelForImageTextToText
            An instance initialized with the pretrained weights, wrapped for QEfficient.

        Raises
        ------
        NotImplementedError
            If `continuous_batching` is provided as True.
        """
        # TODO: add a check to see if kv_offload is allowed for given model by loading the config and checking architecture or type of config here.
        if continuous_batching and not kv_offload:
            NotImplementedError("Continuous batching is not supported for kv_offload = False")

        if kwargs.get("attn_implementation", None) not in {None, "eager"}:
            logger.warning('Updating attn_implementation="eager"')

        if kwargs.get("low_cpu_mem_usage", None):
            logger.warning("Updating low_cpu_mem_usage=False")

        kwargs.update({"attn_implementation": "eager", "low_cpu_mem_usage": False})
<<<<<<< HEAD
        if qaic_config is not None:
            qaic_config["pretrained_model_name_or_path"] = pretrained_model_name_or_path
=======

>>>>>>> f4ff8035
        model = cls._hf_auto_class.from_pretrained(pretrained_model_name_or_path, **kwargs)
        return cls(
            model,
            kv_offload=kv_offload,
            continuous_batching=continuous_batching,
            qaic_config=qaic_config,
            pretrained_model_name_or_path=pretrained_model_name_or_path,
            qaic_config=qaic_config,
            **kwargs,
        )


MISCLASSIFIED_CAUSAL_LM_TO_QEFF_AUTO_CLASS_MAP = {
    "InternVLChatModel": QEFFAutoModelForImageTextToText,
    "MolmoForCausalLM": QEFFAutoModelForImageTextToText,
}


class QEFFAutoModelForCausalLM(QEFFBaseModel):
    """
    QEfficient class for Causal Language Models from the HuggingFace hub (e.g., GPT-2, Llama).

    This class provides a unified interface for loading, exporting, compiling, and generating
    text with causal language models on Cloud AI 100 hardware. It supports features like
    continuous batching, speculative decoding (TLM), and on-device sampling.

    Example
    -------
    .. code-block:: python

        from QEfficient import QEFFAutoModelForCausalLM
        from transformers import AutoTokenizer

        model = QEFFAutoModelForCausalLM.from_pretrained("gpt2")
        model.compile(num_cores=16)
        tokenizer = AutoTokenizer.from_pretrained("gpt2")
        model.generate(prompts=["Hi there!!"], tokenizer=tokenizer)
    """

    _hf_auto_class = AutoModelForCausalLM
    _pytorch_transforms = [
        AwqToMatmulNbitsTransform,
        GPTQToMatmulNbitsTransform,
        FP8DeQuantLinearToLinearTransform,
        Mxfp4GptOssExpertDequantizeTransform,
        CustomOpsTransform,
        KVCacheTransform,
        SplitGateUpWeightsTransform,
        KVCacheExternalModuleMapperTransform,
    ]
    _onnx_transforms = [FP16ClipTransform, SplitTensorsTransform]

    def __init__(
        self,
        model: nn.Module,
        continuous_batching: bool = False,
        qaic_config: Optional[dict] = None,
        **kwargs,
    ):
        """
        Initializes a QEFFAutoModelForCausalLM instance.

        Parameters
        ----------
        model : nn.Module
            The underlying HuggingFace PyTorch Causal Language Model.
        continuous_batching : bool, optional
            If True, enables continuous batching mode for future compilation and execution.
            This setting must be consistent across `from_pretrained` and `compile` calls. Default is False.
        qaic_config : dict, optional
            A dictionary for QAIC-specific configurations. Supported keys include:
            - **speculative_model_type** (str): Specifies the type of Speculative Decoding model (e.g., "target").
            - **include_sampler** (bool): If True, enables on-device sampling of next tokens.
            - **return_pdfs** (bool): If True, returns probability distributions along with sampled tokens.
              For Speculative Decoding Target Language Models, this is always True.
            - **max_top_k_ids** (int): Maximum number of top K tokens (<= vocab size) to consider during sampling.
        **kwargs :
            Additional keyword arguments passed to the base class constructor.

        Raises
        ------
        TypeError
            If the provided `model` is not a CausalLM or LMHeadModel type.
        """
        model_class_name = model.__class__.__name__
        if not (model_class_name.endswith("ForCausalLM") or model_class_name.endswith("LMHeadModel")):
            raise TypeError(f"Required pytorch module for CausalLM or LMHeadModel, got {model_class_name}")

        # TODO: remove from version 1.20
        if kwargs.pop("full_batch_size", None):
            continuous_batching = True
            warnings.warn(
                "full_batch_size argument is deprecated. Use continuous_batching=True instead.", DeprecationWarning, 2
            )
        if hasattr(model.config, "quantization_config") and not isinstance(
            model.config.quantization_config, tuple(QEFF_AUTO_QUANTIZATION_CONFIG_MAPPING.values())
        ):
            logger.warning(
                "Please use `from_pretrained` method to load quantized models, might give unexpected results"
            )
        # Set use_cache=True to get KV values as output during ONNX export
        model.config.use_cache = True

        self.comp_ctx_lengths_prefill, self.comp_ctx_lengths_decode = process_ccl_specializations(qaic_config)

        super().__init__(model, qaic_config=qaic_config, **kwargs)
        self.num_layers = model.config.num_hidden_layers
        self.continuous_batching = continuous_batching
        self.model.qaic_config = qaic_config
        self.model, transformed = SpDTransform.apply(self.model, qaic_config, **kwargs)
        self.is_tlm = transformed

        self.hash_params["qeff_auto_class"] = self.__class__.__name__

        # ---Sampling---
        # Note: SamplerTransform should be applied after all other transforms
        # are done. The role of the sampler is to just add nodes at the output of the
        # previous transform function.
        self.model, transformed = SamplerTransform.apply(self.model, qaic_config, **kwargs)
        # TODO : Update in qaic_config isn't updated in the hash due to SpDTransforms. Need to move
        # SpDTransforms to PytorchTransforms.
        if self.is_tlm:
            self.model.qaic_config["return_pdfs"] = True

    @property
    def model_name(self) -> str:
        """
        Get the name of the underlying Causal Language Model.

        Returns
        -------
        str
            The model's class name, with "QEff" or "QEFF" prefix removed if present.
        """
        mname = self.model.__class__.__name__
        if mname.startswith("QEff") or mname.startswith("QEFF"):
            mname = mname[4:]
        return mname

    def __repr__(self) -> str:
        return self.__class__.__name__ + "\n" + self.model.__repr__()

    @classmethod
    @with_replaced_quantizers
    def from_pretrained(
        cls,
        pretrained_model_name_or_path,
        continuous_batching: bool = False,
        qaic_config: Optional[dict] = None,
        *args,
        **kwargs,
    ):
        """
        Load a QEfficient Causal Language Model from a pretrained HuggingFace model or local path.

        This is the recommended way to initialize a QEfficient Causal Language Model.
        The interface is similar to ``transformers.AutoModelForCausalLM.from_pretrained``.
        Once initialized, you can use methods such as ``export``, ``compile``, and ``generate``.

        Parameters
        ----------
        pretrained_model_name_or_path : str
            Model card name from HuggingFace or local path to model directory.
        continuous_batching : bool, optional
            Whether this model will be used for continuous batching in the future.
            If not set to True here, the model cannot be exported/compiled for
            continuous batching later. Default is False.
        qaic_config : dict, optional
            QAIC config dictionary. Supported keys include:

            - **speculative_model_type** (str): Specify Speculative Decoding Target Language Models.
            - **include_sampler** (bool): Enable/Disable sampling of next tokens.
            - **return_pdfs** (bool): Return probability distributions along with sampled next tokens.
              For Speculative Decoding Target Language Model, ``return_pdfs=True`` always.
              Otherwise, ``return_pdfs=True`` for Speculative Decoding Draft Language Model
              and ``return_pdfs=False`` for regular model.
            - **max_top_k_ids** (int): Maximum number of top K tokens (<= vocab size) to consider during sampling.
              The values provided in ``top_ks`` tensor must be less than this maximum limit.

        *args :
            Positional arguments passed directly to `cls._hf_auto_class.from_pretrained`.
        **kwargs :
            Additional keyword arguments passed directly to `cls._hf_auto_class.from_pretrained`.

            **Note:** `attn_implementation` and `low_cpu_mem_usage` are automatically
            set to "eager" and False respectively to ensure compatibility.

        Returns
        -------
        QEFFAutoModelForCausalLM
            An instance initialized with the pretrained weights.
        """
        if kwargs.pop("full_batch_size", None):
            continuous_batching = True
            warnings.warn(
                "full_batch_size argument is deprecated. Use continuous_batching=True instead.", DeprecationWarning, 2
            )

        if kwargs.get("attn_implementation", None) not in {None, "eager"}:
            logger.warning('Updating attn_implementation="eager"')

        if kwargs.get("low_cpu_mem_usage", None):
            logger.warning("Updating low_cpu_mem_usage=False")

        kv_offload = kwargs.pop("kv_offload", None)

        kwargs.update({"attn_implementation": "eager", "low_cpu_mem_usage": False})
        model = cls._hf_auto_class.from_pretrained(pretrained_model_name_or_path, *args, **kwargs)
        if qaic_config is not None:
            qaic_config["pretrained_model_name_or_path"] = pretrained_model_name_or_path

        # This is support models that should be classified to in a different auto class but transformers load them via this class

        if model.__class__.__name__ in MISCLASSIFIED_CAUSAL_LM_TO_QEFF_AUTO_CLASS_MAP:
            return MISCLASSIFIED_CAUSAL_LM_TO_QEFF_AUTO_CLASS_MAP[model.__class__.__name__](
                model,
                kv_offload=kv_offload,
                pretrained_model_name_or_path=pretrained_model_name_or_path,
                qaic_config=qaic_config,
                **kwargs,
            )
        return cls(
            model,
            continuous_batching=continuous_batching,
            qaic_config=qaic_config,
            pretrained_model_name_or_path=pretrained_model_name_or_path,
            **kwargs,
        )

    @property
    def get_model_config(self) -> dict:
        """
        Get the model configuration as a dictionary.

        Returns
        -------
        dict
            The configuration dictionary of the underlying HuggingFace model.
        """
        return self.model.config.__dict__

    def export(self, export_dir: Optional[str] = None) -> str:
        """
        Export the model to ONNX format using ``torch.onnx.export``.

        This method prepares example inputs and dynamic axes based on the model configuration,
        then exports the model to an ONNX graph suitable for compilation and deployment
        on Cloud AI 100 hardware. It handles KV cache inputs/outputs and sampler-related inputs.

        Parameters
        ----------
        export_dir : str, optional
            Directory path where the exported ONNX graph will be saved.
            If not provided, the default export directory is used.

        Returns
        -------
        str
            Path to the generated ONNX graph file.
        """
        bs: int = constants.ONNX_EXPORT_EXAMPLE_BATCH_SIZE
        seq_len: int = constants.ONNX_EXPORT_EXAMPLE_SEQ_LEN
        fbs: int = constants.ONNX_EXPORT_EXAMPLE_FBS
        kv_cache_shape = get_padding_shape_from_config(
            self.model.config, fbs if self.continuous_batching else bs, seq_len
        )
        example_inputs = {
            "input_ids": torch.zeros((bs, seq_len), dtype=torch.int64),
            "position_ids": torch.arange(seq_len, dtype=torch.int64).view(1, seq_len).repeat(bs, 1),
            "past_key_values": [[] for _ in range(self.num_layers)],
        }
        dynamic_axes = {
            "input_ids": {0: "batch_size", 1: "seq_len"},
            "position_ids": {0: "batch_size", 1: "seq_len"},
        }
        if self.comp_ctx_lengths_prefill is not None:
            example_inputs["comp_ctx_lengths"] = torch.randint(0, 512, (512,), dtype=torch.long)
            dynamic_axes["comp_ctx_lengths"] = {0: "comp_ctx_lengths"}

        if len(kv_cache_shape) == 3:  # For GPTBigCode arch the pkv is 3d
            pkv_dynamic_axes = {
                0: "full_batch_size" if self.continuous_batching else "batch_size",
                1: "ctx_len",
            }
        else:  # pkv is 4d
            pkv_dynamic_axes = {
                0: "full_batch_size" if self.continuous_batching else "batch_size",
                2: "ctx_len",
            }
        output_names = []
        if self.model.qaic_config is not None and self.model.qaic_config.get("include_sampler", False):
            if self.model.qaic_config.get("return_pdfs", False):
                output_names.append("probs")
            output_names.append("next_tokens")
        else:
            output_names.append("logits")

        # TODO Update the get_padding_shape_from_config method to handle the case when the model config has attention_chunk_size or sliding_window and it should return a list of shapes for each layer
        if (
            hasattr(self.model.config, "model_type")
            and self.model.config.model_type in DYNAMIC_SEQ_LEN_SUPPORTED_MODEL_ARCH
        ):
            pkv_cache = self.model.get_dummy_pkv_cache(
                self.model.config, fbs if self.continuous_batching else bs, seq_len
            )
            for i in range(self.num_layers):
                for kv in ["key", "value"]:
                    example_inputs["past_key_values"][i].append(torch.zeros(pkv_cache[0][0].shape, dtype=torch.float32))
                    dynamic_axes[f"past_{kv}.{i}"] = pkv_dynamic_axes
                    output_names.append(f"past_{kv}.{i}_RetainedState")

        else:
            # HACK: create common function for this including above if condition code
            pkv_dynamic_axes = (
                self.model.get_pkv_dynamic_axes() if hasattr(self.model, "get_pkv_dynamic_axes") else pkv_dynamic_axes
            )
            pkv_dynamic_axes = (
                [pkv_dynamic_axes] * self.model.config.num_hidden_layers
                if isinstance(pkv_dynamic_axes, dict)
                else pkv_dynamic_axes
            )

            for i in range(self.num_layers):
                pkv_dynamic_axes[i][0] = "full_batch_size" if self.continuous_batching else "batch_size"
                for kv in ["key", "value"]:
                    example_inputs["past_key_values"][i].append(torch.zeros(kv_cache_shape, dtype=torch.float32))
                    dynamic_axes[f"past_{kv}.{i}"] = pkv_dynamic_axes[i]
                    output_names.append(f"past_{kv}.{i}_RetainedState")

        if self.continuous_batching:
            example_inputs["batch_index"] = torch.arange(bs).view(bs, 1)
            dynamic_axes["batch_index"] = {0: "batch_size"}

        if self.is_tlm:
            nlk = constants.ONNX_EXPORT_EXAMPLE_NLK  # Number of Logits to Keep
            example_inputs["num_logits_to_keep"] = torch.arange(nlk).view(nlk, 1)
            dynamic_axes["num_logits_to_keep"] = {0: "num_logits_to_keep"}

        if self.model.qaic_config is not None and self.model.qaic_config.get("include_sampler", False):
            example_inputs, output_names, dynamic_axes = self.get_sampling_inputs_and_outputs(
                example_inputs=example_inputs,
                output_names=output_names,
                dynamic_axes=dynamic_axes,
            )

        return self._export(
            example_inputs,
            output_names,
            dynamic_axes,
            export_dir=export_dir,
        )

    def get_sampling_inputs_and_outputs(
        self,
        example_inputs: Dict[str, torch.Tensor],
        output_names: List[str],
        dynamic_axes: Dict[str, Dict[int, str]],
    ):
        """
        Updates the example inputs, output names, and dynamic axes to include
        parameters relevant for on-device sampling during ONNX export.

        Parameters
        ----------
        example_inputs : Dict[str, torch.Tensor]
            Current dictionary of example inputs.
        output_names : List[str]
            Current list of output names.
        dynamic_axes : Dict[str, Dict[int, str]]
            Current dictionary of dynamic axes configurations.

        Returns
        -------
        Tuple[Dict[str, torch.Tensor], List[str], Dict[str, Dict[int, str]]]
            Updated example inputs, output names, and dynamic axes including
            sampling-related parameters.
        """
        bs: int = constants.ONNX_EXPORT_EXAMPLE_BATCH_SIZE
        fbs: int = constants.ONNX_EXPORT_EXAMPLE_FBS

        example_inputs["last_accepted_output_tokens"] = torch.zeros(
            (bs, constants.ONNX_EXPORT_EXAMPLE_SEQ_LEN), dtype=torch.int64
        )
        dynamic_axes["last_accepted_output_tokens"] = {0: "batch_size", 1: "seq_len"}

        example_inputs["past_repetition_penalty_buffer"] = torch.zeros(
            (fbs if self.continuous_batching else bs, self.model.config.vocab_size), dtype=torch.bool
        )
        dynamic_axes["past_repetition_penalty_buffer"] = {
            0: "full_batch_size" if self.continuous_batching else "batch_size",
        }
        output_names.append("past_repetition_penalty_buffer_RetainedState")

        example_inputs["repetition_penalties"] = (
            torch.ones((bs, 1), dtype=torch.float) * constants.ONNX_EXPORT_EXAMPLE_REPETITION_PENALTIES
        )
        dynamic_axes["repetition_penalties"] = {0: "batch_size"}

        example_inputs["past_presence_penalty_buffer"] = torch.zeros(
            (fbs if self.continuous_batching else bs, self.model.config.vocab_size), dtype=torch.bool
        )
        dynamic_axes["past_presence_penalty_buffer"] = {
            0: "full_batch_size" if self.continuous_batching else "batch_size",
        }
        output_names.append("past_presence_penalty_buffer_RetainedState")

        example_inputs["presence_penalties"] = (
            torch.zeros((bs, 1), dtype=torch.float) + constants.ONNX_EXPORT_EXAMPLE_PRESENCE_PENALTIES
        )
        dynamic_axes["presence_penalties"] = {0: "batch_size"}

        example_inputs["temperatures"] = (
            torch.ones((bs, 1), dtype=torch.float) * constants.ONNX_EXPORT_EXAMPLE_TEMPERATURES
        )
        dynamic_axes["temperatures"] = {0: "batch_size"}

        max_top_k_ids = self.model.qaic_config.get("max_top_k_ids", constants.ONNX_EXPORT_EXAMPLE_MAX_TOP_K_IDS)
        example_inputs["top_ks"] = torch.randint(1, max_top_k_ids, size=(bs, 1)).to(torch.int32)
        dynamic_axes["top_ks"] = {0: "batch_size"}

        example_inputs["top_ps"] = torch.ones((bs, 1), dtype=torch.float) * constants.ONNX_EXPORT_EXAMPLE_TOP_PS
        dynamic_axes["top_ps"] = {0: "batch_size"}

        example_inputs["min_ps"] = torch.ones((bs, 1), dtype=torch.float) * constants.ONNX_EXPORT_EXAMPLE_MIN_PS
        dynamic_axes["min_ps"] = {0: "batch_size"}

        example_inputs["random_numbers"] = torch.rand((bs, max_top_k_ids), dtype=torch.float)
        dynamic_axes["random_numbers"] = {0: "batch_size"}

        return example_inputs, output_names, dynamic_axes

    def build_prefill_specialization(
        self,
        prefill_seq_len: int = 32,
        ctx_len: int = 128,
        comp_ctx_lengths: Optional[int] = None,
        batch_size: int = 1,
        kv_cache_batch_size: Optional[int] = None,
        full_batch_size: Optional[int] = None,
    ):
        """
        Builds a dictionary representing a compilation specialization for the prefill phase.

        Parameters
        ----------
        prefill_seq_len : int, optional
            Length of the prefill prompt. Default is 32.
        ctx_len : int, optional
            Maximum context length the compiled model can remember. Default is 128.
        batch_size : int, optional
            Batch size for the prefill. Default is 1.
        kv_cache_batch_size : int, optional
            Batch size for KV cache. If not provided, it defaults based on `full_batch_size` or `batch_size`.
        full_batch_size : int, optional
            Continuous batching batch size. Used if `continuous_batching` is enabled. Default is None.

        Returns
        -------
        Dict[str, Union[int, str]]
            A dictionary defining the prefill specialization.
        """
        if hasattr(self.model, "get_specializations"):
            spec = self.model.get_specializations(
                batch_size=1 if self.continuous_batching else batch_size,
                prefill_seq_len=prefill_seq_len,
                ctx_len=ctx_len,
            )[0]
        else:
            spec = {
                "batch_size": 1 if self.continuous_batching else batch_size,
                "seq_len": prefill_seq_len,
                "ctx_len": ctx_len,
            }
        if comp_ctx_lengths is not None:
            spec["comp_ctx_lengths"] = comp_ctx_lengths
        spec["num_logits_to_keep"] = 1 if self.is_tlm else None
        if self.continuous_batching:
            spec["full_batch_size"] = kv_cache_batch_size
        else:
            spec["batch_size"] = kv_cache_batch_size
        if full_batch_size:
            spec["full_batch_exec_size"] = full_batch_size
        return {k: v for k, v in spec.items() if v is not None}

    def build_decode_specialization(
        self,
        prefill_seq_len: int = 32,
        ctx_len: int = 128,
        comp_ctx_lengths: Optional[int] = None,
        batch_size: int = 1,
        kv_cache_batch_size: Optional[int] = None,
        full_batch_size: Optional[int] = None,
        num_speculative_tokens: Optional[int] = None,
    ):
        """
        Builds a dictionary representing a compilation specialization for the decode phase.

        Parameters
        ----------
        prefill_seq_len : int, optional
            Length of the prefill prompt. Used to avoid duplicate specializations. Default is 32.
        ctx_len : int, optional
            Maximum context length the compiled model can remember. Default is 128.
        batch_size : int, optional
            Batch size for the decode phase. Default is 1.
        kv_cache_batch_size : int, optional
            Batch size for KV cache. If not provided, it defaults based on `full_batch_size` or `batch_size`.
        full_batch_size : int, optional
            Continuous batching batch size. Used if `continuous_batching` is enabled. Default is None.
        num_speculative_tokens : int, optional
            Number of speculative tokens for Speculative Decoding Target Language Model. Default is None.

        Returns
        -------
        Optional[Dict[str, Union[int, str]]]
            A dictionary defining the decode specialization, or None if it would be a duplicate
            of the prefill specialization (e.g., if prefill_seq_len is 1 and not continuous batching).
        """
        if prefill_seq_len == 1 and not self.continuous_batching:
            return None  # Avoid duplication with prefill

        if hasattr(self.model, "get_specializations"):
            spec = self.model.get_specializations(
                batch_size=full_batch_size if self.continuous_batching else batch_size,
                prefill_seq_len=(num_speculative_tokens + 1) if self.is_tlm else 1,
                ctx_len=ctx_len,
            )[1]
        else:
            spec = {
                "batch_size": full_batch_size if self.continuous_batching else batch_size,
                "seq_len": (num_speculative_tokens + 1) if self.is_tlm else 1,
                "ctx_len": ctx_len,
            }
        if comp_ctx_lengths is not None:
            spec["comp_ctx_lengths"] = comp_ctx_lengths

        spec["num_logits_to_keep"] = (num_speculative_tokens + 1) if self.is_tlm else None

        if self.continuous_batching:
            spec["full_batch_size"] = kv_cache_batch_size
        else:
            spec["batch_size"] = kv_cache_batch_size
        return {k: v for k, v in spec.items() if v is not None}

    def compile(
        self,
        onnx_path: Optional[str] = None,
        compile_dir: Optional[str] = None,
        *,
        prefill_seq_len: int = 32,
        ctx_len: int = 128,
        batch_size: int = 1,
        full_batch_size: Optional[int] = None,
        kv_cache_batch_size: Optional[int] = None,
        num_devices: int = 1,
        num_cores: int = 16,  # FIXME: Make this mandatory arg
        mxfp6_matmul: bool = False,
        mxint8_kv_cache: bool = False,
        num_speculative_tokens: Optional[int] = None,
        prefill_only: Optional[bool] = None,
        **compiler_options,
    ) -> str:
        """
        Compile the exported ONNX model using the Cloud AI 100 Platform SDK compiler.

        This method generates a ``qpc`` package. If the model has not been exported yet,
        this method will handle the export process. Additional arguments for the `qaic-exec`
        compiler can be passed as keyword arguments.

        Parameters
        ----------
        onnx_path : str, optional
            Path to a pre-exported ONNX model. If not provided, the model will be exported first.
        compile_dir : str, optional
            Directory to save the generated QPC package. If not provided, a default directory is used.
        prefill_seq_len : int, optional
            Length of the prefill prompt. Default is 32.
        ctx_len : int, optional
            Maximum context length the compiled model can remember. Default is 128.
        batch_size : int, optional
            Batch size. Default is 1.
        full_batch_size : int, optional
            Continuous batching batch size. Required if `continuous_batching=True` was
            set during `from_pretrained`.
        kv_cache_batch_size : int, optional
            Batch size for KV cache. If not provided, it defaults to `full_batch_size` (if
            continuous batching) or `batch_size`.
        num_devices : int, optional
            Number of devices to compile for. Default is 1.
        num_cores : int, optional
            Number of cores to use for compilation.
        mxfp6_matmul : bool, optional
            Use MXFP6 compression for weights. Default is False.
        mxint8_kv_cache : bool, optional
            Use MXINT8 compression for KV cache. Default is False.
        num_speculative_tokens : int, optional
            Number of speculative tokens for Speculative Decoding Target Language Model.
            Required if the model is configured as a Target Language Model (`is_tlm=True`).
        prefill_only : bool, optional
            If True, compiles only for the prefill stage. If False, compiles only for
            the decode stage. If None, compiles for both stages. Default is None.
        **compiler_options : dict
            Additional compiler options for QAIC or QNN compilers.

            **For QAIC Compiler:** Extra arguments for qaic-exec can be passed. Some common options include:

            - mos (int, optional): Effort level to reduce on-chip memory. Defaults to -1, meaning no effort. Defaults to -1.
            - aic_enable_depth_first (bool, optional): Enables DFS with default memory size. Defaults to False.
            - allow_mxint8_mdp_io (bool, optional): Allows MXINT8 compression of MDP IO traffic. Defaults to False.

            Params are converted to flags as below:

            - ``aic_num_cores=16`` -> ``-aic-num-cores=16``
            - ``convert_to_fp16=True`` -> ``-convert-to-fp16``

            **For QNN Compiler:** Following arguments can be passed as:

            - enable_qnn (bool): Enables QNN Compilation.
            - qnn_config (str): Path of QNN Config parameters file. Any extra parameters for QNN compilation can be passed via this file.

        Returns
        -------
        str
            Path to the compiled QPC package.

        Raises
        ------
        TypeError
            If `prefill_only` is not a boolean.
            If `full_batch_size` is None when `continuous_batching` is True.
            If `num_speculative_tokens` is None when the model is a TLM.
        ValueError
            If KV caching is requested without continuous batching (`full_batch_size`).
            If `include_sampler` is True and `num_speculative_tokens` is greater than 0.
            If `num_speculative_tokens` is not an integer greater than 1.
            If `prefill_seq_len` is less than `num_speculative_tokens + 1` for TLM models.

        """

        # For supporting VLLM and Disaggregated with CCL
        if "comp_ctx_lengths_prefill" in compiler_options and "comp_ctx_lengths_decode" in compiler_options:
            comp_ctx_lengths_prefill = compiler_options.pop("comp_ctx_lengths_prefill")
            comp_ctx_lengths_decode = compiler_options.pop("comp_ctx_lengths_decode")
            if isinstance(comp_ctx_lengths_prefill, str):
                import ast

                try:
                    # Safely evaluate the string to a Python list for disaggregated input
                    self.comp_ctx_lengths_prefill = ast.literal_eval(comp_ctx_lengths_prefill)
                    self.comp_ctx_lengths_decode = ast.literal_eval(comp_ctx_lengths_decode)

                except (ValueError, SyntaxError):
                    raise ValueError("Invalid format for comp_ctx_lengths. Expected a list-like string.")
            else:
                self.comp_ctx_lengths_prefill = comp_ctx_lengths_prefill
                self.comp_ctx_lengths_decode = comp_ctx_lengths_decode

        # --- Validation ---
        if prefill_only is not None and not isinstance(prefill_only, bool):
            raise TypeError("`prefill_only` must be a boolean.")

        if self.is_tlm:
            num_speculative_tokens = self.check_and_get_num_speculative_tokens(num_speculative_tokens, prefill_seq_len)

        if self.continuous_batching and full_batch_size is None:
            raise TypeError("`full_batch_size` is required when `continuous_batching=True`.")

        if kv_cache_batch_size and not full_batch_size:
            raise ValueError(
                "KV caching requires continuous batching. Please set `full_batch_size` and "
                "enable `continuous_batching=True` in `from_pretrained`."
            )

        if (
            self.model.qaic_config is not None
            and self.model.qaic_config.get("include_sampler", False)
            and num_speculative_tokens is not None
            and num_speculative_tokens > 0
        ):
            raise ValueError("Currently, sampler does not support `num_speculative_tokens` > 0.")

        # Infer kv_cache_batch_size if not provided
        kv_cache_batch_size = kv_cache_batch_size or full_batch_size or batch_size

        # --- Specializations ---
        specializations = []
        if prefill_only is None or prefill_only or prefill_seq_len == 1:
            if self.comp_ctx_lengths_prefill is not None:
                # Adding elements from self.comp_ctx_lengths_prefill to prefill_specialization
                for i in range(0, len(self.comp_ctx_lengths_prefill)):
                    specializations.append(
                        self.build_prefill_specialization(
                            prefill_seq_len=prefill_seq_len,
                            ctx_len=ctx_len,
                            comp_ctx_lengths=self.comp_ctx_lengths_prefill[i],
                            batch_size=batch_size,
                            kv_cache_batch_size=kv_cache_batch_size,
                            full_batch_size=full_batch_size,
                        )
                    )

            else:
                specializations.append(
                    self.build_prefill_specialization(
                        prefill_seq_len=prefill_seq_len,
                        ctx_len=ctx_len,
                        batch_size=batch_size,
                        kv_cache_batch_size=kv_cache_batch_size,
                        full_batch_size=full_batch_size,
                    )
                )

        if prefill_only is None or not prefill_only:
            if self.comp_ctx_lengths_decode is not None:
                # Adding elements from self.comp_ctx_lengths_decode to decode_specialization
                for i in range(0, len(self.comp_ctx_lengths_decode)):
                    decode_spec = self.build_decode_specialization(
                        prefill_seq_len=prefill_seq_len,
                        ctx_len=ctx_len,
                        comp_ctx_lengths=self.comp_ctx_lengths_decode[i],
                        batch_size=batch_size,
                        kv_cache_batch_size=kv_cache_batch_size,
                        full_batch_size=full_batch_size,
                        num_speculative_tokens=num_speculative_tokens,
                    )
                    if decode_spec:
                        specializations.append(decode_spec)

            else:
                decode_spec = self.build_decode_specialization(
                    prefill_seq_len=prefill_seq_len,
                    ctx_len=ctx_len,
                    batch_size=batch_size,
                    kv_cache_batch_size=kv_cache_batch_size,
                    full_batch_size=full_batch_size,
                    num_speculative_tokens=num_speculative_tokens,
                )
                if decode_spec:
                    specializations.append(decode_spec)

        # --- Compilation ---
        kv_cache_dtype = "mxint8" if mxint8_kv_cache else "float16"
        custom_io = {}

        for suffix in ["", "_RetainedState"]:
            for i in range(self.num_layers):
                for kv in ["key", "value"]:
                    custom_io[f"past_{kv}.{i}{suffix}"] = kv_cache_dtype

        qpc_path = self._compile(
            onnx_path=onnx_path,
            compile_dir=compile_dir,
            compile_only=True,
            retained_state=True,
            specializations=specializations,
            convert_to_fp16=True,
            mxfp6_matmul=mxfp6_matmul,
            custom_io=custom_io,
            mdp_ts_num_devices=num_devices,
            num_speculative_tokens=num_speculative_tokens,
            aic_num_cores=num_cores,
            mxint8_kv_cache=mxint8_kv_cache,
            **compiler_options,
        )

        return qpc_path

    # FIXME: Update this method to match with transformers AutoModelForCausalLM.generate
    def generate(
        self,
        tokenizer: Union[PreTrainedTokenizerFast, PreTrainedTokenizer],
        prompts: List[str],
        device_id: List[int] = None,
        runtime_ai100: bool = True,
        **kwargs,
    ):
        """
        Generate output by executing the compiled QPC on Cloud AI 100 hardware.

        This method runs sequential execution based on the compiled model's batch size and the number of prompts.
        If the number of prompts is not divisible by the batch size, the last batch will be dropped.

        Parameters
        ----------
        tokenizer : PreTrainedTokenizer or PreTrainedTokenizerFast
            Tokenizer for the model.
        prompts : list of str
            List of prompts to generate output for.
        device_id : list of int, optional
            Device IDs for running the QPC. Defaults to `[0]` if not specified.
        runtime_ai100 : bool, optional
            Whether to use AI 100 runtime. Default is True.
        **kwargs :
            Additional keyword arguments. Currently supports:
            - `generation_len (int, optional)`: The maximum number of tokens to generate.

        Returns
        -------
        CloudAI100ExecInfoNew
            Output from the AI 100 runtime, containing generated IDs and performance metrics.

        Raises
        ------
        TypeError
            If the QPC path is not set (i.e., `compile` was not run).
        NotImplementedError
            If `runtime_ai100` is False.
        """
        if runtime_ai100:
            if not isinstance(self.qpc_path, Path):
                raise TypeError("Please run compile API first!")
            generation_len = kwargs.pop("generation_len", None)
            return QEfficient.cloud_ai_100_exec_kv(
                tokenizer=tokenizer,
                qpc_path=self.qpc_path,
                prompt=prompts,
                comp_ctx_lengths_prefill=self.comp_ctx_lengths_prefill,
                comp_ctx_lengths_decode=self.comp_ctx_lengths_decode,
                device_id=device_id,
                generation_len=generation_len,
                automation=kwargs.pop("automation", False),
                iteration=kwargs.pop("iteration", 1),
                is_tlm=self.is_tlm,
                **kwargs,
            )
        else:
            raise NotImplementedError("Only AI_100 runtime is supported right now via generate API")

    def check_and_get_num_speculative_tokens(self, num_speculative_tokens: Optional[int], prefill_seq_len: int):
        """
        Validates and retrieves the number of speculative tokens for TLM models.

        Parameters
        ----------
        num_speculative_tokens : int, optional
            The number of speculative tokens provided by the user.
        prefill_seq_len : int
            The prefill sequence length.

        Returns
        -------
        int
            The determined number of speculative tokens.

        Raises
        ------
        TypeError
            If `num_speculative_tokens` is None when `is_tlm` is True.
        ValueError
            If `num_speculative_tokens` is not an integer greater than 1.
            If `prefill_seq_len` is less than `num_speculative_tokens + 1`.
        """
        if hasattr(self.model.config, "speculative_config"):
            num_speculative_tokens_ = self.model.config.speculative_config["num_speculative_tokens"]
            if num_speculative_tokens is not None:
                logger.warning(
                    f"arg `num_speculative_tokens` is a fixed value of {num_speculative_tokens_} for this model."
                    f" Passed value of {num_speculative_tokens} will be ignored."
                )
            num_speculative_tokens = num_speculative_tokens_
        elif num_speculative_tokens is None:
            raise TypeError("missing required argument `num_speculative_tokens` as `is_tlm` instance variable is True.")

        if not isinstance(num_speculative_tokens, int) and num_speculative_tokens:
            ValueError(
                f"`num_speculative_tokens` arg should be an integer greater than 1, got {num_speculative_tokens}"
            )
        num_logits_to_keep = num_speculative_tokens + 1
        if prefill_seq_len < num_logits_to_keep:
            raise ValueError(
                f"sequence length ({prefill_seq_len}) must be at least `num_speculative_tokens+1` ({num_logits_to_keep})"
            )
        return num_speculative_tokens


class QEFFAutoModelForSpeechSeq2Seq(QEFFTransformersBase, MultimodalUtilityMixin):
    """
    QEfficient class for sequence-to-sequence speech-to-text models (e.g., Whisper, Encoder-Decoder speech models).

    This class enables efficient export, compilation, and inference of speech models on Cloud AI 100 hardware.
    It is recommended to use the ``from_pretrained`` method for initialization.

    Example
    -------
    .. code-block:: python

        from datasets import load_dataset
        from transformers import AutoProcessor
        from QEfficient import QEFFAutoModelForSpeechSeq2Seq

        base_model_name = "openai/whisper-tiny"
        ## STEP 1 -- load audio sample, using a standard english dataset, can load specific files if longer audio needs to be tested; also load initial processor
        ds = load_dataset("hf-internal-testing/librispeech_asr_dummy", "clean", split="validation")
        data = ds[0]["audio"]["array"]
        # reshape to so shape corresponds to data with batch size 1
        data = data.reshape(-1)
        sample_rate = ds[0]["audio"]["sampling_rate"]
        processor = AutoProcessor.from_pretrained(base_model_name)

        ## STEP 2 -- init base model
        qeff_model = QEFFAutoModelForSpeechSeq2Seq.from_pretrained(base_model_name)

        ## STEP 3 -- export and compile model
        qeff_model.compile()

        ## STEP 4 -- generate output for loaded input and processor
        exec_info = qeff_model.generate(inputs=processor(data, sampling_rate=sample_rate, return_tensors="pt"), generation_len=25)

        ## STEP 5 (optional) -- use processor to decode output
        print(processor.batch_decode(exec_info.generated_ids)[0])
    """

    _hf_auto_class = AutoModelForSpeechSeq2Seq
    _pytorch_transforms = [CustomOpsTransform, AwqToMatmulNbitsTransform, GPTQToMatmulNbitsTransform, KVCacheTransform]
    _onnx_transforms = [FP16ClipTransform, SplitTensorsTransform]

    def __init__(self, model: nn.Module, **kwargs):
        """
        Initialize a QEFFAutoModelForSpeechSeq2Seq instance.

        Parameters
        ----------
        model : nn.Module
            A PyTorch model with a sequence-to-sequence speech-to-text head (e.g., Whisper).
        **kwargs :
            Additional keyword arguments passed to the base class constructor.

        Raises
        ------
        TypeError
            If the model is not a supported speech-to-text model (i.e., not a `ForConditionalGeneration` model).
        """
        model_class_name = model.__class__.__name__
        if not (model_class_name.endswith("ForConditionalGeneration")):
            raise TypeError(f"Required pytorch module with ForConditionalGeneration, got {model_class_name}")

        model.config.use_cache = True
        super().__init__(model, **kwargs)
        self.num_layers = model.config.num_hidden_layers
        self.hash_params["qeff_auto_class"] = self.__class__.__name__

    @property
    def get_model_config(self) -> dict:
        """
        Get the configuration dictionary of the underlying HuggingFace model.

        Returns
        -------
        dict
            The configuration dictionary.
        """
        return self.model.config.__dict__

    def export(self, export_dir: Optional[str] = None) -> str:
        """
        Export the model to ONNX format using ``torch.onnx.export``.

        This method prepares example inputs and dynamic axes based on the model configuration,
        then exports the model to an ONNX graph suitable for compilation and deployment on Cloud AI 100 hardware.

        Parameters
        ----------
        export_dir : str, optional
            Directory path where the exported ONNX graph will be saved.
            If not provided, the default export directory is used.

        Returns
        -------
        str
            Path to the generated ONNX graph file.
        """
        inputs = self.model.get_dummy_inputs()
        dynamic_axes = self.model.get_onnx_dynamic_axes()
        output_names = self.model.get_output_names()
        return self._export(inputs, output_names, dynamic_axes, export_dir=export_dir)

    def compile(
        self,
        onnx_path: Optional[str] = None,
        compile_dir: Optional[str] = None,
        *,
        prefill_seq_len: Optional[int] = 1,
        encoder_ctx_len: Optional[int] = None,
        ctx_len: int = 150,
        full_batch_size: Optional[int] = None,
        kv_cache_batch_size: Optional[int] = None,
        batch_size: int = 1,
        num_devices: int = 1,
        num_cores: int = 16,  # FIXME: Make this mandatory arg
        mxfp6_matmul: bool = False,
        mxint8_kv_cache: bool = False,
        num_speculative_tokens: Optional[int] = None,
        **compiler_options,
    ) -> str:
        """
        Compile the exported ONNX model using the Cloud AI 100 Platform SDK compiler.

        This method generates a ``qpc`` package. If the model has not been exported yet,
        this method will handle the export process. Additional arguments for the `qaic-exec`
        compiler can be passed as keyword arguments.

        Parameters
        ----------
        onnx_path : str, optional
            Path to a pre-exported ONNX model. If not provided, the model will be exported first.
        compile_dir : str, optional
            Directory to save the generated QPC package.
        prefill_seq_len : int, optional
            Prefill sequence length. This parameter is typically not critically used for
            SpeechSeq2Seq models' decoder compilation as the first decoder input is `seq_len=1`.
            Default is 1.
        encoder_ctx_len : int, optional
            Maximum context length for the encoder part of the model. If None, it's inferred
            from the model configuration or defaults (e.g., 1500 for Whisper).
        ctx_len : int, optional
            Maximum decoder context length. This defines the maximum output sequence length
            the compiled model can handle. Default is 150.
        batch_size : int, optional
            Batch size. Default is 1.
        num_devices : int, optional
            Number of devices to compile for. Default is 1.
        num_cores : int, optional
            Number of cores to use for compilation.
        mxfp6_matmul : bool, optional
            Use MXFP6 compression for weights. Default is False.
        mxint8_kv_cache : bool, optional
            Use MXINT8 compression for KV cache. Default is False.
        full_batch_size : int, optional
            Not yet supported for this model.
        kv_cache_batch_size : int, optional
            Not yet supported for this model.
        num_speculative_tokens : int, optional
            Not yet supported for this model.
        **compiler_options : dict
            Additional compiler options for QAIC.

            **For QAIC Compiler:** Extra arguments for qaic-exec can be passed. Some common options include:

            - mos (int, optional): Effort level to reduce on-chip memory. Defaults to -1, meaning no effort. Defaults to -1.
            - aic_enable_depth_first (bool, optional): Enables DFS with default memory size. Defaults to False.
            - allow_mxint8_mdp_io (bool, optional): Allows MXINT8 compression of MDP IO traffic. Defaults to False.

            Params are converted to flags as below:

            - ``aic_num_cores=16`` -> ``-aic-num-cores=16``
            - ``convert_to_fp16=True`` -> ``-convert-to-fp16``

        Returns
        -------
        str
            Path to the compiled QPC package.

        """
        specializations, compiler_options = self.model.get_specializations(
            batch_size,
            encoder_ctx_len,
            ctx_len,
            **compiler_options,
        )

        if full_batch_size:
            logger.warning("Continuous batching is not yet enabled for AutoModelForSpeechSeq2Seq")

        if kv_cache_batch_size:
            logger.warning("Prefix caching is not yet enabled for AutoModelForSpeechSeq2Seq")

        if mxint8_kv_cache:
            logger.warning("mxint8 cache is not yet enabled for AutoModelForSpeechSeq2Seq")

        if num_speculative_tokens:
            logger.warning("Speculative decoding is not yet enabled for AutoModelForSpeechSeq2Seq")

        output_names = self.model.get_output_names()

        kv_cache_dtype = "float16"
        custom_io = {}

        custom_io["input_features"] = kv_cache_dtype

        # Slice output_names to get input names
        for output_name in output_names:
            if output_name.endswith("_RetainedState"):
                custom_io[output_name[: -len("_RetainedState")]] = kv_cache_dtype

        # Get output names
        for output_name in output_names:
            if output_name.endswith("_RetainedState"):
                custom_io[output_name] = kv_cache_dtype

        return self._compile(
            onnx_path=onnx_path,
            compile_dir=compile_dir,
            compile_only=True,
            retained_state=True,
            specializations=specializations,
            convert_to_fp16=True,
            mxfp6_matmul=mxfp6_matmul,
            mdp_ts_num_devices=num_devices,
            aic_num_cores=num_cores,
            custom_io=custom_io,
            **compiler_options,
        )

    def generate(
        self,
        inputs: torch.Tensor,
        generation_len: int,
        streamer: Optional[TextStreamer] = None,
        device_ids: List[int] = None,
    ) -> Union[torch.Tensor, np.ndarray]:
        """
        Generate output until ``<|endoftext|>`` token or `generation_len` is reached,
        by executing the compiled QPC on Cloud AI 100 hardware.

        This method performs sequential execution based on the compiled model's batch size
        and the provided audio tensors. It manages the iterative decoding process and KV cache.

        Parameters
        ----------
        inputs : Dict[str, np.ndarray]
            Model inputs for inference, typically a dictionary containing:
            - `input_features` (np.ndarray): Preprocessed audio features.
            - `decoder_input_ids` (np.ndarray): Initial decoder input IDs (e.g., start token).
            - `decoder_position_ids` (np.ndarray): Initial decoder position IDs.
            These should be prepared to match the compiled model's expectations.
        generation_len : int
            Maximum number of tokens to generate. The generation stops if this limit is reached
            or the model generates an end-of-sequence token.
        streamer : TextStreamer, optional
            Streamer to receive generated tokens in real-time. Default is None.
        device_ids : List[int], optional
            Device IDs for running the QPC. Defaults to `[0]` if not specified.

        Returns
        -------
        CloudAI100ExecInfoNew
            Output from the AI 100 runtime, including generated IDs and performance metrics.

        Raises
        ------
        TypeError
            If the QPC path is not set (i.e., `compile` was not run).
        """
        if not isinstance(self.qpc_path, Path):
            raise TypeError("Please run compile API first!")

        inputs = self.auto_correct_inputs(inputs)
        if self.qpc_session is None:
            self.qpc_session = QAICInferenceSession(str(self.qpc_path), device_ids)
            self.batch_size = self.qpc_session.bindings[0].dims[0]

        inputs["input_features"] = inputs["input_features"].numpy().astype(np.float16)

        # add start token id and initial position ids to inputs
        seq_len = 1
        inputs["input_ids"] = (
            torch.ones((self.batch_size, seq_len), dtype=torch.int64) * self.model.config.decoder_start_token_id
        ).numpy()
        inputs["position_ids"] = (
            torch.arange(seq_len, dtype=torch.int64).view(1, seq_len).repeat(self.batch_size, 1).numpy()
        )

        self.qpc_session.skip_buffers(
            [x for x in self.qpc_session.input_names + self.qpc_session.output_names if x.startswith("past_")]
        )

        outputs = {
            "logits": np.random.randn(self.batch_size, 1, self.model.config.vocab_size).astype(np.float32),
        }
        self.qpc_session.set_buffers(outputs)

        # encoder run
        start = perf_counter()
        outputs = self.qpc_session.run(inputs)

        # array to hold generated tokens
        generated_ids = np.full((self.batch_size, generation_len + 1), self.model.config.eos_token_id)
        generated_ids[:, 0] = [self.model.config.decoder_start_token_id]
        logits = outputs["logits"]
        next_token = logits.argmax(-1)
        generated_ids[:, 1] = next_token.squeeze(1)

        if streamer:
            streamer.put(next_token)

        inputs["input_features"] = np.zeros((self.batch_size, self.model.config.num_mel_bins, 1)).astype(np.float16)

        loop_start = perf_counter()
        for num_tokens in range(generation_len):
            outputs = self.qpc_session.run(inputs)
            logits = outputs["logits"]
            next_token = logits.argmax(-1)
            generated_ids[:, num_tokens + 1] = next_token.squeeze(1)

            if next_token[0][0] == self.model.config.eos_token_id:
                break

            inputs["input_ids"] = next_token
            inputs["position_ids"] += 1

            if streamer:
                streamer.put(next_token)
        end = perf_counter()

        prefill_time, decode_perf, total_perf, total_time = calculate_latency(num_tokens, loop_start, start, end)

        return CloudAI100ExecInfoNew(
            batch_size=self.batch_size,
            generated_ids=generated_ids,
            perf_metrics=PerfMetrics(prefill_time, decode_perf, total_perf, total_time),
        )


class QEFFAutoModelForCTC(QEFFTransformersBase):
    """
    The QEFFAutoModelForCTC class is designed for transformer models with a Connectionist Temporal Classification (CTC) speech-to-text head,
    including Wav2Vec2 and other encoder-only speech models optimized for alignment-free transcription.
    Although it is possible to initialize the class directly, we highly recommend using the ``from_pretrained`` method for initialization.

    ``Mandatory`` Args:
        :model (nn.Module): PyTorch model

    .. code-block:: python
        import torchaudio
        from QEfficient import QEFFAutoModelForCTC
        from transformers import AutoProcessor

        # Initialize the model using from_pretrained similar to transformers.AutoModelForCTC.
        model=QEFFAutoModelForCTC.from_pretrained(model_name)

        # Now you can directly compile the model for Cloud AI 100
        model.compile(num_cores=16)  # Considering you have a Cloud AI 100 SKU

        #prepare input
        processor = AutoProcessor.from_pretrained(model_name)
        input_audio, sample_rate = [...] # audio data loaded in via some external audio package, such as librosa or soundfile

        # Resample the input_audio if necessary
        if input_audio.shape[0] > 1:
            input_audio = input_audio.mean(dim=0)
        if sample_rate != 16000:
            resampler = torchaudio.transforms.Resample(orig_freq=sample_rate, new_freq=16000)
            input_audio = resampler(input_audio)

        # You can now execute the model
        out = model.generate(processor,inputs=input_audio)
    """

    _hf_auto_class = AutoModelForCTC
    _pytorch_transforms = [CustomOpsTransform, AwqToMatmulNbitsTransform, GPTQToMatmulNbitsTransform]
    _onnx_transforms = [FP16ClipTransform, SplitTensorsTransform]

    def __init__(self, model: nn.Module, **kwargs):
        super().__init__(model, **kwargs)
        self.model.base_model.config.use_cache = True

        self.hash_params["qeff_auto_class"] = self.__class__.__name__

    @classmethod
    @with_replaced_quantizers
    def from_pretrained(cls, pretrained_model_name_or_path, pooling=None, *args, **kwargs):
        """
        This method serves as the easiest entry point into using QEfficient. The interface is designed to be similar to transformers.AutoModelForCTC.
        Once the model is initialized, you can use other methods such as export, compile, and generate on the same object.

        Args:
            pretrained_model_name_or_path (str): The name or path of the pre-trained model.

        .. code-block:: python

        import torchaudio
        from QEfficient import QEFFAutoModelForCTC
        from transformers import AutoProcessor

        # Initialize the model using from_pretrained similar to transformers.AutoModelForCTC.
        model=QEFFAutoModelForCTC.from_pretrained(model_name)

        # Now you can directly compile the model for Cloud AI 100
        model.compile(num_cores=16)  # Considering you have a Cloud AI 100 SKU

        #prepare input
        processor = AutoProcessor.from_pretrained(model_name)
        input_audio, sample_rate = [...] # audio data loaded in via some external audio package, such as librosa or soundfile

        # Resample the input_audio if necessary
        if input_audio.shape[0] > 1:
            input_audio = input_audio.mean(dim=0)
        if sample_rate != 16000:
            resampler = torchaudio.transforms.Resample(orig_freq=sample_rate, new_freq=16000)
            input_audio = resampler(input_audio)

        # You can now execute the model
        out = model.generate(processor,inputs=input_audio)
        """
        if kwargs.get("attn_implementation", None) not in {None, "eager"}:
            logger.warning('Updating attn_implementation="eager"')

        if kwargs.get("low_cpu_mem_usage", None):
            logger.warning("Updating low_cpu_mem_usage=False")

        kwargs.update({"attn_implementation": "eager", "low_cpu_mem_usage": False})

        model = cls._hf_auto_class.from_pretrained(pretrained_model_name_or_path, *args, **kwargs)

        # This is support models that should be classified to in a different auto class but transformers load them via this class
        kv_offload = kwargs.pop("kv_offload", None)
        if model.__class__.__name__ in MISCLASSIFIED_CAUSAL_LM_TO_QEFF_AUTO_CLASS_MAP:
            return MISCLASSIFIED_CAUSAL_LM_TO_QEFF_AUTO_CLASS_MAP[model.__class__.__name__](
                model, kv_offload=kv_offload, **kwargs
            )

        return cls(model, pretrained_model_name_or_path=pretrained_model_name_or_path, pooling=pooling, **kwargs)

    @property
    def get_model_config(self) -> dict:
        return self.model.config.__dict__

    def export(self, export_dir: Optional[str] = None) -> str:
        """
        Exports the model to ``ONNX`` format using ``torch.onnx.export``.

        ``Optional`` Args:
           :export_dir (str, optional): The directory path to store ONNX-graph.

        Returns:
            :str: Path of the generated ``ONNX`` graph.
        """
        bs = constants.ONNX_EXPORT_EXAMPLE_BATCH_SIZE
        seq_len = constants.WAV2VEC2_MAX_SEQ_LEN

        example_inputs = {
            "input_values": torch.zeros((bs, seq_len), dtype=torch.float32),
        }

        dynamic_axes = {"input_values": {0: "batch_size", 1: "seq_len"}}

        output_names = ["logits"]

        return self._export(
            example_inputs,
            output_names,
            dynamic_axes,
            export_dir=export_dir,
        )

    def compile(
        self,
        onnx_path: Optional[str] = None,
        compile_dir: Optional[str] = None,
        *,
        seq_len: Union[int, List[int]] = 480000,
        batch_size: int = 1,
        num_devices: int = 1,
        num_cores: int = 16,  # FIXME: Make this mandatory arg
        mxfp6_matmul: bool = False,
        **compiler_options,
    ) -> str:
        """
        This method compiles the exported ``ONNX`` model using the Cloud AI 100 Platform SDK compiler binary found at ``/opt/qti-aic/exec/qaic-exec`` and generates a ``qpc`` package.
        If the model has not been exported yet, this method will handle the export process.
        You can pass any other arguments that the `qaic-exec` takes as extra kwargs.

        ``Optional`` Args:
            :onnx_path (str, optional): Path to pre-exported onnx model.
            :compile_dir (str, optional): Path for saving the qpc generated.
            :seq_len (Union[int, List[int]]): The length of the prompt should be less that ``seq_len``. ``Defaults to 32``.
            :batch_size (int, optional): Batch size. ``Defaults to 1``.
            :num_devices (int): Number of devices the model needs to be compiled for. Defaults to 1.
            :num_cores (int): Number of cores used to compile the model.
            :mxfp6_matmul (bool, optional): Whether to use ``mxfp6`` compression for weights. ``Defaults to False``.
            :compiler_options (dict, optional): Additional compiler options.

                For QAIC Compiler: Extra arguments for qaic-exec can be passed.
                    :aic_enable_depth_first (bool, optional): Enables DFS with default memory size. ``Defaults to False``.
                    :allow_mxint8_mdp_io (bool, optional): Allows MXINT8 compression of MDP IO traffic. ``Defaults to False.``

                    Params are converted to flags as below:

                    - aic_hw_version=ai100 -> -aic-hw-version=ai100
                    - aic_hw_version=ai200 -> -aic-hw-version=ai200

                For QNN Compiler: Following arguments can be passed.
                    :enable_qnn (bool): Enables QNN Compilation.
                    :qnn_config (str): Path of QNN Config parameters file. Any extra parameters for QNN compilation can be passed via this file.

        Returns:
            :str: Path of the compiled ``qpc`` package.
        """

        specializations = [
            {"batch_size": batch_size, "seq_len": sl} for sl in (seq_len if isinstance(seq_len, list) else [seq_len])
        ]

        return self._compile(
            onnx_path=onnx_path,
            compile_dir=compile_dir,
            compile_only=True,
            specializations=specializations,
            convert_to_fp16=True,
            mxfp6_matmul=mxfp6_matmul,
            mdp_ts_num_devices=num_devices,
            aic_num_cores=num_cores,
            **compiler_options,
        )

    def generate(
        self,
        processor,
        inputs: torch.Tensor,
        device_ids: List[int] = None,
        runtime_ai100: bool = True,
    ) -> Union[torch.Tensor, np.ndarray]:
        """
        This method generates output by executing PyTorch runtime or the compiled ``qpc`` on ``Cloud AI 100`` Hardware cards.
        ``Mandatory`` Args:
            :inputs (Union[torch.Tensor, np.ndarray]): inputs to run the execution.
            :processor (AutoProcessor): The Processor to use for encoding the waveform.
        ``optional`` Args:
            :device_id (List[int]): Ids of devices for running the qpc pass as [0] in case of normal model / [0, 1, 2, 3] in case of tensor slicing model
            :runtime_ai100 (bool, optional): ``AI_100`` and ``PyTorch`` runtime is supported as of now. Defaults to ``True`` for ``AI_100`` runtime.
        Returns:
            :dict: Output from the ``AI_100`` or ``PyTorch`` runtime.
        """
        # AI_100 runtime
        if runtime_ai100:
            if not isinstance(self.qpc_path, Path):
                raise TypeError("Please run compile API first!")

            return self.cloud_ai_100_feature_generate(processor, inputs=inputs, device_ids=device_ids)
        # PyTorch runtime
        else:
            return self.pytorch_feature_generate(processor, model=self.model, inputs=inputs)

    def cloud_ai_100_feature_generate(
        self,
        processor,
        inputs: torch.Tensor,
        device_ids: List[int] = [0],
    ) -> np.ndarray:
        """
        Generates features with list of prompts using AI 100 runtime.

        ``Mandatory`` Args:
            :inputs (Union[torch.Tensor, np.ndarray]): inputs to run the execution.
            :processor (AutoProcessor): The Processor to use for encoding the waveform.
        ``Optional`` Args:
            device_ids (List[int], optional): A list of device IDs to use for the session. Defaults to [0].

        """

        if self.qpc_session is None:
            self.qpc_session = QAICInferenceSession(str(self.qpc_path), device_ids)
            self.batch_size = self.qpc_session.bindings[0].dims[0]

        # Dynamic switching to closest seq_Len based on input_ids_len
        inputs = processor(inputs, return_tensors="pt")
        input_ids_len = inputs["input_values"].shape[-1]

        for allowed_shape in self.qpc_session.allowed_shapes:
            seq_len_allowed = allowed_shape[1][1][1]

            if seq_len_allowed >= input_ids_len:
                self.seq_len = seq_len_allowed
                break

        # To handle single seq_len as we can't fetch allowed shapes for single seq_len
        self.seq_len = self.qpc_session.bindings[0].dims[1] if not hasattr(self, "seq_len") else self.seq_len
        input_values = np.array(
            torch.nn.functional.pad(inputs["input_values"], (0, self.seq_len - input_ids_len), "constant", 0)
        )
        inputs = dict(input_values=input_values)
        outputs = self.qpc_session.run(inputs)
        logits = outputs["logits"]
        predicted_ids = np.argmax(logits, axis=-1)
        transcriptions = processor.batch_decode(torch.tensor(predicted_ids))
        return transcriptions

    def pytorch_feature_generate(self, processor, model, inputs: Union[torch.Tensor, np.ndarray]) -> List[torch.Tensor]:
        """
        Generates features from a list of text prompts using a PyTorch model.

        ``Mandatory`` Args:
            :model: The transformed PyTorch model used for generating features.
            :inputs (Union[torch.Tensor, np.ndarray]): inputs to run the execution.
            :processor (AutoProcessor): The Processor to use for encoding the waveform.

        """
        input_values = processor(
            inputs[0], return_tensors="pt", max_length=self.seq_len, truncation=True, padding="max_length"
        ).input_values
        logits = model(input_values[0]).logits
        logits = logits.detach().numpy()
        predicted_ids = np.argmax(logits, axis=-1)
        transcriptions = processor.batch_decode(predicted_ids)
        return transcriptions<|MERGE_RESOLUTION|>--- conflicted
+++ resolved
@@ -2294,12 +2294,7 @@
             logger.warning("Updating low_cpu_mem_usage=False")
 
         kwargs.update({"attn_implementation": "eager", "low_cpu_mem_usage": False})
-<<<<<<< HEAD
-        if qaic_config is not None:
-            qaic_config["pretrained_model_name_or_path"] = pretrained_model_name_or_path
-=======
-
->>>>>>> f4ff8035
+
         model = cls._hf_auto_class.from_pretrained(pretrained_model_name_or_path, **kwargs)
         return cls(
             model,
