--- conflicted
+++ resolved
@@ -1380,12 +1380,7 @@
         FP8DeQuantLinearToLinearTransform,
         CustomOpsTransform,
         KVCacheTransform,
-<<<<<<< HEAD
         SplitGateUpWeightsTransform,
-=======
-        # SplitGateUpWeightsTransform,
-        SplitGateUpWeightsTransformGPTOSS,
->>>>>>> ce53d3cd
         KVCacheExternalModuleMapperTransform,
     ]
     _onnx_transforms = [FP16ClipTransform, SplitTensorsTransform]
