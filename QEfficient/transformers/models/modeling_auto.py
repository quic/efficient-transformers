# -----------------------------------------------------------------------------
#
# Copyright (c) Qualcomm Technologies, Inc. and/or its subsidiaries.
# SPDX-License-Identifier: BSD-3-Clause
#
# ----------------------------------------------------------------------------

import warnings
from pathlib import Path
from time import perf_counter
from typing import Dict, List, Optional, Union

import numpy as np
import torch
import torch.nn as nn
from transformers import (
    AutoImageProcessor,
    AutoModel,
    AutoModelForCausalLM,
    AutoModelForCTC,
    AutoModelForImageTextToText,
    AutoModelForSpeechSeq2Seq,
    PreTrainedTokenizer,
    PreTrainedTokenizerFast,
    TextStreamer,
)

import QEfficient
from QEfficient.base.modeling_qeff import QEFFBaseModel
from QEfficient.base.onnx_transforms import FP16ClipTransform, SplitTensorsTransform
from QEfficient.base.pytorch_transforms import SplitGateUpWeightsTransform
from QEfficient.generation.cloud_infer import QAICInferenceSession
from QEfficient.generation.text_generation_inference import (
    CloudAI100ExecInfoNew,
    PerfMetrics,
    calculate_latency,
    get_compilation_dims,
)
from QEfficient.generation.vlm_generation import VisionLanguageGeneration
from QEfficient.transformers.modeling_utils import DYNAMIC_SEQ_LEN_SUPPORTED_MODEL_ARCH
from QEfficient.transformers.models.pytorch_transforms import (
    CustomOpsTransform,
    KVCacheExternalModuleMapperTransform,
    KVCacheTransform,
    PoolingTransform,
    SamplerTransform,
    SpDTransform,
    VlmKVOffloadTransform,
    VlmNoKVOffloadTransform,
)
from QEfficient.transformers.quantizers.auto import QEFF_AUTO_QUANTIZATION_CONFIG_MAPPING, with_replaced_quantizers
from QEfficient.transformers.quantizers.quant_transforms import (
    AwqToMatmulNbitsTransform,
    FP8DeQuantLinearToLinearTransform,
    GPTQToMatmulNbitsTransform,
    Mxfp4GptOssExpertDequantizeTransform,
)
from QEfficient.utils import (
    constants,
    get_padding_shape_from_config,
)
from QEfficient.utils.check_ccl_specializations import process_ccl_specializations
from QEfficient.utils.logging_utils import logger


class QEFFTransformersBase(QEFFBaseModel):
    """
    Base class for QEfficient wrappers around HuggingFace transformer models.

    This class provides common functionality for loading, representing, and managing
    HuggingFace models within the QEfficient framework. It serves as a parent
    for specific model types like `AutoModel`, `AutoModelForCausalLM`, etc.
    """

    _hf_auto_class: type

    def __init__(self, model: nn.Module, **kwargs) -> None:
        if (
            hasattr(model, "config")
            and hasattr(model.config, "quantization_config")
            and not isinstance(model.config.quantization_config, tuple(QEFF_AUTO_QUANTIZATION_CONFIG_MAPPING.values()))
        ):
            raise AssertionError("Please use `from_pretrained` method to load quantized models")

        super().__init__(model, **kwargs)

    def __repr__(self) -> str:
        return self.__class__.__name__ + "\n" + self.model.__repr__()

    @classmethod
    @with_replaced_quantizers
    def from_pretrained(cls, pretrained_model_name_or_path: str, *args, **kwargs):
        """
        Load a QEfficient transformer model from a pretrained HuggingFace model or local path.

        This is the recommended way to initialize any QEfficient transformer model.
        The interface is similar to ``transformers.AutoModel.from_pretrained``.

        Parameters
        ----------
        pretrained_model_name_or_path : str
            Model card name from HuggingFace or local path to model directory.
        *args :
            Positional arguments passed directly to `cls._hf_auto_class.from_pretrained`.
        **kwargs :
            Keyword arguments passed directly to `cls._hf_auto_class.from_pretrained`.

            **Note:** `attn_implementation` and `low_cpu_mem_usage` are automatically set to "eager" and False respectively to ensure compatibility.

        Returns
        -------
        QEFFTransformersBase
            An instance of the specific QEFFAutoModel subclass, initialized with the pretrained weights.
        """
        if kwargs.get("attn_implementation", None) not in {None, "eager"}:
            logger.warning('Updating attn_implementation="eager"')

        if kwargs.get("low_cpu_mem_usage", None):
            logger.warning("Updating low_cpu_mem_usage=False")

        kwargs.update({"attn_implementation": "eager", "low_cpu_mem_usage": False})

        model = cls._hf_auto_class.from_pretrained(pretrained_model_name_or_path, *args, **kwargs)
        return cls(model, pretrained_model_name_or_path=pretrained_model_name_or_path)

    @property
    def model_name(self) -> str:
        """
        Get the name of the underlying HuggingFace model.

        Returns
        -------
        str
            The model's class name, with "QEff" or "QEFF" prefix removed if present.
        """
        mname = self.model.__class__.__name__
        if mname.startswith("QEff") or mname.startswith("QEFF"):
            mname = mname[4:]
        return mname


class MultimodalUtilityMixin:
    """
    Mixin for multimodal models providing utilities like input auto-correction.

    This mixin ensures that inputs to multimodal models conform to the expected
    names, shapes, and dtypes defined by the model's `get_inputs_info` method.
    """

    def __new__(cls, *args, **kwargs):
        if cls is MultimodalUtilityMixin:
            raise TypeError(f"only children of '{cls.__name__}' may be instantiated")
        return object.__new__(cls)

    def auto_correct_inputs(self, inputs):
        """
        Validates and corrects model inputs to match expected specifications.

        Checks if the provided inputs dictionary contains all required keys and
        if the data types of the tensors match the model's specifications.
        It then filters the input dictionary to only include expected inputs.

        Parameters
        ----------
        inputs : Dict[str, torch.Tensor]
            A dictionary of input tensors, where keys are input names and values are `torch.Tensor` objects.

        Returns
        -------
        Dict[str, torch.Tensor]
            A filtered dictionary of input tensors that match the model's expected inputs.

        Raises
        ------
        RuntimeError
            If any expected input is missing or has a mismatched data type.
        """
        checked = True
        inputs_info = self.model.get_inputs_info()
        for valid_input_info in inputs_info:
            if valid_input_info.name not in inputs:
                checked = False
                break
            if inputs[valid_input_info.name].dtype != valid_input_info.datatype:
                checked = False
                break

        if not checked:
            err_str: str = (
                "Expected following input names and shapes to be passed\n"
                + "\n".join([val.__repr__() for val in inputs_info])
                + "\ngot"
                + f"{[(k, v.shape, v.dtype) for k, v in inputs.items()]}"
            )

            raise RuntimeError(err_str)

        return {k: v for k, v in inputs.items() if k in [iinfo.name for iinfo in inputs_info]}


class QEFFAutoModel(QEFFTransformersBase):
    """
    QEfficient class for general transformer models from the HuggingFace hub (e.g., BERT, Sentence Transformers).

    This class provides a unified interface for loading, exporting, compiling, and running
    various encoder-only transformer models on Cloud AI 100 hardware. It supports pooling
    for embedding extraction.

    Example
    -------
    .. code-block:: python

        from QEfficient import QEFFAutoModel
        from transformers import AutoTokenizer

        model = QEFFAutoModel.from_pretrained("sentence-transformers/all-MiniLM-L6-v2", pooling="mean")
        model.compile(num_cores=16)
        tokenizer = AutoTokenizer.from_pretrained("sentence-transformers/all-MiniLM-L6-v2")
        inputs = tokenizer("My name is", return_tensors="pt")
        output = model.generate(inputs)
        print(output) # Output will be a dictionary containing extracted features.
    """

    _hf_auto_class = AutoModel
    _pytorch_transforms = [CustomOpsTransform, AwqToMatmulNbitsTransform, GPTQToMatmulNbitsTransform]
    _onnx_transforms = [FP16ClipTransform, SplitTensorsTransform]

    def __init__(self, model: nn.Module, pooling=None, **kwargs):
        """
        Initializes a QEFFAutoModel instance.

        Parameters
        ----------
        model : nn.Module
            The underlying HuggingFace PyTorch model.
        pooling : str or Callable, optional
            The pooling method to use for feature extraction.
            Options include: "mean", "max", "cls", "avg", or a custom Callable.
            Default is None (no pooling applied).
        **kwargs :
            Additional keyword arguments passed to the base class constructor.
        """
        super().__init__(model, **kwargs)

        # Make Embedding specific transforms like appending pooling
        if pooling:
            self.model, _ = PoolingTransform.apply(self.model, pooling)

        self.model.base_model.config.use_cache = True

        self.hash_params["qeff_auto_class"] = self.__class__.__name__

    @classmethod
    @with_replaced_quantizers
    def from_pretrained(cls, pretrained_model_name_or_path, pooling=None, *args, **kwargs):
        """
        Load a QEfficient transformer model from a pretrained HuggingFace model or local path.

        This is the recommended way to initialize a QEfficient transformer model. The interface is similar to
        ``transformers.AutoModel.from_pretrained``. Once initialized, you can use methods such as ``export``, ``compile``, and ``generate``.

        Parameters
        ----------
        pretrained_model_name_or_path : str
            Model card name from HuggingFace or local path to model directory.
        pooling : str or Callable, optional
            The pooling method to use. Options include:
            - "mean": Mean pooling
            - "max": Max pooling
            - "cls": CLS token pooling
            - "avg": Average pooling
            - Callable: A custom pooling function
            - None: No pooling applied. Default is None.
        *args :
            Positional arguments passed directly to `cls._hf_auto_class.from_pretrained`.
        **kwargs :
            Additional keyword arguments passed directly to `cls._hf_auto_class.from_pretrained`.

            **Note:** `attn_implementation` and `low_cpu_mem_usage` are automatically
            set to "eager" and False respectively to ensure compatibility.

        Returns
        -------
        QEFFAutoModel
            An instance initialized with the pretrained weights.
        """
        if kwargs.get("attn_implementation", None) not in {None, "eager"}:
            logger.warning('Updating attn_implementation="eager"')

        if kwargs.get("low_cpu_mem_usage", None):
            logger.warning("Updating low_cpu_mem_usage=False")

        kwargs.update({"attn_implementation": "eager", "low_cpu_mem_usage": False})

        model = cls._hf_auto_class.from_pretrained(pretrained_model_name_or_path, *args, **kwargs)

        # This is support models that should be classified to in a different auto class but transformers load them via this class
        kv_offload = kwargs.pop("kv_offload", None)
        if model.__class__.__name__ in MISCLASSIFIED_CAUSAL_LM_TO_QEFF_AUTO_CLASS_MAP:
            return MISCLASSIFIED_CAUSAL_LM_TO_QEFF_AUTO_CLASS_MAP[model.__class__.__name__](
                model, kv_offload=kv_offload, **kwargs
            )

        return cls(model, pretrained_model_name_or_path=pretrained_model_name_or_path, pooling=pooling, **kwargs)

    @property
    def get_model_config(self) -> dict:
        """
        Get the model configuration as a dictionary.

        Returns
        -------
        dict
            The configuration dictionary of the underlying HuggingFace model.
        """
        return self.model.config.__dict__

    def export(self, export_dir: Optional[str] = None) -> str:
        """
        Export the model to ONNX format using ``torch.onnx.export``.

        This method prepares example inputs and dynamic axes based on the model configuration,
        then exports the model to an ONNX graph suitable for compilation and deployment on Cloud AI 100 hardware.

        Parameters
        ----------
        export_dir : str, optional
            Directory path where the exported ONNX graph will be saved. If not provided,
            the default export directory is used.

        Returns
        -------
        str
            Path to the generated ONNX graph file.
        """
        bs = constants.ONNX_EXPORT_EXAMPLE_BATCH_SIZE
        seq_len = constants.ONNX_EXPORT_EXAMPLE_SEQ_LEN

        example_inputs = {
            "input_ids": torch.zeros((bs, seq_len), dtype=torch.int64),
            "attention_mask": torch.ones((bs, seq_len), dtype=torch.int64),
        }

        dynamic_axes = {"input_ids": {0: "batch_size", 1: "seq_len"}, "attention_mask": {0: "batch_size", 1: "seq_len"}}

        output_names = ["output"]

        return self._export(
            example_inputs,
            output_names,
            dynamic_axes,
            export_dir=export_dir,
        )

    def compile(
        self,
        onnx_path: Optional[str] = None,
        compile_dir: Optional[str] = None,
        *,
        seq_len: Union[int, List[int]] = 32,
        batch_size: int = 1,
        num_devices: int = 1,
        num_cores: int = 16,  # FIXME: Make this mandatory arg
        mxfp6_matmul: bool = False,
        **compiler_options,
    ) -> str:
        """
        Compile the exported ONNX model using the Cloud AI 100 Platform SDK compiler.

        This method generates a ``qpc`` package. If the model has not been exported yet,
        this method will handle the export process. Additional arguments for the `qaic-exec`
        compiler can be passed as keyword arguments.

        Parameters
        ----------
        onnx_path : str, optional
            Path to a pre-exported ONNX model. If not provided, the model will be exported first.
        compile_dir : str, optional
            Directory to save the generated QPC package. If not provided, a default directory is used.
        seq_len : int or list of int, optional
            The length(s) of the prompt(s) to compile for. Can be a single integer or a list of integers
            to create multiple specializations. Default is 32.
        batch_size : int, optional
            Batch size. Default is 1.
        num_devices : int, optional
            Number of devices to compile for. Default is 1.
        num_cores : int, optional
            Number of cores to use for compilation.
        mxfp6_matmul : bool, optional
            Use MXFP6 compression for weights. Default is False.
        **compiler_options : dict
            Additional compiler options for QAIC or QNN compilers. These are passed directly
            to the underlying compilation command.

            **For QAIC Compiler:** Extra arguments for qaic-exec can be passed. Some common options include:

            - mos (int, optional): Effort level to reduce on-chip memory. Defaults to -1, meaning no effort. Defaults to -1.
            - aic_enable_depth_first (bool, optional): Enables DFS with default memory size. Defaults to False.
            - allow_mxint8_mdp_io (bool, optional): Allows MXINT8 compression of MDP IO traffic. Defaults to False.

            Params are converted to flags as below:

            - ``aic_num_cores=16`` -> ``-aic-num-cores=16``
            - ``convert_to_fp16=True`` -> ``-convert-to-fp16``

            **For QNN Compiler:** Following arguments can be passed as:

            - enable_qnn (bool): Enables QNN Compilation.
            - qnn_config (str): Path of QNN Config parameters file. Any extra parameters for QNN compilation can be passed via this file.

        Returns
        -------
        str
            Path to the compiled QPC package.

        """

        if isinstance(seq_len, list) and len(seq_len) >= 15:
            warnings.warn("Recommended: `seq_len` should contain fewer than 15 items.")

        specializations = [
            {"batch_size": batch_size, "seq_len": sl} for sl in (seq_len if isinstance(seq_len, list) else [seq_len])
        ]

        return self._compile(
            onnx_path=onnx_path,
            compile_dir=compile_dir,
            compile_only=True,
            specializations=specializations,
            convert_to_fp16=True,
            mxfp6_matmul=mxfp6_matmul,
            mdp_ts_num_devices=num_devices,
            aic_num_cores=num_cores,
            **compiler_options,
        )

    def generate(
        self,
        inputs: torch.Tensor,
        device_ids: List[int] = None,
        runtime_ai100: bool = True,
    ) -> Union[torch.Tensor, np.ndarray]:
        """
        Generate output by executing the compiled QPC on Cloud AI 100 hardware or using PyTorch runtime.

        This method runs sequential execution based on the compiled model's batch size and the number of prompts.
        If the number of prompts is not divisible by the batch size, the last batch will be dropped.

        Parameters
        ----------
        inputs : torch.Tensor or np.ndarray
            Input data for the model. For AI 100 runtime, this typically includes
            `input_ids` and `attention_mask`.
        device_ids : list of int, optional
            Device IDs for running the QPC. Defaults to `[0]` if not specified and `runtime_ai100` is True.
        runtime_ai100 : bool, optional
            Whether to use the AI 100 runtime for inference. If False, the PyTorch
            runtime will be used. Default is True.

        Returns
        -------
        torch.Tensor or np.ndarray
            Output from the AI 100 or PyTorch runtime. The type depends on the runtime and model.
        """
        # AI_100 runtime
        if runtime_ai100:
            if not isinstance(self.qpc_path, Path):
                raise TypeError("Please run compile API first!")

            return self.cloud_ai_100_feature_generate(inputs=inputs, device_ids=device_ids)
        # PyTorch runtime
        else:
            return self.pytorch_feature_generate(model=self.model, inputs=inputs)

    def cloud_ai_100_feature_generate(
        self,
        inputs: torch.Tensor,
        device_ids: List[int] = [0],
    ) -> np.ndarray:
        """
        Generate features for a batch of inputs using the Cloud AI 100 hardware runtime.

        This method runs inference on the compiled QPC using the Cloud AI 100 accelerator.
        It automatically pads input tensors to match the compiled sequence length and handles session setup.

        Parameters
        ----------
        inputs : torch.Tensor or np.ndarray
            Input tensors for feature extraction. Must be a dictionary-like object
            including `input_ids` and `attention_mask`.
        device_ids : List[int], optional
            List of device IDs to use for inference. Defaults to [0].

        Returns
        -------
        np.ndarray
            Array containing the generated output features for each input in the batch.
        """

        if self.qpc_session is None:
            self.qpc_session = QAICInferenceSession(str(self.qpc_path), device_ids)
            self.batch_size = self.qpc_session.bindings[0].dims[0]

        # Dynamic switching to closest seq_Len based on input_ids_len
        input_ids_len = inputs["input_ids"].shape[1]

        for allowed_shape in self.qpc_session.allowed_shapes:
            seq_len_allowed = allowed_shape[1][1][1]

            if seq_len_allowed >= input_ids_len:
                self.seq_len = seq_len_allowed
                break

        # To handle single seq_len as we can't fetch allowed shapes for single seq_len
        self.seq_len = self.qpc_session.bindings[0].dims[1] if not hasattr(self, "seq_len") else self.seq_len

        input_ids = np.array(
            torch.nn.functional.pad(inputs["input_ids"], (0, self.seq_len - input_ids_len), "constant", 0)
        )
        attention_mask = np.array(
            torch.nn.functional.pad(
                inputs["attention_mask"], (0, self.seq_len - inputs["attention_mask"].size(1)), "constant", 0
            )
        )

        inputs = dict(input_ids=input_ids, attention_mask=attention_mask)

        # TODO: Remove try and catch after compiler fix
        try:
            outputs = {
                "output": np.random.randn(*list(self.qpc_session.bindings[2].dims)).astype(np.float32),
            }
            self.qpc_session.set_buffers(outputs)
            outputs = self.qpc_session.run(inputs)
        except Exception:
            outputs = {
                "output": np.random.randn(self.batch_size, self.seq_len, self.qpc_session.bindings[2].dims[1]).astype(
                    np.float32
                ),
            }
            self.qpc_session.set_buffers(outputs)
            outputs = self.qpc_session.run(inputs)
        return outputs

    def pytorch_feature_generate(self, model, inputs: Union[torch.Tensor, np.ndarray]) -> List[torch.Tensor]:
        """
        Generate features from a batch of inputs using the PyTorch model.

        This method runs the model in PyTorch (CPU/GPU) mode for feature extraction.

        Parameters
        ----------
        model : nn.Module
            The PyTorch model to use for inference.
        inputs : torch.Tensor or np.ndarray
            Input tensors for feature extraction. Expected to be a dictionary-like object.

        Returns
        -------
        List[torch.Tensor]
            List of output features generated by the model for each input.
        """
        return model(**inputs)


class QEffVisionEncoderForTextImageToTextModel(QEFFBaseModel):
    """
    QEfficient wrapper for the Vision Encoder component of a Text-to-Image-to-Text model.

    This class handles the export and compilation of the vision encoder part
    of multimodal models for optimal performance on Cloud AI 100 hardware.
    """

    _pytorch_transforms = [
        AwqToMatmulNbitsTransform,
        GPTQToMatmulNbitsTransform,
        CustomOpsTransform,
        KVCacheTransform,
        KVCacheExternalModuleMapperTransform,
    ]
    _onnx_transforms = [FP16ClipTransform, SplitTensorsTransform]

    def __init__(self, model: nn.modules, **kwargs):
        """
        Initializes the vision encoder component for multimodal models.

        Parameters
        ----------
        model : nn.Module
            The full HuggingFace multimodal model from which the vision encoder is extracted.
        **kwargs :
            Additional keyword arguments passed to the base class constructor.
        """
        super().__init__(model, **kwargs)
        self.model = model.get_qeff_vision_encoder()
        self.hash_params["qeff_auto_class"] = self.__class__.__name__

    def export(self, inputs, output_names, dynamic_axes, export_dir=None, offload_pt_weights=True):
        """
        Exports the vision encoder component to ONNX format.

        Parameters
        ----------
        inputs : Dict[str, torch.Tensor]
            Example inputs for the ONNX export.
        output_names : List[str]
            List of output names for the ONNX graph.
        dynamic_axes : Dict[str, Dict[int, str]]
            Dynamic axes configuration for the ONNX graph.
        export_dir : str, optional
            Directory path where the exported ONNX graph will be saved. Default is None.
        offload_pt_weights : bool, optional
            If True, PyTorch weights will be offloaded after export. Default is True.

        Returns
        -------
        str
            Path to the generated ONNX graph file for the vision encoder.
        """
        return self._export(
            inputs, output_names, dynamic_axes, export_dir=export_dir, offload_pt_weights=offload_pt_weights
        )

    def compile(
        self,
        compile_dir,
        compile_only,
        specializations,
        convert_to_fp16,
        mxfp6_matmul,
        mdp_ts_num_devices,
        aic_num_cores,
        custom_io,
        **compiler_options,
    ) -> str:
        """
        Compiles the vision encoder component to a QPC package.

        Parameters
        ----------
        compile_dir : str
            Directory to save the generated QPC package.
        compile_only : bool
            If True, only compilation occurs without running inference.
        specializations : List[Dict[str, Union[int, str]]]
            List of dictionaries, each specifying a compilation specialization.
        convert_to_fp16 : bool
            If True, converts model to FP16 precision during compilation.
        mxfp6_matmul : bool
            If True, uses MXFP6 compression for MatMul weights.
        mdp_ts_num_devices : int
            Number of devices for multi-device (tensor slicing) compilation.
        aic_num_cores : int
            Number of cores to use for compilation.
        custom_io : Dict[str, str]
            Custom I/O configurations for the compiler.
        **compiler_options :
            Additional compiler options passed to the underlying compilation command.

        Returns
        -------
        str
            Path to the compiled QPC package for the vision encoder.
        """
        return self._compile(
            compile_dir=compile_dir,
            compile_only=compile_only,
            specializations=specializations,
            convert_to_fp16=convert_to_fp16,
            mxfp6_matmul=mxfp6_matmul,
            mdp_ts_num_devices=mdp_ts_num_devices,
            aic_num_cores=aic_num_cores,
            custom_io=custom_io,
            **compiler_options,
        )

    @property
    def model_name(self) -> str:
        """
        Get the name of the underlying vision encoder model.

        Returns
        -------
        str
            The model's class name, with "QEff" or "QEFF" prefix removed if present.
        """
        mname = self.model.__class__.__name__
        if mname.startswith("QEff") or mname.startswith("QEFF"):
            mname = mname[4:]
        return mname

    @property
    def get_model_config(self) -> dict:
        """
        Get the configuration dictionary of the underlying HuggingFace vision model.

        Returns
        -------
        dict
            The configuration dictionary.
        """
        if hasattr(self.model.model, "vision_model"):
            return self.model.model.vision_model.config.__dict__
        return self.model.model.config.__dict__


class QEffCausalLMForTextImageToTextModel(QEFFBaseModel):
    """
    QEfficient wrapper for the Causal Language Model (decoder) component of a Text-to-Image-to-Text model.

    This class handles the export and compilation of the language decoder part
    of multimodal models for optimal performance on Cloud AI 100 hardware.
    """

    _pytorch_transforms = [
        AwqToMatmulNbitsTransform,
        GPTQToMatmulNbitsTransform,
        CustomOpsTransform,
        KVCacheTransform,
        VlmKVOffloadTransform,
        SplitGateUpWeightsTransform,
    ]
    _onnx_transforms = [FP16ClipTransform, SplitTensorsTransform]

    def __init__(self, model, continuous_batching: bool = False, qaic_config: Optional[dict] = None, **kwargs):
        """
        Initializes the language decoder component for multimodal models.

        Parameters
        ----------
        model : nn.Module
            The full HuggingFace multimodal model from which the language decoder is extracted.
        continuous_batching : bool, optional
            If True, enables continuous batching mode for future compilation and execution.
            This setting must be consistent across `from_pretrained` and `compile` calls. Default is False.
        qaic_config : dict, optional
            A dictionary for QAIC-specific configurations.
            Only the following keys are supported by the text model of the dual QPC multimodal model:
            - **include_sampler** (bool): If True, enables on-device sampling of next tokens.
            - **max_top_k_ids** (int): Maximum number of top K tokens (<= vocab size) to consider during sampling.
            Additional keys will be ignored.
        **kwargs :
            Additional keyword arguments passed to the base class constructor.
        """
        super().__init__(model, **kwargs)
        self.model = model.get_qeff_language_decoder()
        self.hash_params["qeff_auto_class"] = self.__class__.__name__
        self.continuous_batching = continuous_batching
        self.model.qaic_config = qaic_config
        # ---Sampling---
        # Note: SamplerTransform should be applied after all other transforms
        # are done. The role of the sampler is to just add nodes at the output of the
        # previous transform function.
        self.model, _ = SamplerTransform.apply(self.model, qaic_config, **kwargs)

    def export(self, inputs, output_names, dynamic_axes, export_dir=None, offload_pt_weights=True):
        """
        Exports the language decoder component to ONNX format.

        Parameters
        ----------
        inputs : Dict[str, torch.Tensor]
            Example inputs for the ONNX export.
        output_names : List[str]
            List of output names for the ONNX graph.
        dynamic_axes : Dict[str, Dict[int, str]]
            Dynamic axes configuration for the ONNX graph.
        export_dir : str, optional
            Directory path where the exported ONNX graph will be saved. Default is None.
        offload_pt_weights : bool, optional
            If True, PyTorch weights will be offloaded after export. Default is True.

        Returns
        -------
        str
            Path to the generated ONNX graph file for the language decoder.
        """
        if self.model.qaic_config is not None and self.model.qaic_config.get("include_sampler", False):
            inputs, output_names, dynamic_axes = self.get_sampling_inputs_and_outputs(
                inputs, output_names, dynamic_axes
            )
        return self._export(
            inputs, output_names, dynamic_axes, export_dir=export_dir, offload_pt_weights=offload_pt_weights
        )

    def get_sampling_inputs_and_outputs(
        self,
        example_inputs: Dict[str, torch.Tensor],
        output_names: List[str],
        dynamic_axes: Dict[str, Dict[int, str]],
    ):
        """
        Updates the example inputs, output names, and dynamic axes to include
        parameters relevant for on-device sampling during ONNX export.

        Parameters
        ----------
        example_inputs : Dict[str, torch.Tensor]
            Current dictionary of example inputs.
        output_names : List[str]
            Current list of output names.
        dynamic_axes : Dict[str, Dict[int, str]]
            Current dictionary of dynamic axes configurations.

        Returns
        -------
        Tuple[Dict[str, torch.Tensor], List[str], Dict[str, Dict[int, str]]]
            Updated example inputs, output names, and dynamic axes including
            sampling-related parameters.
        """
        bs: int = constants.ONNX_EXPORT_EXAMPLE_BATCH_SIZE
        fbs: int = constants.ONNX_EXPORT_EXAMPLE_FBS

        assert "logits" in output_names, "logits must be part of the output names to suport on-device sampling"

        logits_index = output_names.index("logits")
        output_names[logits_index] = "next_tokens"

        example_inputs["last_accepted_output_tokens"] = torch.zeros(
            (bs, constants.ONNX_EXPORT_EXAMPLE_SEQ_LEN), dtype=torch.int64
        )
        dynamic_axes["last_accepted_output_tokens"] = {0: "batch_size", 1: "seq_len"}

        example_inputs["past_repetition_penalty_buffer"] = torch.zeros(
            (fbs if self.continuous_batching else bs, self.model.language_model.config.vocab_size), dtype=torch.bool
        )
        dynamic_axes["past_repetition_penalty_buffer"] = {
            0: "full_batch_size" if self.continuous_batching else "batch_size",
        }
        output_names.append("past_repetition_penalty_buffer_RetainedState")

        example_inputs["repetition_penalties"] = (
            torch.ones((bs, 1), dtype=torch.float) * constants.ONNX_EXPORT_EXAMPLE_REPETITION_PENALTIES
        )
        dynamic_axes["repetition_penalties"] = {0: "batch_size"}

        example_inputs["past_presence_penalty_buffer"] = torch.zeros(
            (fbs if self.continuous_batching else bs, self.model.language_model.config.vocab_size), dtype=torch.bool
        )
        dynamic_axes["past_presence_penalty_buffer"] = {
            0: "full_batch_size" if self.continuous_batching else "batch_size",
        }
        output_names.append("past_presence_penalty_buffer_RetainedState")

        example_inputs["presence_penalties"] = (
            torch.zeros((bs, 1), dtype=torch.float) + constants.ONNX_EXPORT_EXAMPLE_PRESENCE_PENALTIES
        )
        dynamic_axes["presence_penalties"] = {0: "batch_size"}

        example_inputs["temperatures"] = (
            torch.ones((bs, 1), dtype=torch.float) * constants.ONNX_EXPORT_EXAMPLE_TEMPERATURES
        )
        dynamic_axes["temperatures"] = {0: "batch_size"}

        max_top_k_ids = self.model.qaic_config.get("max_top_k_ids", constants.ONNX_EXPORT_EXAMPLE_MAX_TOP_K_IDS)
        example_inputs["top_ks"] = torch.randint(1, max_top_k_ids, size=(bs, 1)).to(torch.int32)
        dynamic_axes["top_ks"] = {0: "batch_size"}

        example_inputs["top_ps"] = torch.ones((bs, 1), dtype=torch.float) * constants.ONNX_EXPORT_EXAMPLE_TOP_PS
        dynamic_axes["top_ps"] = {0: "batch_size"}

        example_inputs["min_ps"] = torch.ones((bs, 1), dtype=torch.float) * constants.ONNX_EXPORT_EXAMPLE_MIN_PS
        dynamic_axes["min_ps"] = {0: "batch_size"}

        example_inputs["random_numbers"] = torch.rand((bs, max_top_k_ids), dtype=torch.float)
        dynamic_axes["random_numbers"] = {0: "batch_size"}

        example_inputs["token_bitmasks"] = torch.zeros(
            (bs, self.model.language_model.config.vocab_size), dtype=torch.bool
        )
        dynamic_axes["token_bitmasks"] = {0: "batch_size"}

        return example_inputs, output_names, dynamic_axes

    def compile(
        self,
        compile_dir,
        compile_only,
        specializations,
        convert_to_fp16,
        mxfp6_matmul,
        mdp_ts_num_devices,
        aic_num_cores,
        custom_io,
        **compiler_options,
    ) -> str:
        """
        Compiles the language decoder component to a QPC package.

        Parameters
        ----------
        compile_dir : str
            Directory to save the generated QPC package.
        compile_only : bool
            If True, only compilation occurs without running inference.
        specializations : List[Dict[str, Union[int, str]]]
            List of dictionaries, each specifying a compilation specialization.
        convert_to_fp16 : bool
            If True, converts model to FP16 precision during compilation.
        mxfp6_matmul : bool
            If True, uses MXFP6 compression for MatMul weights.
        mdp_ts_num_devices : int
            Number of devices for multi-device (tensor slicing) compilation.
        aic_num_cores : int
            Number of cores to use for compilation.
        custom_io : Dict[str, str]
            Custom I/O configurations for the compiler.
        **compiler_options :
            Additional compiler options passed to the underlying compilation command.

        Returns
        -------
        str
            Path to the compiled QPC package for the language decoder.
        """
        return self._compile(
            compile_dir=compile_dir,
            compile_only=compile_only,
            specializations=specializations,
            convert_to_fp16=convert_to_fp16,
            mxfp6_matmul=mxfp6_matmul,
            mdp_ts_num_devices=mdp_ts_num_devices,
            aic_num_cores=aic_num_cores,
            custom_io=custom_io,
            **compiler_options,
        )

    @property
    def model_name(self) -> str:
        """
        Get the name of the underlying language decoder model.

        Returns
        -------
        str
            The model's class name, with "QEff" or "QEFF" prefix removed if present.
        """
        mname = self.model.__class__.__name__
        if mname.startswith("QEff") or mname.startswith("QEFF"):
            mname = mname[4:]
        return mname

    @property
    def get_model_config(self) -> dict:
        """
        Get the configuration dictionary of the underlying HuggingFace language model.

        Returns
        -------
        dict
            The configuration dictionary.
        """
        if hasattr(self.model, "language_model"):
            return self.model.language_model.config.__dict__
        return self.model.config.__dict__


class _QEffAutoModelForImageTextToTextDualQPC:
    """
    Internal class handling multimodal image-text-to-text models using a dual QPC approach.

    In this approach, the vision encoder and language model decoder are compiled
    into separate QPC packages. The vision encoder's KV cache might be offloaded
    to CPU or managed differently from the language model's KV cache.
    """

    _hf_auto_class = AutoModelForImageTextToText

    def __init__(
        self,
        model: nn.Module,
        continuous_batching: bool = False,
        qaic_config: Optional[dict] = None,
        **kwargs,
    ):
        """
        Initializes the dual QPC multimodal model wrapper.

        Parameters
        ----------
        model : nn.Module
            The full HuggingFace multimodal model.
        **kwargs :
            Additional keyword arguments. `full_batch_size` is not supported here.

        Raises
        ------
        NotImplementedError
            If `full_batch_size` is provided.
        """
        if kwargs.pop("full_batch_size", None):
            raise NotImplementedError("Continuous batching is not supported for image-text-to-text models yet.")
        self.model = model
        self.config = model.config

        self.comp_ctx_lengths_prefill, self.comp_ctx_lengths_decode = process_ccl_specializations(qaic_config)

        self.vision_model = QEffVisionEncoderForTextImageToTextModel(model, **kwargs)
        self.lang_model = QEffCausalLMForTextImageToTextModel(model, continuous_batching=continuous_batching, **kwargs)
        self.continuous_batching = continuous_batching
        self.input_shapes, self.output_names = None, None

    @property
    def model_name(self) -> str:
        """
        Get the name of the underlying multimodal model.

        Returns
        -------
        str
            The model's class name, with "QEff" or "QEFF" prefix removed if present.
        """
        mname = self.model.__class__.__name__
        if mname.startswith("QEff") or mname.startswith("QEFF"):
            mname = mname[4:]
        return mname

    @classmethod
    def from_pretrained(cls, pretrained_model_name_or_path: str, qaic_config: Optional[dict] = None, **kwargs):
        """
        Load a QEfficient multimodal model for dual QPC from a pretrained HuggingFace model or local path.

        Parameters
        ----------
        pretrained_model_name_or_path : str
            Model card name from HuggingFace or local path to model directory.
        **kwargs :
            Additional keyword arguments passed directly to `cls._hf_auto_class.from_pretrained`.
            Note: `attn_implementation` and `low_cpu_mem_usage` are automatically
            set to "eager" and False respectively to ensure compatibility.

        Returns
        -------
        _QEffAutoModelForImageTextToTextDualQPC
            An instance initialized with the pretrained weights.
        """
        if kwargs.get("attn_implementation", None) not in {None, "eager"}:
            logger.warning('Updating attn_implementation="eager"')

        if kwargs.get("low_cpu_mem_usage", None):
            logger.warning("Updating low_cpu_mem_usage=False")

        kwargs.update({"attn_implementation": "eager", "low_cpu_mem_usage": False})
        model = cls._hf_auto_class.from_pretrained(pretrained_model_name_or_path, **kwargs)
        return cls(
            model,
            pretrained_model_name_or_path=pretrained_model_name_or_path,
            qaic_config=qaic_config,
            **kwargs,
        )

    @property
    def onnx_path(self):
        """
        Get the ONNX paths for the vision and language model components.

        Returns
        -------
        List[str]
            A list containing the ONNX paths of the vision model and the language model.
        """
        return [self.vision_model.onnx_path, self.lang_model.onnx_path]

    @property
    def qpc_path(self):
        """
        Get the QPC paths for the vision and language model components.

        Returns
        -------
        Union[List[str], str, None]
            A list containing both QPC paths if both are compiled, or just one if only one is,
            or None if neither is compiled.
        """
        if self.vision_model.qpc_path and self.lang_model.qpc_path:
            return [self.vision_model.qpc_path, self.lang_model.qpc_path]
        elif self.vision_model.qpc_path:
            return self.vision_model.qpc_path
        else:
            return self.lang_model.qpc_path

    def export(
        self,
        export_dir: Optional[str] = None,
        **kwargs,
    ) -> str:
        """
        Exports both the vision encoder and language decoder components to ONNX format.

        This method exports the vision component (optionally without offloading PyTorch weights)
        and the language component (with offloading PyTorch weights).

        Parameters
        ----------
        export_dir : str, optional
            Directory path where the exported ONNX graphs will be saved. Default is None.
        **kwargs :
            Additional keyword arguments.

        Returns
        -------
        List[str]
            A list containing the paths to the generated ONNX graph files for both components.
        """
        # TODO This is a temporary change as continous batching is enabled only for few models. Once support is added for all the models this exception handing can be removed.
        try:
            inputs = self.model.get_dummy_inputs(
                kv_offload=True,
                continuous_batching=self.continuous_batching,
                comp_ctx_lengths=self.comp_ctx_lengths_decode,
            )
            dynamic_axes = self.model.get_onnx_dynamic_axes(
                kv_offload=True,
                continuous_batching=self.continuous_batching,
                comp_ctx_lengths=self.comp_ctx_lengths_decode,
            )
        except TypeError:
            inputs = self.model.get_dummy_inputs(kv_offload=True, comp_ctx_lengths=self.comp_ctx_lengths_decode)
            dynamic_axes = self.model.get_onnx_dynamic_axes(
                kv_offload=True, comp_ctx_lengths=self.comp_ctx_lengths_decode
            )
        output_names = self.model.get_output_names(kv_offload=True)

        self.vision_model.export(
            inputs["vision"],
            output_names["vision"],
            dynamic_axes["vision"],
            export_dir=export_dir,
            offload_pt_weights=False,
        )
        self.lang_model.export(
            inputs["lang"], output_names["lang"], dynamic_axes["lang"], export_dir=export_dir, offload_pt_weights=True
        )

        return self.onnx_path

    def compile(
        self,
        img_size: Optional[int] = None,
        vision_onnx_path: Optional[str] = None,
        lang_onnx_path: Optional[str] = None,
        compile_dir: Optional[str] = None,
        *,
        prefill_seq_len: Optional[int] = None,
        ctx_len: Optional[int] = None,
        batch_size: int = 1,
        full_batch_size: Optional[int] = None,
        kv_cache_batch_size: Optional[int] = None,
        num_devices: int = 1,
        num_cores: int = 16,  # FIXME: Make this mandatory arg
        mxfp6_matmul: bool = False,
        mxint8_kv_cache: bool = False,
        skip_vision: Optional[bool] = False,
        skip_lang: Optional[bool] = False,
        **compiler_options,
    ) -> str:
        """
        Compiles both the vision encoder and language decoder components into QPC packages.

        Parameters
        ----------
        img_size : int, optional
            The image size to compile the vision model for. Default is None.
        vision_onnx_path : str, optional
            Path to a pre-exported ONNX file for the vision encoder. If None, it will be exported.
        lang_onnx_path : str, optional
            Path to a pre-exported ONNX file for the language decoder. If None, it will be exported.
        compile_dir : str, optional
            Directory to save the generated QPC packages.
        prefill_seq_len : int, optional
            Length of the prefill prompt for the language model. Default is None.
        ctx_len : int, optional
            Maximum context length for the language model. Default is None.
        batch_size : int, optional
            Batch size. Default is 1.
        full_batch_size : int, optional
            Not supported for this model; must be None.
        kv_cache_batch_size : int, optional
            Not supported for this model; must be None.
        num_devices : int, optional
            Number of devices to compile for. Default is 1.
        num_cores : int, optional
            Number of cores to use for compilation.
        mxfp6_matmul : bool, optional
            Use MXFP6 compression for weights in the language model. Default is False.
        mxint8_kv_cache : bool, optional
            Use MXINT8 compression for KV cache. Default is False.
        num_speculative_tokens : int, optional
            Not supported for this model; must be None.
        skip_vision : bool, optional
            If True, skips compilation of the vision encoder. Default is False.
        skip_lang : bool, optional
            If True, skips compilation of the language decoder. Default is False.
        **compiler_options : dict
            Additional compiler options for QAIC or QNN compilers.

        Returns
        -------
        Union[List[str], str, None]
            A list of paths to the compiled QPC packages, or a single path if only
            one component is compiled, or None if neither is compiled.

        Raises
        ------
        ValueError
            If `full_batch_size`, `kv_cache_batch_size`, or `num_speculative_tokens` are not None.
            If both `skip_lang` and `skip_vision` are True.
        """
        if skip_lang and skip_vision:
            raise ValueError("Expected at least one of 'skip_lang' or 'skip_vision' to be False")

        if self.continuous_batching and full_batch_size is None:
            raise TypeError("`full_batch_size` is required when `continuous_batching=True`.")

        if kv_cache_batch_size and not full_batch_size:
            raise ValueError(
                "KV caching requires continuous batching. Please set `full_batch_size` and "
                "enable `continuous_batching=True` in `from_pretrained`."
            )

        # Infer kv_cache_batch_size if not provided
        kv_cache_batch_size = kv_cache_batch_size or full_batch_size or batch_size

        output_names = self.model.get_output_names(kv_offload=True)

        # For supporting VLLM and Disaggregated with CCL
        if "comp_ctx_lengths_prefill" in compiler_options:
            self.comp_ctx_lengths_prefill = compiler_options.pop("comp_ctx_lengths_prefill")
            self.comp_ctx_lengths_decode = compiler_options.pop("comp_ctx_lengths_decode")

        specializations, compiler_options = self.model.get_specializations(
            batch_size=batch_size,
            prefill_seq_len=prefill_seq_len,
            ctx_len=ctx_len,
            comp_ctx_lengths_prefill=self.comp_ctx_lengths_prefill,
            comp_ctx_lengths_decode=self.comp_ctx_lengths_decode,
            img_size=img_size,
            kv_offload=True,
            continuous_batching=self.continuous_batching,
            kv_cache_batch_size=kv_cache_batch_size,
            full_batch_size=full_batch_size,
            **compiler_options,
        )

        custom_io_vision = {}
        kv_cache_dtype = "mxint8" if mxint8_kv_cache else "float16"
        molmo = hasattr(self.model.config, "model_type") and self.model.config.model_type == "molmo"
        if molmo:
            custom_io_vision["image_masks"] = "float16"
        custom_io_vision["pixel_values"] = "float16"

        for output_name in output_names["vision"]:
            if output_name.startswith("past_"):
                custom_io_vision[output_name] = kv_cache_dtype
            else:
                custom_io_vision[output_name] = "float16"

        if vision_onnx_path:
            self.vision_model.onnx_path = vision_onnx_path
        if lang_onnx_path:
            self.lang_model.onnx_path = lang_onnx_path

        if (self.vision_model.onnx_path is None and vision_onnx_path is None) or (
            self.lang_model.onnx_path is None and lang_onnx_path is None
        ):
            self.export()

        # TODO this hould be removed once the continous batching is supported for all the models.
        compiler_options.pop("continuous_batching", None)
        compiler_options.pop("kv_cache_batch_size", None)
        compiler_options.pop("full_batch_size", None)

        if not skip_vision:
            self.vision_model._compile(
                compile_dir=compile_dir,
                compile_only=True,
                specializations=specializations["vision"],
                convert_to_fp16=True,
                mxfp6_matmul=constants.VISION_MXFP6_MATMUL,
                mdp_ts_num_devices=num_devices,
                aic_num_cores=num_cores,
                custom_io=custom_io_vision,
                mxint8_kv_cache=mxint8_kv_cache,
                **compiler_options,
            )

        if not skip_lang:
            custom_io_lang = {}
            # Inputs
            for output_name in output_names["lang"]:
                if output_name.endswith("_RetainedState"):
                    custom_io_lang[output_name[: -len("_RetainedState")]] = (
                        "float16" if "vision_embeds" in output_name else kv_cache_dtype
                    )

            # outputs
            for output_name in output_names["lang"]:
                if output_name.endswith("_RetainedState"):
                    custom_io_lang[output_name] = "float16" if "vision_embeds" in output_name else kv_cache_dtype

            self.lang_model._compile(
                compile_dir=compile_dir,
                compile_only=True,
                retained_state=True,
                specializations=specializations["lang"],
                convert_to_fp16=True,
                mxfp6_matmul=mxfp6_matmul,
                mdp_ts_num_devices=num_devices,
                aic_num_cores=num_cores,
                custom_io=custom_io_lang,
                mxint8_kv_cache=mxint8_kv_cache,
                **compiler_options,
            )
        return self.qpc_path

    def generate(
        self,
        inputs: Optional[torch.Tensor] = None,
        tokenizer: Union[PreTrainedTokenizerFast, PreTrainedTokenizer] = None,
        processor: Optional[AutoImageProcessor] = None,
        images: List[str] = None,
        prompts: List[str] = None,
        streamer: Optional[TextStreamer] = None,
        device_ids: List[int] = None,
        runtime_ai100: bool = True,
        generation_len: Optional[int] = None,
    ) -> Union[torch.Tensor, np.ndarray]:
        """
        Generates output by executing the compiled QPC(s) on Cloud AI 100 Hardware cards.

        This method coordinates inference between the vision encoder and language model decoder.

        Parameters
        ----------
        inputs : Dict[str, Union[torch.Tensor, np.ndarray]]
            Inputs to run the execution, typically includes `pixel_values`, `input_ids`,
            `attention_mask`, etc.
        tokenizer : PreTrainedTokenizer or PreTrainedTokenizerFast, optional
            Tokenizer for the model. Used when images and prompts are provided.
        processor : AutoImageProcessor, optional
            Processor for the model. Used when images and prompts are provided.
        images : List[str], optional
            List of image paths or PIL images to process.
        prompts : List[str], optional
            List of text prompts corresponding to the images.
        streamer : TextStreamer, optional
            A streamer object to display generated tokens in real-time. Default is None.
        device_ids : List[int], optional
            IDs of devices for running the QPC. E.g., `[0]` for a single device or
            `[0, 1, 2, 3]` for tensor slicing. Defaults to `[0]` if not specified.
        runtime_ai100 : bool, optional
            If True, uses the AI 100 runtime. PyTorch runtime is not supported for this model.
            Default is True.
        generation_len : int, optional
            The maximum number of tokens to generate. If None, it's inferred from `ctx_len`.

        Returns
        -------
        CloudAI100ExecInfoNew or np.ndarray
            Output from the AI 100 runtime, including generated IDs and performance metrics.

        Raises
        ------
        NotImplementedError
            If `runtime_ai100` is False.
        """
        if not runtime_ai100:
            raise NotImplementedError("PyTorch execution is not supported yet for this model!")

        # Use VisionLanguageGeneration for image-prompt pairs
        if (processor and images) or (tokenizer and prompts):
            # Create VisionLanguageGeneration instance
            batch_size_comp, ctx_len_comp, fbs = get_compilation_dims(self.lang_model.qpc_path)
            vlm_gen = VisionLanguageGeneration(
                qeff_model=self,
                lang_qpc_path=self.lang_model.qpc_path,
                vision_qpc_path=self.vision_model.qpc_path,
                tokenizer=tokenizer,
                processor=processor,
                device_id=device_ids,  # if device_ids is not None else [0],
                ctx_len=ctx_len_comp,
                full_batch_size=fbs,
                comp_ctx_lengths_prefill=self.comp_ctx_lengths_prefill,
                comp_ctx_lengths_decode=self.comp_ctx_lengths_decode,
            )

            # Call generate method
            return vlm_gen.generate(
                images=images,
                prompts=prompts,
                generation_len=generation_len,
                stream=streamer is not None,
            )

        # Fallback to kv_offload_generate for direct inputs (backward compatibility)
        return self.kv_offload_generate(
            inputs=inputs, device_ids=device_ids, streamer=streamer, generation_len=generation_len
        )

    def kv_offload_generate(
        self,
        inputs: List[str] = None,
        streamer: Optional[TextStreamer] = None,
        device_ids: List[int] = None,
        generation_len: int = None,
    ):
        """
        Performs generation for multimodal models with KV offloading to CPU.

        This method orchestrates the inference by running the vision encoder (if compiled)
        and then iteratively running the language decoder, managing KV cache states.

        Parameters
        ----------
        inputs : Dict[str, Union[torch.Tensor, np.ndarray]]
            Input tensors for the multimodal model.
        streamer : TextStreamer, optional
            A streamer object to display generated tokens in real-time. Default is None.
        device_ids : List[int], optional
            IDs of devices for running the QPC. Defaults to `[0]` if not specified.
        generation_len : int, optional
            The maximum number of tokens to generate. If None, it's inferred from `ctx_len`.

        Returns
        -------
        CloudAI100ExecInfoNew
            Execution information including generated IDs and performance metrics.

        Raises
        ------
        TypeError
            If the language model QPC is not compiled.
        AssertionError
            If `generation_len` is not greater than zero.
        """
        if not self.lang_model.qpc_path:
            raise TypeError("Please run compile API for language model first!")

        lang_session = QAICInferenceSession(self.lang_model.qpc_path, device_ids, activate=False)

        if self.vision_model.qpc_path:
            vision_session = QAICInferenceSession(self.vision_model.qpc_path, device_ids)

        batch_size, ctx_len, fbs = get_compilation_dims(self.lang_model.qpc_path)

        pad_token_id = 1

        # Skip inputs/outputs
        lang_session.skip_buffers(
            [
                x
                for x in lang_session.input_names + lang_session.output_names
                if x.startswith("past_") or x.endswith("_RetainedState")
            ]
        )

        # Read prompt and ctx len from session
        batch_size = max(
            [x[lang_session.binding_index_map["input_ids"]][1][0] for x in lang_session.allowed_shapes]
            + [lang_session.bindings[lang_session.binding_index_map["input_ids"]].dims[0]]
        )

        prefill_seq_len = max(
            [x[lang_session.binding_index_map["input_ids"]][1][1] for x in lang_session.allowed_shapes]
            + [lang_session.bindings[lang_session.binding_index_map["input_ids"]].dims[1]]
        )

        input_len = inputs["attention_mask"].sum(1, keepdims=True)
        input_ids_length = inputs["input_ids"].shape[1]
        num_chunks = -(input_ids_length // -prefill_seq_len)  # ceil divide without float
        padded_len = num_chunks * prefill_seq_len  # Convert to a multiple of prompt_len

        if generation_len is None:
            generation_len = ctx_len - input_len.max()
        assert generation_len > 0, "generation length should be greater than zero"
        generated_ids = np.full((batch_size, generation_len + 1), pad_token_id)

        inputs["input_ids"] = torch.nn.functional.pad(
            inputs["input_ids"],
            (0, padded_len - input_ids_length),
            "constant",
            pad_token_id,
        )
        inputs["attention_mask"] = torch.nn.functional.pad(
            inputs["attention_mask"], (0, padded_len - input_ids_length), "constant", 0
        )
        if "cross_attention_mask" in inputs:
            inputs["cross_attention_mask"] = torch.nn.functional.pad(
                inputs["cross_attention_mask"], (0, 0, 0, 0, 0, padded_len - input_ids_length)
            )

        for k, v in inputs.items():
            inputs[k] = np.array(v)

        vision_inputs = {
            k: v
            for k, v in inputs.items()
            if k
            in {"pixel_values", "image_masks", "image_input_idx", "valid_idx", "aspect_ratio_ids", "aspect_ratio_mask"}
        }

        vision_inputs_fp16 = {"pixel_values", "image_masks"}
        vision_inputs.update({k: vision_inputs[k].astype("float16") for k in vision_inputs_fp16 if k in vision_inputs})

        vision_start = perf_counter()

        vision_outputs = {}
        if vision_inputs:
            vision_outputs = vision_session.run(vision_inputs)
        vision_end = perf_counter()

        lang_inputs = {k: v for k, v in inputs.items() if k not in vision_inputs}

        if "position_ids" in inputs:
            lang_inputs["position_ids"] = inputs["position_ids"]
            lang_inputs.pop("attention_mask")
        else:
            lang_inputs["position_ids"] = np.where(
                lang_inputs.pop("attention_mask"), np.arange(padded_len), -1
            )  # Need to use -1 as position_ids for invalid tokens

        not_mllama = hasattr(self.model.config, "model_type") and self.model.config.model_type != "mllama"
        if not_mllama:
            lang_inputs["image_idx"] = np.array([[0]])

        if self.vision_model.qpc_path:
            vision_session.deactivate()
        lang_session.activate()

        lang_session.set_buffers(vision_outputs)

        if self.comp_ctx_lengths_prefill is not None:
            list_of_comp_ctx_lengths_prefill = [np.zeros(length) for length in self.comp_ctx_lengths_prefill]
            prefill_ccl_id = 0
            lang_inputs["comp_ctx_lengths"] = list_of_comp_ctx_lengths_prefill[prefill_ccl_id]

        lang_start = perf_counter()

        # Run prefill
        chunk_inputs = lang_inputs.copy()
        for i in range(num_chunks):
            if (
                self.comp_ctx_lengths_prefill is not None
                and (i + 1) * prefill_seq_len > self.comp_ctx_lengths_prefill[prefill_ccl_id]
            ):
                prefill_ccl_id = min(prefill_ccl_id + 1, len(self.comp_ctx_lengths_prefill) - 1)
                chunk_inputs["comp_ctx_lengths"] = list_of_comp_ctx_lengths_prefill[prefill_ccl_id]

            chunk_inputs["input_ids"] = lang_inputs["input_ids"][:, i * prefill_seq_len : (i + 1) * prefill_seq_len]
            chunk_inputs["position_ids"] = lang_inputs["position_ids"][
                ..., i * prefill_seq_len : (i + 1) * prefill_seq_len
            ]
            outputs = lang_session.run(chunk_inputs)
            chunk_inputs["image_idx"] = outputs["image_idx_output"]

        prefill_time = perf_counter() - lang_start + vision_end - vision_start
        # Skip inputs/outputs again
        lang_session.skip_buffers(
            [
                x
                for x in lang_session.input_names + lang_session.output_names
                if x.startswith("past_") or x.endswith("_RetainedState")
            ]
        )
        if not_mllama:
            lang_session.skip_buffers(vision_outputs.keys())

        # Get first token
        lang_inputs["input_ids"] = outputs["logits"].argmax(2)
        lang_inputs["position_ids"] = np.max(lang_inputs["position_ids"], axis=-1, keepdims=True) + 1
        if "cross_attention_mask" in lang_inputs:
            bs, _, num_images, img_tiles = lang_inputs["cross_attention_mask"].shape
            lang_inputs["cross_attention_mask"] = torch.ones((bs, 1, num_images, img_tiles), dtype=torch.int64).numpy()
        generated_ids[:, 0] = lang_inputs["input_ids"].squeeze(1)

        if streamer:
            streamer.put(lang_inputs["input_ids"][0])

        # Decode loop
        if self.comp_ctx_lengths_decode is not None:
            max_ccl_id = len(self.comp_ctx_lengths_decode) - 1
            list_of_comp_ctx_lengths_decode = [np.zeros(length) for length in self.comp_ctx_lengths_decode]
            max_position_id = np.max(lang_inputs["position_ids"])
            ccl_id_initial = 0
            ccl_id = ccl_id_initial
            for i in range(ccl_id_initial, len(self.comp_ctx_lengths_decode)):
                if max_position_id < self.comp_ctx_lengths_decode[i]:
                    ccl_id = i
                    break
            lang_inputs["comp_ctx_lengths"] = list_of_comp_ctx_lengths_decode[ccl_id]

        decode_start = perf_counter()
        for num_token in range(1, generation_len):
            if self.comp_ctx_lengths_decode is not None:
                if max_position_id >= self.comp_ctx_lengths_decode[ccl_id] - 1:
                    ccl_id = min(ccl_id + 1, max_ccl_id)
                    lang_inputs["comp_ctx_lengths"] = list_of_comp_ctx_lengths_decode[ccl_id]

            outputs = lang_session.run(lang_inputs)

            # Prepare inputs for next iteration
            lang_inputs["input_ids"] = outputs["logits"].argmax(2)
            lang_inputs["position_ids"] += 1
            generated_ids[:, num_token] = lang_inputs["input_ids"].squeeze(1)
            if streamer:
                streamer.put(lang_inputs["input_ids"][0])

        decode_end = perf_counter()
        if streamer:
            streamer.end()

        decode_perf = (num_token - 1) / (decode_end - decode_start)
        total_time = decode_end - decode_start + prefill_time
        total_perf = num_token / total_time

        return CloudAI100ExecInfoNew(
            batch_size=batch_size,
            generated_ids=generated_ids,
            perf_metrics=PerfMetrics(
                prefill_time=prefill_time, decode_perf=decode_perf, total_perf=total_perf, total_time=total_time
            ),
        )


class _QEFFAutoModelForImageTextToTextSingleQPC(QEFFTransformersBase, MultimodalUtilityMixin):
    """
    Internal class handling multimodal image-text-to-text models using a single QPC approach.

    In this approach, the entire multimodal model (vision encoder + language model decoder)
    is compiled into a single QPC package.
    """

    _hf_auto_class = AutoModelForImageTextToText
    _pytorch_transforms = [
        AwqToMatmulNbitsTransform,
        GPTQToMatmulNbitsTransform,
        CustomOpsTransform,
        KVCacheTransform,
        KVCacheExternalModuleMapperTransform,
        VlmNoKVOffloadTransform,
        SplitGateUpWeightsTransform,
    ]
    _onnx_transforms = [FP16ClipTransform, SplitTensorsTransform]

    def __init__(
        self,
        model: nn.Module,
        qaic_config: Optional[dict] = None,
        **kwargs,
    ):
        """
        Initializes the single QPC multimodal model wrapper.

        Parameters
        ----------
        model : nn.Module
            The full HuggingFace multimodal model.
        **kwargs :
            Additional keyword arguments. `full_batch_size` is not supported here.

        Raises
        ------
        NotImplementedError
            If `full_batch_size` is provided.
        """
        if kwargs.pop("full_batch_size", None):
            raise NotImplementedError("Continuous batching is not supported for image-text-to-text models yet.")
        if kwargs.pop("qaic_config", None):
            raise NotImplementedError("On-device sampling is not supported for single QPC multimodal models yet.")
        super().__init__(model, **kwargs)

        self.comp_ctx_lengths_prefill, self.comp_ctx_lengths_decode = process_ccl_specializations(qaic_config)

        # to handle internvl models
        if hasattr(self.model.config, "llm_config") and hasattr(self.model.config, "vision_config"):
            self.model.config.llm_config.use_cache = True
            self.model.config.llm_config._attn_implementation = "eager"
            self.model.config.vision_config.use_flash_attn = "false"
        else:
            if hasattr(self.model.config, "text_config"):
                self.model.config.text_config.use_cache = True
            else:
                self.model.config.use_cache = True
        self.hash_params["qeff_auto_class"] = self.__class__.__name__

    @classmethod
    def from_pretrained(
        cls,
        pretrained_model_name_or_path,
        qaic_config: Optional[dict] = None,
        *args,
        **kwargs,
    ):
        """
        Load a QEfficient multimodal model for single QPC from a pretrained HuggingFace model or local path.

        Parameters
        ----------
        pretrained_model_name_or_path : str
            Model card name from HuggingFace or local path to model directory.
        *args :
            Positional arguments passed directly to `cls._hf_auto_class.from_pretrained`.
        **kwargs :
            Additional keyword arguments passed directly to `cls._hf_auto_class.from_pretrained`.
            Note: `attn_implementation` and `low_cpu_mem_usage` are automatically
            set to "eager" and False respectively to ensure compatibility.
            Also, `_attn_implementation` and `use_flash_attn` are configured for VLM models.

        Returns
        -------
        _QEFFAutoModelForImageTextToTextSingleQPC
            An instance initialized with the pretrained weights.
        """
        if kwargs.get("attn_implementation", None) not in {None, "eager"}:
            logger.warning('Updating attn_implementation="eager"')

        if kwargs.get("low_cpu_mem_usage", None):
            logger.warning("Updating low_cpu_mem_usage=False")

        kwargs.update({"attn_implementation": "eager", "low_cpu_mem_usage": False})
        from transformers import AutoConfig

        config = AutoConfig.from_pretrained(pretrained_model_name_or_path, trust_remote_code=True)
        config._attn_implementation = "eager"
        config.vision_config.use_flash_attn = "false"
        model = cls._hf_auto_class.from_pretrained(pretrained_model_name_or_path, config, *args, **kwargs)

        return cls(
            model,
            pretrained_model_name_or_path=pretrained_model_name_or_path,
            qaic_config=qaic_config,
            **kwargs,
        )

    def export(
        self,
        export_dir: Optional[str] = None,
        **kwargs,
    ) -> str:
        """
        Exports the entire multimodal model to ONNX format.

        Parameters
        ----------
        export_dir : str, optional
            Directory path where the exported ONNX graph will be saved. Default is None.
        **kwargs :
            Additional keyword arguments.

        Returns
        -------
        str
            Path to the generated ONNX graph file.
        """
        inputs = self.model.get_dummy_inputs(comp_ctx_lengths=self.comp_ctx_lengths_decode)
        dynamic_axes = self.model.get_onnx_dynamic_axes(comp_ctx_lengths=self.comp_ctx_lengths_decode)
        output_names = self.model.get_output_names()
        return self._export(inputs, output_names, dynamic_axes, export_dir=export_dir)

    def compile(
        self,
        onnx_path: Optional[str] = None,
        img_size: Optional[int] = None,
        compile_dir: Optional[str] = None,
        *,
        prefill_seq_len: Optional[int] = None,
        ctx_len: Optional[int] = None,
        batch_size: int = 1,
        full_batch_size: Optional[int] = None,
        kv_cache_batch_size: Optional[int] = None,
        num_devices: int = 1,
        num_cores: int = 16,  # FIXME: Make this mandatory arg
        mxfp6_matmul: bool = False,
        mxint8_kv_cache: bool = False,
        num_speculative_tokens: Optional[int] = None,
        **compiler_options,
    ) -> str:
        """
        Compiles the exported ONNX model (single QPC) using the Cloud AI 100 Platform SDK compiler.

        This method generates a single ``qpc`` package for the entire multimodal model.

        Parameters
        ----------
        onnx_path : str, optional
            Path to a pre-exported ONNX model. If not provided, the model will be exported first.
        img_size : int, optional
            The image size to compile the vision part of the model for. Default is None.
        compile_dir : str, optional
            Directory to save the generated QPC package.
        prefill_seq_len : int, optional
            Length of the prefill prompt. Default is None.
        ctx_len : int, optional
            Maximum context length the compiled model can remember. Default is None.
        batch_size : int, optional
            Batch size. Default is 1.
        full_batch_size : int, optional
            Not supported for this model; must be None.
        kv_cache_batch_size : int, optional
            Not supported for this model; must be None.
        num_devices : int, optional
            Number of devices to compile for. Default is 1.
        num_cores : int, optional
            Number of cores to use for compilation.
        mxfp6_matmul : bool, optional
            Use MXFP6 compression for weights. Default is False.
        mxint8_kv_cache : bool, optional
            Use MXINT8 compression for KV cache. Default is False.
        num_speculative_tokens : int, optional
            Not supported for this model; must be None.
        **compiler_options : dict
            Additional compiler options for QAIC or QNN compilers.

        Returns
        -------
        str
            Path to the compiled QPC package.

        Raises
        ------
        ValueError
            If `full_batch_size`, `kv_cache_batch_size`, or `num_speculative_tokens` are not None.
        """
        if any(param is not None for param in [full_batch_size, kv_cache_batch_size, num_speculative_tokens]):
            raise ValueError(
                f"Expected 'full_batch_size', 'kv_cache_batch_size', 'num_speculative_tokens' to be None but got: "
                f"full_batch_size={full_batch_size}, kv_cache_batch_size={kv_cache_batch_size}, num_speculative_tokens={num_speculative_tokens}, "
            )

        # Infer kv_cache_batch_size if not provided
        kv_cache_batch_size = kv_cache_batch_size or full_batch_size or batch_size
        output_names = self.model.get_output_names()

        # For supporting VLLM and Disaggregated with CCL
        if "comp_ctx_lengths_prefill" in compiler_options:
            self.comp_ctx_lengths_prefill = compiler_options.pop("comp_ctx_lengths_prefill")
            self.comp_ctx_lengths_decode = compiler_options.pop("comp_ctx_lengths_decode")

        # Get specializations from modelling file
        # TODO: expose this via the auto class as well
        specializations, compiler_options = self.model.get_specializations(
            batch_size=batch_size,
            prefill_seq_len=prefill_seq_len,
            ctx_len=ctx_len,
            comp_ctx_lengths_prefill=self.comp_ctx_lengths_prefill,
            comp_ctx_lengths_decode=self.comp_ctx_lengths_decode,
            kv_cache_batch_size=kv_cache_batch_size,
            img_size=img_size,
            **compiler_options,
        )

        custom_io = {}
        kv_cache_dtype = "mxint8" if mxint8_kv_cache else "float16"
        # inputs
        for input_name in output_names:
            if input_name.endswith("_RetainedState"):
                custom_io[input_name[: -len("_RetainedState")]] = (
                    "float16" if "pixel_values" in input_name else kv_cache_dtype
                )

        # outputs
        for output_name in output_names:
            if output_name.endswith("_RetainedState"):
                custom_io[output_name] = "float16" if "pixel_values" in output_name else kv_cache_dtype

        # TODO this hould be removed once the continous batching is supported for all the models.
        compiler_options.pop("continuous_batching", None)
        compiler_options.pop("kv_cache_batch_size", None)
        compiler_options.pop("full_batch_size", None)

        self._compile(
            onnx_path=onnx_path,
            compile_dir=compile_dir,
            compile_only=True,
            retained_state=True,
            specializations=specializations,
            convert_to_fp16=True,
            mxfp6_matmul=mxfp6_matmul,
            custom_io=custom_io,
            mdp_ts_num_devices=num_devices,
            aic_num_cores=num_cores,
            mxint8_kv_cache=mxint8_kv_cache,
            **compiler_options,
        )
        return self.qpc_path

    def get_onnx_dynamic_axes(self):
        """
        Retrieves the dynamic axes configuration for ONNX export for this model.

        Returns
        -------
        Dict[str, Dict[int, str]]
            A dictionary specifying the dynamic axes for inputs.
        """
        return self.model.get_onnx_dynamic_axes()

    def generate(
        self,
        inputs: torch.Tensor,
        streamer: Optional[TextStreamer] = None,
        device_ids: List[int] = None,
        runtime_ai100: bool = True,
        generation_len: Optional[int] = None,
    ) -> Union[torch.Tensor, np.ndarray]:
        """
        Generates output by executing the compiled single QPC on Cloud AI 100 Hardware cards.

        Parameters
        ----------
        inputs : Dict[str, Union[torch.Tensor, np.ndarray]]
            Inputs to run the execution, typically includes `pixel_values`, `input_ids`,
            `attention_mask`, etc.
        streamer : TextStreamer, optional
            A streamer object to display generated tokens in real-time. Default is None.
        device_ids : List[int], optional
            IDs of devices for running the QPC. E.g., `[0]` for a single device or
            `[0, 1, 2, 3]` for tensor slicing. Defaults to `[0]` if not specified.
        runtime_ai100 : bool, optional
            If True, uses the AI 100 runtime. PyTorch runtime is not supported for this model.
            Default is True.
        generation_len : int, optional
            The maximum number of tokens to generate. If None, it's inferred from `ctx_len`.

        Returns
        -------
        CloudAI100ExecInfoNew or np.ndarray
            Output from the AI 100 runtime, including generated IDs and performance metrics.

        Raises
        ------
        NotImplementedError
            If `runtime_ai100` is False.
        """
        if not runtime_ai100:
            raise NotImplementedError("PyTorch execution is not supported yet for this model!")

        return self.cloud_ai_100_generate(
            inputs=inputs, device_ids=device_ids, generation_len=generation_len, streamer=streamer
        )

    def cloud_ai_100_generate(
        self,
        inputs: torch.Tensor,
        device_ids: List[int],
        enable_debug_logs: bool = False,
        generation_len: int = None,
        streamer: Optional[TextStreamer] = None,
    ) -> np.ndarray:
        """
        Performs generation for multimodal models using a single QPC on Cloud AI 100 hardware.

        Parameters
        ----------
        inputs : Dict[str, Union[torch.Tensor, np.ndarray]]
            Input tensors for the multimodal model.
        device_ids : List[int]
            IDs of devices for running the QPC.
        enable_debug_logs : bool, optional
            If True, enables debug logging for the QAIC inference session. Default is False.
        generation_len : int, optional
            The maximum number of tokens to generate. If None, it's inferred from `ctx_len`.
        streamer : TextStreamer, optional
            A streamer object to display generated tokens in real-time. Default is None.

        Returns
        -------
        CloudAI100ExecInfoNew
            Execution information including generated IDs and performance metrics.

        Raises
        ------
        AssertionError
            If `generation_len` is not greater than zero.
        """
        inputs = self.auto_correct_inputs(inputs)
        qpc_session = QAICInferenceSession(
            self.qpc_path, device_ids, enable_debug_logs=enable_debug_logs, activate=False
        )
        batch_size, ctx_len, fbs = get_compilation_dims(self.qpc_path)
        pad_token_id = 1
        # Skip inputs/outputs
        qpc_session.skip_buffers(
            [
                x
                for x in qpc_session.input_names + qpc_session.output_names
                if x.startswith("past_") or x.endswith("_RetainedState")
            ]
        )

        # Read prompt and ctx len from session
        batch_size = max(
            [x[qpc_session.binding_index_map["input_ids"]][1][0] for x in qpc_session.allowed_shapes]
            + [qpc_session.bindings[qpc_session.binding_index_map["input_ids"]].dims[0]]
        )

        prefill_seq_len = max(
            [x[qpc_session.binding_index_map["input_ids"]][1][1] for x in qpc_session.allowed_shapes]
            + [qpc_session.bindings[qpc_session.binding_index_map["input_ids"]].dims[1]]
        )

        input_len = inputs["attention_mask"].sum(1, keepdims=True)
        input_ids_length = inputs["input_ids"].shape[1]

        num_chunks = -(input_ids_length // -prefill_seq_len)  # ceil divide without float

        padded_len = num_chunks * prefill_seq_len  # Convert to a multiple of prompt_len
        if generation_len is None:
            generation_len = ctx_len - input_len.max()

        assert generation_len > 0, "generation length should be greater than zero"
        generated_ids = np.full((batch_size, generation_len + 1), pad_token_id)

        # Prepare inputs for prefill
        inputs["input_ids"] = torch.nn.functional.pad(
            inputs["input_ids"],
            (0, padded_len - input_ids_length),
            "constant",
            pad_token_id,
        )
        inputs["attention_mask"] = torch.nn.functional.pad(
            inputs["attention_mask"], (0, padded_len - input_ids_length), "constant", 0
        )
        if "cross_attention_mask" in inputs:
            inputs["cross_attention_mask"] = torch.nn.functional.pad(
                inputs["cross_attention_mask"], (0, 0, 0, 0, 0, padded_len - input_ids_length)
            )
        for k, v in inputs.items():
            inputs[k] = np.array(v)

        if "pixel_values_RetainedState" in qpc_session.output_names:
            inputs["pixel_values"] = inputs["pixel_values"].astype("float16")

        inputs["position_ids"] = np.where(inputs.pop("attention_mask"), np.arange(padded_len), -1)
        inputs["image_idx"] = np.array([[0]])

        if self.comp_ctx_lengths_prefill is not None:
            list_of_comp_ctx_lengths_prefill = [np.zeros(length) for length in self.comp_ctx_lengths_prefill]
            prefill_ccl_id = 0
            inputs["comp_ctx_lengths"] = list_of_comp_ctx_lengths_prefill[prefill_ccl_id]

        qpc_session.activate()
        chunk_inputs = inputs.copy()
        prefill_start = perf_counter()

        # Run prefill
        for i in range(num_chunks):
            if (
                self.comp_ctx_lengths_prefill is not None
                and (i + 1) * prefill_seq_len > self.comp_ctx_lengths_prefill[prefill_ccl_id]
            ):
                prefill_ccl_id = min(prefill_ccl_id + 1, len(self.comp_ctx_lengths_prefill) - 1)
                chunk_inputs["comp_ctx_lengths"] = list_of_comp_ctx_lengths_prefill[prefill_ccl_id]

            chunk_inputs["input_ids"] = inputs["input_ids"][:, i * prefill_seq_len : (i + 1) * prefill_seq_len]
            chunk_inputs["position_ids"] = inputs["position_ids"][:, i * prefill_seq_len : (i + 1) * prefill_seq_len]
            outputs = qpc_session.run(chunk_inputs)
            chunk_inputs["image_idx"] = outputs["image_idx_output"]

        prefill_time = perf_counter() - prefill_start
        # Get first token
        inputs["input_ids"] = outputs["logits"].argmax(2)
        inputs["position_ids"] = input_len.numpy()

        if "cross_attention_mask" in inputs:
            bs, _, num_images, img_tiles = inputs["cross_attention_mask"].shape
            inputs["cross_attention_mask"] = torch.ones((bs, 1, num_images, img_tiles), dtype=torch.int64).numpy()

        generated_ids[:, 0] = inputs["input_ids"].squeeze(1)
        if streamer:
            streamer.put(inputs["input_ids"][0])

        if "pixel_values_RetainedState" in qpc_session.output_names:
            qpc_session.skip_buffers(["pixel_values"])
            inputs.pop("pixel_values")

        # Decode loop
        if self.comp_ctx_lengths_decode is not None:
            list_of_comp_ctx_lengths_decode = [np.zeros(length) for length in self.comp_ctx_lengths_decode]
            max_ccl_id = len(self.comp_ctx_lengths_decode) - 1
            max_position_id = np.max(inputs["position_ids"])
            ccl_id_initial = 0
            ccl_id = ccl_id_initial
            for i in range(ccl_id_initial, len(self.comp_ctx_lengths_decode)):
                if max_position_id < self.comp_ctx_lengths_decode[i]:
                    ccl_id = i
                    break
            inputs["comp_ctx_lengths"] = list_of_comp_ctx_lengths_decode[ccl_id]

        decode_start = perf_counter()
        for num_token in range(1, generation_len):
            if self.comp_ctx_lengths_decode is not None:
                if max_position_id >= self.comp_ctx_lengths_decode[ccl_id] - 1:
                    ccl_id = min(ccl_id + 1, max_ccl_id)
                    inputs["comp_ctx_lengths"] = list_of_comp_ctx_lengths_decode[ccl_id]

            outputs = qpc_session.run(inputs)
            # Prepare inputs for next iteration
            inputs["input_ids"] = outputs["logits"].argmax(2)
            inputs["position_ids"] += 1
            generated_ids[:, num_token] = inputs["input_ids"].squeeze(1)
            if streamer:
                streamer.put(inputs["input_ids"][0])

        decode_end = perf_counter()
        if streamer:
            streamer.end()

        decode_perf = (num_token - 1) / (decode_end - decode_start)
        total_time = decode_end - prefill_start
        total_perf = num_token / total_time

        return CloudAI100ExecInfoNew(
            batch_size=batch_size,
            generated_ids=generated_ids,
            perf_metrics=PerfMetrics(
                prefill_time=prefill_time, decode_perf=decode_perf, total_perf=total_perf, total_time=total_time
            ),
        )

    @property
    def model_name(self) -> str:
        """
        Get the name of the underlying multimodal model.

        Returns
        -------
        str
            The model's class name, with "QEff" or "QEFF" prefix removed if present.
        """
        mname = self.model.__class__.__name__
        if mname.startswith("QEff") or mname.startswith("QEFF"):
            mname = mname[4:]
        return mname

    @property
    def get_model_config(self) -> dict:
        """
        Get the configuration dictionary of the underlying HuggingFace model.

        Returns
        -------
        dict
            The configuration dictionary.
        """
        return self.model.config.__dict__


class QEFFAutoModelForImageTextToText:
    """
    QEfficient class for multimodal (image-text-to-text) models from the HuggingFace hub.

    This class supports both single and dual QPC (Quantized Package Compilation) approaches for efficient deployment on Cloud AI 100 hardware.
    It is recommended to use the ``from_pretrained`` method for initialization.

    Example
    -------
    .. code-block:: python

        import requests
        from PIL import Image
        from transformers import AutoProcessor, TextStreamer
        from QEfficient import QEFFAutoModelForImageTextToText

        HF_TOKEN = "" # Your HuggingFace token if needed
        model_name = "meta-llama/Llama-3.2-11B-Vision-Instruct"
        query = "Describe this image."
        image_url = "https://huggingface.co/datasets/huggingface/documentation-images/resolve/0052a70beed5bf71b92610a43a52df6d286cd5f3/diffusers/rabbit.jpg"

        # STEP 1: Load processor and model
        processor = AutoProcessor.from_pretrained(model_name, token=HF_TOKEN)
        model = QEFFAutoModelForImageTextToText.from_pretrained(
            model_name, token=HF_TOKEN, attn_implementation="eager", kv_offload=False # kv_offload=False for single QPC
        )

        # STEP 2: Export & Compile
        model.compile(
            prefill_seq_len=32,
            ctx_len=512,
            img_size=560,
            num_cores=16,
            num_devices=1,
            mxfp6_matmul=False,
        )

        # STEP 3: Prepare inputs
        image = Image.open(requests.get(image_url, stream=True).raw)
        messages = [
            {
                "role": "user",
                "content": [
                    {"type": "image"},
                    {"type": "text", "text": query},
                ],
            }
        ]
        input_text = [processor.apply_chat_template(messages, add_generation_prompt=True)]
        inputs = processor(
            text=input_text,
            images=image,
            return_tensors="pt",
            add_special_tokens=False,
            padding="max_length", # Consider padding strategy if max_length is crucial
            max_length=32,
        )

        # STEP 4: Run inference
        streamer = TextStreamer(processor.tokenizer)
        model.generate(inputs=inputs, streamer=streamer, generation_len=512)
    """

    _hf_auto_class = AutoModelForImageTextToText

    def __new__(
        self,
        model: nn.Module,
        kv_offload: Optional[bool] = True,
        continuous_batching: bool = False,
        qaic_config: Optional[dict] = None,
        **kwargs,
    ):
        """
        Instantiate the appropriate internal class for single or dual QPC mode.

        Parameters
        ----------
        model : nn.Module
            The loaded HuggingFace multimodal model.
        kv_offload : bool, optional
            If True, uses the dual QPC approach (vision encoder KV offloaded).
            If False, uses the single QPC approach (entire model in one QPC).
            Default is True.
        **kwargs :
            Additional keyword arguments passed to the constructor of the selected internal class.

        Returns
        -------
        Union[_QEffAutoModelForImageTextToTextDualQPC, _QEFFAutoModelForImageTextToTextSingleQPC]
            The wrapped model instance, configured for either dual or single QPC.
        """
        if kv_offload:
            return _QEffAutoModelForImageTextToTextDualQPC(
                model, continuous_batching, qaic_config=qaic_config, **kwargs
            )
        else:
            return _QEFFAutoModelForImageTextToTextSingleQPC(model, qaic_config=qaic_config, **kwargs)

    @classmethod
    @with_replaced_quantizers
    def from_pretrained(
        cls,
        pretrained_model_name_or_path: str,
        kv_offload: Optional[bool] = None,
        continuous_batching: bool = False,
        qaic_config: Optional[dict] = None,
        **kwargs,
    ):
        """
        Load a QEfficient image-text-to-text model from a pretrained HuggingFace model or local path.

        Parameters
        ----------
        pretrained_model_name_or_path : str
            Model card name from HuggingFace or local path to model directory.
        kv_offload : bool, optional
            If True, uses the dual QPC approach (vision encoder KV offloaded).
            If False, uses the single QPC approach (entire model in one QPC).
            If None, the default behavior of the internal classes is used (typically dual QPC).
        qaic_config : dict, optional
            A dictionary for QAIC-specific configurations.
            Only the following keys are supported by the text model of the dual QPC multimodal model:
            - **include_sampler** (bool): If True, enables on-device sampling of next tokens.
            - **max_top_k_ids** (int): Maximum number of top K tokens (<= vocab size) to consider during sampling.
            Additional keys will be ignored.
        **kwargs :
            Additional arguments passed to HuggingFace's ``from_pretrained``.

            **Note:** `attn_implementation` and `low_cpu_mem_usage` are automatically set to "eager" and False respectively to ensure compatibility.
            `continuous_batching` is not supported for image-text-to-text models.

        Returns
        -------
        QEFFAutoModelForImageTextToText
            An instance initialized with the pretrained weights, wrapped for QEfficient.

        Raises
        ------
        NotImplementedError
            If `continuous_batching` is provided as True.
        """
        # TODO: add a check to see if kv_offload is allowed for given model by loading the config and checking architecture or type of config here.
        if continuous_batching and not kv_offload:
            NotImplementedError("Continuous batching is not supported for kv_offload = False")

        if kwargs.get("attn_implementation", None) not in {None, "eager"}:
            logger.warning('Updating attn_implementation="eager"')

        if kwargs.get("low_cpu_mem_usage", None):
            logger.warning("Updating low_cpu_mem_usage=False")

        kwargs.update({"attn_implementation": "eager", "low_cpu_mem_usage": False})
<<<<<<< HEAD
        if qaic_config is not None:
            qaic_config["pretrained_model_name_or_path"] = pretrained_model_name_or_path
=======

>>>>>>> f4ff8035
        model = cls._hf_auto_class.from_pretrained(pretrained_model_name_or_path, **kwargs)
        return cls(
            model,
            kv_offload=kv_offload,
            continuous_batching=continuous_batching,
            qaic_config=qaic_config,
            pretrained_model_name_or_path=pretrained_model_name_or_path,
            qaic_config=qaic_config,
            **kwargs,
        )


MISCLASSIFIED_CAUSAL_LM_TO_QEFF_AUTO_CLASS_MAP = {
    "InternVLChatModel": QEFFAutoModelForImageTextToText,
    "MolmoForCausalLM": QEFFAutoModelForImageTextToText,
}


class QEFFAutoModelForCausalLM(QEFFBaseModel):
    """
    QEfficient class for Causal Language Models from the HuggingFace hub (e.g., GPT-2, Llama).

    This class provides a unified interface for loading, exporting, compiling, and generating
    text with causal language models on Cloud AI 100 hardware. It supports features like
    continuous batching, speculative decoding (TLM), and on-device sampling.

    Example
    -------
    .. code-block:: python

        from QEfficient import QEFFAutoModelForCausalLM
        from transformers import AutoTokenizer

        model = QEFFAutoModelForCausalLM.from_pretrained("gpt2")
        model.compile(num_cores=16)
        tokenizer = AutoTokenizer.from_pretrained("gpt2")
        model.generate(prompts=["Hi there!!"], tokenizer=tokenizer)
    """

    _hf_auto_class = AutoModelForCausalLM
    _pytorch_transforms = [
        AwqToMatmulNbitsTransform,
        GPTQToMatmulNbitsTransform,
        FP8DeQuantLinearToLinearTransform,
        Mxfp4GptOssExpertDequantizeTransform,
        CustomOpsTransform,
        KVCacheTransform,
        SplitGateUpWeightsTransform,
        KVCacheExternalModuleMapperTransform,
    ]
    _onnx_transforms = [FP16ClipTransform, SplitTensorsTransform]

    def __init__(
        self,
        model: nn.Module,
        continuous_batching: bool = False,
        qaic_config: Optional[dict] = None,
        **kwargs,
    ):
        """
        Initializes a QEFFAutoModelForCausalLM instance.

        Parameters
        ----------
        model : nn.Module
            The underlying HuggingFace PyTorch Causal Language Model.
        continuous_batching : bool, optional
            If True, enables continuous batching mode for future compilation and execution.
            This setting must be consistent across `from_pretrained` and `compile` calls. Default is False.
        qaic_config : dict, optional
            A dictionary for QAIC-specific configurations. Supported keys include:
            - **speculative_model_type** (str): Specifies the type of Speculative Decoding model (e.g., "target").
            - **include_sampler** (bool): If True, enables on-device sampling of next tokens.
            - **return_pdfs** (bool): If True, returns probability distributions along with sampled tokens.
              For Speculative Decoding Target Language Models, this is always True.
            - **max_top_k_ids** (int): Maximum number of top K tokens (<= vocab size) to consider during sampling.
        **kwargs :
            Additional keyword arguments passed to the base class constructor.

        Raises
        ------
        TypeError
            If the provided `model` is not a CausalLM or LMHeadModel type.
        """
        model_class_name = model.__class__.__name__
        if not (model_class_name.endswith("ForCausalLM") or model_class_name.endswith("LMHeadModel")):
            raise TypeError(f"Required pytorch module for CausalLM or LMHeadModel, got {model_class_name}")

        # TODO: remove from version 1.20
        if kwargs.pop("full_batch_size", None):
            continuous_batching = True
            warnings.warn(
                "full_batch_size argument is deprecated. Use continuous_batching=True instead.", DeprecationWarning, 2
            )
        if hasattr(model.config, "quantization_config") and not isinstance(
            model.config.quantization_config, tuple(QEFF_AUTO_QUANTIZATION_CONFIG_MAPPING.values())
        ):
            logger.warning(
                "Please use `from_pretrained` method to load quantized models, might give unexpected results"
            )
        # Set use_cache=True to get KV values as output during ONNX export
        model.config.use_cache = True

        self.comp_ctx_lengths_prefill, self.comp_ctx_lengths_decode = process_ccl_specializations(qaic_config)

        super().__init__(model, qaic_config=qaic_config, **kwargs)
        self.num_layers = model.config.num_hidden_layers
        self.continuous_batching = continuous_batching
        self.model.qaic_config = qaic_config
        self.model, transformed = SpDTransform.apply(self.model, qaic_config, **kwargs)
        self.is_tlm = transformed

        self.hash_params["qeff_auto_class"] = self.__class__.__name__

        # ---Sampling---
        # Note: SamplerTransform should be applied after all other transforms
        # are done. The role of the sampler is to just add nodes at the output of the
        # previous transform function.
        self.model, transformed = SamplerTransform.apply(self.model, qaic_config, **kwargs)
        # TODO : Update in qaic_config isn't updated in the hash due to SpDTransforms. Need to move
        # SpDTransforms to PytorchTransforms.
        if self.is_tlm:
            self.model.qaic_config["return_pdfs"] = True

    @property
    def model_name(self) -> str:
        """
        Get the name of the underlying Causal Language Model.

        Returns
        -------
        str
            The model's class name, with "QEff" or "QEFF" prefix removed if present.
        """
        mname = self.model.__class__.__name__
        if mname.startswith("QEff") or mname.startswith("QEFF"):
            mname = mname[4:]
        return mname

    def __repr__(self) -> str:
        return self.__class__.__name__ + "\n" + self.model.__repr__()

    @classmethod
    @with_replaced_quantizers
    def from_pretrained(
        cls,
        pretrained_model_name_or_path,
        continuous_batching: bool = False,
        qaic_config: Optional[dict] = None,
        *args,
        **kwargs,
    ):
        """
        Load a QEfficient Causal Language Model from a pretrained HuggingFace model or local path.

        This is the recommended way to initialize a QEfficient Causal Language Model.
        The interface is similar to ``transformers.AutoModelForCausalLM.from_pretrained``.
        Once initialized, you can use methods such as ``export``, ``compile``, and ``generate``.

        Parameters
        ----------
        pretrained_model_name_or_path : str
            Model card name from HuggingFace or local path to model directory.
        continuous_batching : bool, optional
            Whether this model will be used for continuous batching in the future.
            If not set to True here, the model cannot be exported/compiled for
            continuous batching later. Default is False.
        qaic_config : dict, optional
            QAIC config dictionary. Supported keys include:

            - **speculative_model_type** (str): Specify Speculative Decoding Target Language Models.
            - **include_sampler** (bool): Enable/Disable sampling of next tokens.
            - **return_pdfs** (bool): Return probability distributions along with sampled next tokens.
              For Speculative Decoding Target Language Model, ``return_pdfs=True`` always.
              Otherwise, ``return_pdfs=True`` for Speculative Decoding Draft Language Model
              and ``return_pdfs=False`` for regular model.
            - **max_top_k_ids** (int): Maximum number of top K tokens (<= vocab size) to consider during sampling.
              The values provided in ``top_ks`` tensor must be less than this maximum limit.

        *args :
            Positional arguments passed directly to `cls._hf_auto_class.from_pretrained`.
        **kwargs :
            Additional keyword arguments passed directly to `cls._hf_auto_class.from_pretrained`.

            **Note:** `attn_implementation` and `low_cpu_mem_usage` are automatically
            set to "eager" and False respectively to ensure compatibility.

        Returns
        -------
        QEFFAutoModelForCausalLM
            An instance initialized with the pretrained weights.
        """
        if kwargs.pop("full_batch_size", None):
            continuous_batching = True
            warnings.warn(
                "full_batch_size argument is deprecated. Use continuous_batching=True instead.", DeprecationWarning, 2
            )

        if kwargs.get("attn_implementation", None) not in {None, "eager"}:
            logger.warning('Updating attn_implementation="eager"')

        if kwargs.get("low_cpu_mem_usage", None):
            logger.warning("Updating low_cpu_mem_usage=False")

        kv_offload = kwargs.pop("kv_offload", None)

        kwargs.update({"attn_implementation": "eager", "low_cpu_mem_usage": False})
        model = cls._hf_auto_class.from_pretrained(pretrained_model_name_or_path, *args, **kwargs)
        if qaic_config is not None:
            qaic_config["pretrained_model_name_or_path"] = pretrained_model_name_or_path

        # This is support models that should be classified to in a different auto class but transformers load them via this class

        if model.__class__.__name__ in MISCLASSIFIED_CAUSAL_LM_TO_QEFF_AUTO_CLASS_MAP:
            return MISCLASSIFIED_CAUSAL_LM_TO_QEFF_AUTO_CLASS_MAP[model.__class__.__name__](
                model,
                kv_offload=kv_offload,
                pretrained_model_name_or_path=pretrained_model_name_or_path,
                qaic_config=qaic_config,
                **kwargs,
            )
        return cls(
            model,
            continuous_batching=continuous_batching,
            qaic_config=qaic_config,
            pretrained_model_name_or_path=pretrained_model_name_or_path,
            **kwargs,
        )

    @property
    def get_model_config(self) -> dict:
        """
        Get the model configuration as a dictionary.

        Returns
        -------
        dict
            The configuration dictionary of the underlying HuggingFace model.
        """
        return self.model.config.__dict__

    def export(self, export_dir: Optional[str] = None) -> str:
        """
        Export the model to ONNX format using ``torch.onnx.export``.

        This method prepares example inputs and dynamic axes based on the model configuration,
        then exports the model to an ONNX graph suitable for compilation and deployment
        on Cloud AI 100 hardware. It handles KV cache inputs/outputs and sampler-related inputs.

        Parameters
        ----------
        export_dir : str, optional
            Directory path where the exported ONNX graph will be saved.
            If not provided, the default export directory is used.

        Returns
        -------
        str
            Path to the generated ONNX graph file.
        """
        bs: int = constants.ONNX_EXPORT_EXAMPLE_BATCH_SIZE
        seq_len: int = constants.ONNX_EXPORT_EXAMPLE_SEQ_LEN
        fbs: int = constants.ONNX_EXPORT_EXAMPLE_FBS
        kv_cache_shape = get_padding_shape_from_config(
            self.model.config, fbs if self.continuous_batching else bs, seq_len
        )
        example_inputs = {
            "input_ids": torch.zeros((bs, seq_len), dtype=torch.int64),
            "position_ids": torch.arange(seq_len, dtype=torch.int64).view(1, seq_len).repeat(bs, 1),
            "past_key_values": [[] for _ in range(self.num_layers)],
        }
        dynamic_axes = {
            "input_ids": {0: "batch_size", 1: "seq_len"},
            "position_ids": {0: "batch_size", 1: "seq_len"},
        }
        if self.comp_ctx_lengths_prefill is not None:
            example_inputs["comp_ctx_lengths"] = torch.randint(0, 512, (512,), dtype=torch.long)
            dynamic_axes["comp_ctx_lengths"] = {0: "comp_ctx_lengths"}

        if len(kv_cache_shape) == 3:  # For GPTBigCode arch the pkv is 3d
            pkv_dynamic_axes = {
                0: "full_batch_size" if self.continuous_batching else "batch_size",
                1: "ctx_len",
            }
        else:  # pkv is 4d
            pkv_dynamic_axes = {
                0: "full_batch_size" if self.continuous_batching else "batch_size",
                2: "ctx_len",
            }
        output_names = []
        if self.model.qaic_config is not None and self.model.qaic_config.get("include_sampler", False):
            if self.model.qaic_config.get("return_pdfs", False):
                output_names.append("probs")
            output_names.append("next_tokens")
        else:
            output_names.append("logits")

        # TODO Update the get_padding_shape_from_config method to handle the case when the model config has attention_chunk_size or sliding_window and it should return a list of shapes for each layer
        if (
            hasattr(self.model.config, "model_type")
            and self.model.config.model_type in DYNAMIC_SEQ_LEN_SUPPORTED_MODEL_ARCH
        ):
            pkv_cache = self.model.get_dummy_pkv_cache(
                self.model.config, fbs if self.continuous_batching else bs, seq_len
            )
            for i in range(self.num_layers):
                for kv in ["key", "value"]:
                    example_inputs["past_key_values"][i].append(torch.zeros(pkv_cache[0][0].shape, dtype=torch.float32))
                    dynamic_axes[f"past_{kv}.{i}"] = pkv_dynamic_axes
                    output_names.append(f"past_{kv}.{i}_RetainedState")

        else:
            # HACK: create common function for this including above if condition code
            pkv_dynamic_axes = (
                self.model.get_pkv_dynamic_axes() if hasattr(self.model, "get_pkv_dynamic_axes") else pkv_dynamic_axes
            )
            pkv_dynamic_axes = (
                [pkv_dynamic_axes] * self.model.config.num_hidden_layers
                if isinstance(pkv_dynamic_axes, dict)
                else pkv_dynamic_axes
            )

            for i in range(self.num_layers):
                pkv_dynamic_axes[i][0] = "full_batch_size" if self.continuous_batching else "batch_size"
                for kv in ["key", "value"]:
                    example_inputs["past_key_values"][i].append(torch.zeros(kv_cache_shape, dtype=torch.float32))
                    dynamic_axes[f"past_{kv}.{i}"] = pkv_dynamic_axes[i]
                    output_names.append(f"past_{kv}.{i}_RetainedState")

        if self.continuous_batching:
            example_inputs["batch_index"] = torch.arange(bs).view(bs, 1)
            dynamic_axes["batch_index"] = {0: "batch_size"}

        if self.is_tlm:
            nlk = constants.ONNX_EXPORT_EXAMPLE_NLK  # Number of Logits to Keep
            example_inputs["num_logits_to_keep"] = torch.arange(nlk).view(nlk, 1)
            dynamic_axes["num_logits_to_keep"] = {0: "num_logits_to_keep"}

        if self.model.qaic_config is not None and self.model.qaic_config.get("include_sampler", False):
            example_inputs, output_names, dynamic_axes = self.get_sampling_inputs_and_outputs(
                example_inputs=example_inputs,
                output_names=output_names,
                dynamic_axes=dynamic_axes,
            )

        return self._export(
            example_inputs,
            output_names,
            dynamic_axes,
            export_dir=export_dir,
        )

    def get_sampling_inputs_and_outputs(
        self,
        example_inputs: Dict[str, torch.Tensor],
        output_names: List[str],
        dynamic_axes: Dict[str, Dict[int, str]],
    ):
        """
        Updates the example inputs, output names, and dynamic axes to include
        parameters relevant for on-device sampling during ONNX export.

        Parameters
        ----------
        example_inputs : Dict[str, torch.Tensor]
            Current dictionary of example inputs.
        output_names : List[str]
            Current list of output names.
        dynamic_axes : Dict[str, Dict[int, str]]
            Current dictionary of dynamic axes configurations.

        Returns
        -------
        Tuple[Dict[str, torch.Tensor], List[str], Dict[str, Dict[int, str]]]
            Updated example inputs, output names, and dynamic axes including
            sampling-related parameters.
        """
        bs: int = constants.ONNX_EXPORT_EXAMPLE_BATCH_SIZE
        fbs: int = constants.ONNX_EXPORT_EXAMPLE_FBS

        example_inputs["last_accepted_output_tokens"] = torch.zeros(
            (bs, constants.ONNX_EXPORT_EXAMPLE_SEQ_LEN), dtype=torch.int64
        )
        dynamic_axes["last_accepted_output_tokens"] = {0: "batch_size", 1: "seq_len"}

        example_inputs["past_repetition_penalty_buffer"] = torch.zeros(
            (fbs if self.continuous_batching else bs, self.model.config.vocab_size), dtype=torch.bool
        )
        dynamic_axes["past_repetition_penalty_buffer"] = {
            0: "full_batch_size" if self.continuous_batching else "batch_size",
        }
        output_names.append("past_repetition_penalty_buffer_RetainedState")

        example_inputs["repetition_penalties"] = (
            torch.ones((bs, 1), dtype=torch.float) * constants.ONNX_EXPORT_EXAMPLE_REPETITION_PENALTIES
        )
        dynamic_axes["repetition_penalties"] = {0: "batch_size"}

        example_inputs["past_presence_penalty_buffer"] = torch.zeros(
            (fbs if self.continuous_batching else bs, self.model.config.vocab_size), dtype=torch.bool
        )
        dynamic_axes["past_presence_penalty_buffer"] = {
            0: "full_batch_size" if self.continuous_batching else "batch_size",
        }
        output_names.append("past_presence_penalty_buffer_RetainedState")

        example_inputs["presence_penalties"] = (
            torch.zeros((bs, 1), dtype=torch.float) + constants.ONNX_EXPORT_EXAMPLE_PRESENCE_PENALTIES
        )
        dynamic_axes["presence_penalties"] = {0: "batch_size"}

        example_inputs["temperatures"] = (
            torch.ones((bs, 1), dtype=torch.float) * constants.ONNX_EXPORT_EXAMPLE_TEMPERATURES
        )
        dynamic_axes["temperatures"] = {0: "batch_size"}

        max_top_k_ids = self.model.qaic_config.get("max_top_k_ids", constants.ONNX_EXPORT_EXAMPLE_MAX_TOP_K_IDS)
        example_inputs["top_ks"] = torch.randint(1, max_top_k_ids, size=(bs, 1)).to(torch.int32)
        dynamic_axes["top_ks"] = {0: "batch_size"}

        example_inputs["top_ps"] = torch.ones((bs, 1), dtype=torch.float) * constants.ONNX_EXPORT_EXAMPLE_TOP_PS
        dynamic_axes["top_ps"] = {0: "batch_size"}

        example_inputs["min_ps"] = torch.ones((bs, 1), dtype=torch.float) * constants.ONNX_EXPORT_EXAMPLE_MIN_PS
        dynamic_axes["min_ps"] = {0: "batch_size"}

        example_inputs["random_numbers"] = torch.rand((bs, max_top_k_ids), dtype=torch.float)
        dynamic_axes["random_numbers"] = {0: "batch_size"}

        example_inputs["token_bitmasks"] = torch.zeros((bs, self.model.config.vocab_size), dtype=torch.bool)
        dynamic_axes["token_bitmasks"] = {0: "batch_size"}

        return example_inputs, output_names, dynamic_axes

    def build_prefill_specialization(
        self,
        prefill_seq_len: int = 32,
        ctx_len: int = 128,
        comp_ctx_lengths: Optional[int] = None,
        batch_size: int = 1,
        kv_cache_batch_size: Optional[int] = None,
        full_batch_size: Optional[int] = None,
    ):
        """
        Builds a dictionary representing a compilation specialization for the prefill phase.

        Parameters
        ----------
        prefill_seq_len : int, optional
            Length of the prefill prompt. Default is 32.
        ctx_len : int, optional
            Maximum context length the compiled model can remember. Default is 128.
        batch_size : int, optional
            Batch size for the prefill. Default is 1.
        kv_cache_batch_size : int, optional
            Batch size for KV cache. If not provided, it defaults based on `full_batch_size` or `batch_size`.
        full_batch_size : int, optional
            Continuous batching batch size. Used if `continuous_batching` is enabled. Default is None.

        Returns
        -------
        Dict[str, Union[int, str]]
            A dictionary defining the prefill specialization.
        """
        if hasattr(self.model, "get_specializations"):
            spec = self.model.get_specializations(
                batch_size=1 if self.continuous_batching else batch_size,
                prefill_seq_len=prefill_seq_len,
                ctx_len=ctx_len,
            )[0]
        else:
            spec = {
                "batch_size": 1 if self.continuous_batching else batch_size,
                "seq_len": prefill_seq_len,
                "ctx_len": ctx_len,
            }
        if comp_ctx_lengths is not None:
            spec["comp_ctx_lengths"] = comp_ctx_lengths
        spec["num_logits_to_keep"] = 1 if self.is_tlm else None
        if self.continuous_batching:
            spec["full_batch_size"] = kv_cache_batch_size
        else:
            spec["batch_size"] = kv_cache_batch_size
        if full_batch_size:
            spec["full_batch_exec_size"] = full_batch_size
        return {k: v for k, v in spec.items() if v is not None}

    def build_decode_specialization(
        self,
        prefill_seq_len: int = 32,
        ctx_len: int = 128,
        comp_ctx_lengths: Optional[int] = None,
        batch_size: int = 1,
        kv_cache_batch_size: Optional[int] = None,
        full_batch_size: Optional[int] = None,
        num_speculative_tokens: Optional[int] = None,
    ):
        """
        Builds a dictionary representing a compilation specialization for the decode phase.

        Parameters
        ----------
        prefill_seq_len : int, optional
            Length of the prefill prompt. Used to avoid duplicate specializations. Default is 32.
        ctx_len : int, optional
            Maximum context length the compiled model can remember. Default is 128.
        batch_size : int, optional
            Batch size for the decode phase. Default is 1.
        kv_cache_batch_size : int, optional
            Batch size for KV cache. If not provided, it defaults based on `full_batch_size` or `batch_size`.
        full_batch_size : int, optional
            Continuous batching batch size. Used if `continuous_batching` is enabled. Default is None.
        num_speculative_tokens : int, optional
            Number of speculative tokens for Speculative Decoding Target Language Model. Default is None.

        Returns
        -------
        Optional[Dict[str, Union[int, str]]]
            A dictionary defining the decode specialization, or None if it would be a duplicate
            of the prefill specialization (e.g., if prefill_seq_len is 1 and not continuous batching).
        """
        if prefill_seq_len == 1 and not self.continuous_batching:
            return None  # Avoid duplication with prefill

        if hasattr(self.model, "get_specializations"):
            spec = self.model.get_specializations(
                batch_size=full_batch_size if self.continuous_batching else batch_size,
                prefill_seq_len=(num_speculative_tokens + 1) if self.is_tlm else 1,
                ctx_len=ctx_len,
            )[1]
        else:
            spec = {
                "batch_size": full_batch_size if self.continuous_batching else batch_size,
                "seq_len": (num_speculative_tokens + 1) if self.is_tlm else 1,
                "ctx_len": ctx_len,
            }
        if comp_ctx_lengths is not None:
            spec["comp_ctx_lengths"] = comp_ctx_lengths

        spec["num_logits_to_keep"] = (num_speculative_tokens + 1) if self.is_tlm else None

        if self.continuous_batching:
            spec["full_batch_size"] = kv_cache_batch_size
        else:
            spec["batch_size"] = kv_cache_batch_size
        return {k: v for k, v in spec.items() if v is not None}

    def compile(
        self,
        onnx_path: Optional[str] = None,
        compile_dir: Optional[str] = None,
        *,
        prefill_seq_len: int = 32,
        ctx_len: int = 128,
        batch_size: int = 1,
        full_batch_size: Optional[int] = None,
        kv_cache_batch_size: Optional[int] = None,
        num_devices: int = 1,
        num_cores: int = 16,  # FIXME: Make this mandatory arg
        mxfp6_matmul: bool = False,
        mxint8_kv_cache: bool = False,
        num_speculative_tokens: Optional[int] = None,
        prefill_only: Optional[bool] = None,
        **compiler_options,
    ) -> str:
        """
        Compile the exported ONNX model using the Cloud AI 100 Platform SDK compiler.

        This method generates a ``qpc`` package. If the model has not been exported yet,
        this method will handle the export process. Additional arguments for the `qaic-exec`
        compiler can be passed as keyword arguments.

        Parameters
        ----------
        onnx_path : str, optional
            Path to a pre-exported ONNX model. If not provided, the model will be exported first.
        compile_dir : str, optional
            Directory to save the generated QPC package. If not provided, a default directory is used.
        prefill_seq_len : int, optional
            Length of the prefill prompt. Default is 32.
        ctx_len : int, optional
            Maximum context length the compiled model can remember. Default is 128.
        batch_size : int, optional
            Batch size. Default is 1.
        full_batch_size : int, optional
            Continuous batching batch size. Required if `continuous_batching=True` was
            set during `from_pretrained`.
        kv_cache_batch_size : int, optional
            Batch size for KV cache. If not provided, it defaults to `full_batch_size` (if
            continuous batching) or `batch_size`.
        num_devices : int, optional
            Number of devices to compile for. Default is 1.
        num_cores : int, optional
            Number of cores to use for compilation.
        mxfp6_matmul : bool, optional
            Use MXFP6 compression for weights. Default is False.
        mxint8_kv_cache : bool, optional
            Use MXINT8 compression for KV cache. Default is False.
        num_speculative_tokens : int, optional
            Number of speculative tokens for Speculative Decoding Target Language Model.
            Required if the model is configured as a Target Language Model (`is_tlm=True`).
        prefill_only : bool, optional
            If True, compiles only for the prefill stage. If False, compiles only for
            the decode stage. If None, compiles for both stages. Default is None.
        **compiler_options : dict
            Additional compiler options for QAIC or QNN compilers.

            **For QAIC Compiler:** Extra arguments for qaic-exec can be passed. Some common options include:

            - mos (int, optional): Effort level to reduce on-chip memory. Defaults to -1, meaning no effort. Defaults to -1.
            - aic_enable_depth_first (bool, optional): Enables DFS with default memory size. Defaults to False.
            - allow_mxint8_mdp_io (bool, optional): Allows MXINT8 compression of MDP IO traffic. Defaults to False.

            Params are converted to flags as below:

            - ``aic_num_cores=16`` -> ``-aic-num-cores=16``
            - ``convert_to_fp16=True`` -> ``-convert-to-fp16``

            **For QNN Compiler:** Following arguments can be passed as:

            - enable_qnn (bool): Enables QNN Compilation.
            - qnn_config (str): Path of QNN Config parameters file. Any extra parameters for QNN compilation can be passed via this file.

        Returns
        -------
        str
            Path to the compiled QPC package.

        Raises
        ------
        TypeError
            If `prefill_only` is not a boolean.
            If `full_batch_size` is None when `continuous_batching` is True.
            If `num_speculative_tokens` is None when the model is a TLM.
        ValueError
            If KV caching is requested without continuous batching (`full_batch_size`).
            If `include_sampler` is True and `num_speculative_tokens` is greater than 0.
            If `num_speculative_tokens` is not an integer greater than 1.
            If `prefill_seq_len` is less than `num_speculative_tokens + 1` for TLM models.

        """

        # For supporting VLLM and Disaggregated with CCL
        if "comp_ctx_lengths_prefill" in compiler_options and "comp_ctx_lengths_decode" in compiler_options:
            comp_ctx_lengths_prefill = compiler_options.pop("comp_ctx_lengths_prefill")
            comp_ctx_lengths_decode = compiler_options.pop("comp_ctx_lengths_decode")
            if isinstance(comp_ctx_lengths_prefill, str):
                import ast

                try:
                    # Safely evaluate the string to a Python list for disaggregated input
                    self.comp_ctx_lengths_prefill = ast.literal_eval(comp_ctx_lengths_prefill)
                    self.comp_ctx_lengths_decode = ast.literal_eval(comp_ctx_lengths_decode)

                except (ValueError, SyntaxError):
                    raise ValueError("Invalid format for comp_ctx_lengths. Expected a list-like string.")
            else:
                self.comp_ctx_lengths_prefill = comp_ctx_lengths_prefill
                self.comp_ctx_lengths_decode = comp_ctx_lengths_decode

        # --- Validation ---
        if prefill_only is not None and not isinstance(prefill_only, bool):
            raise TypeError("`prefill_only` must be a boolean.")

        if self.is_tlm:
            num_speculative_tokens = self.check_and_get_num_speculative_tokens(num_speculative_tokens, prefill_seq_len)

        if self.continuous_batching and full_batch_size is None:
            raise TypeError("`full_batch_size` is required when `continuous_batching=True`.")

        if kv_cache_batch_size and not full_batch_size:
            raise ValueError(
                "KV caching requires continuous batching. Please set `full_batch_size` and "
                "enable `continuous_batching=True` in `from_pretrained`."
            )

        if (
            self.model.qaic_config is not None
            and self.model.qaic_config.get("include_sampler", False)
            and num_speculative_tokens is not None
            and num_speculative_tokens > 0
        ):
            raise ValueError("Currently, sampler does not support `num_speculative_tokens` > 0.")

        # Infer kv_cache_batch_size if not provided
        kv_cache_batch_size = kv_cache_batch_size or full_batch_size or batch_size

        # --- Specializations ---
        specializations = []
        if prefill_only is None or prefill_only or prefill_seq_len == 1:
            if self.comp_ctx_lengths_prefill is not None:
                # Adding elements from self.comp_ctx_lengths_prefill to prefill_specialization
                for i in range(0, len(self.comp_ctx_lengths_prefill)):
                    specializations.append(
                        self.build_prefill_specialization(
                            prefill_seq_len=prefill_seq_len,
                            ctx_len=ctx_len,
                            comp_ctx_lengths=self.comp_ctx_lengths_prefill[i],
                            batch_size=batch_size,
                            kv_cache_batch_size=kv_cache_batch_size,
                            full_batch_size=full_batch_size,
                        )
                    )

            else:
                specializations.append(
                    self.build_prefill_specialization(
                        prefill_seq_len=prefill_seq_len,
                        ctx_len=ctx_len,
                        batch_size=batch_size,
                        kv_cache_batch_size=kv_cache_batch_size,
                        full_batch_size=full_batch_size,
                    )
                )

        if prefill_only is None or not prefill_only:
            if self.comp_ctx_lengths_decode is not None:
                # Adding elements from self.comp_ctx_lengths_decode to decode_specialization
                for i in range(0, len(self.comp_ctx_lengths_decode)):
                    decode_spec = self.build_decode_specialization(
                        prefill_seq_len=prefill_seq_len,
                        ctx_len=ctx_len,
                        comp_ctx_lengths=self.comp_ctx_lengths_decode[i],
                        batch_size=batch_size,
                        kv_cache_batch_size=kv_cache_batch_size,
                        full_batch_size=full_batch_size,
                        num_speculative_tokens=num_speculative_tokens,
                    )
                    if decode_spec:
                        specializations.append(decode_spec)

            else:
                decode_spec = self.build_decode_specialization(
                    prefill_seq_len=prefill_seq_len,
                    ctx_len=ctx_len,
                    batch_size=batch_size,
                    kv_cache_batch_size=kv_cache_batch_size,
                    full_batch_size=full_batch_size,
                    num_speculative_tokens=num_speculative_tokens,
                )
                if decode_spec:
                    specializations.append(decode_spec)

        # --- Compilation ---
        kv_cache_dtype = "mxint8" if mxint8_kv_cache else "float16"
        custom_io = {}

        for suffix in ["", "_RetainedState"]:
            for i in range(self.num_layers):
                for kv in ["key", "value"]:
                    custom_io[f"past_{kv}.{i}{suffix}"] = kv_cache_dtype

        qpc_path = self._compile(
            onnx_path=onnx_path,
            compile_dir=compile_dir,
            compile_only=True,
            retained_state=True,
            specializations=specializations,
            convert_to_fp16=True,
            mxfp6_matmul=mxfp6_matmul,
            custom_io=custom_io,
            mdp_ts_num_devices=num_devices,
            num_speculative_tokens=num_speculative_tokens,
            aic_num_cores=num_cores,
            mxint8_kv_cache=mxint8_kv_cache,
            **compiler_options,
        )

        return qpc_path

    # FIXME: Update this method to match with transformers AutoModelForCausalLM.generate
    def generate(
        self,
        tokenizer: Union[PreTrainedTokenizerFast, PreTrainedTokenizer],
        prompts: List[str],
        device_id: List[int] = None,
        runtime_ai100: bool = True,
        **kwargs,
    ):
        """
        Generate output by executing the compiled QPC on Cloud AI 100 hardware.

        This method runs sequential execution based on the compiled model's batch size and the number of prompts.
        If the number of prompts is not divisible by the batch size, the last batch will be dropped.

        Parameters
        ----------
        tokenizer : PreTrainedTokenizer or PreTrainedTokenizerFast
            Tokenizer for the model.
        prompts : list of str
            List of prompts to generate output for.
        device_id : list of int, optional
            Device IDs for running the QPC. Defaults to `[0]` if not specified.
        runtime_ai100 : bool, optional
            Whether to use AI 100 runtime. Default is True.
        **kwargs :
            Additional keyword arguments. Currently supports:
            - `generation_len (int, optional)`: The maximum number of tokens to generate.

        Returns
        -------
        CloudAI100ExecInfoNew
            Output from the AI 100 runtime, containing generated IDs and performance metrics.

        Raises
        ------
        TypeError
            If the QPC path is not set (i.e., `compile` was not run).
        NotImplementedError
            If `runtime_ai100` is False.
        """
        if runtime_ai100:
            if not isinstance(self.qpc_path, Path):
                raise TypeError("Please run compile API first!")
            generation_len = kwargs.pop("generation_len", None)
            return QEfficient.cloud_ai_100_exec_kv(
                tokenizer=tokenizer,
                qpc_path=self.qpc_path,
                prompt=prompts,
                comp_ctx_lengths_prefill=self.comp_ctx_lengths_prefill,
                comp_ctx_lengths_decode=self.comp_ctx_lengths_decode,
                device_id=device_id,
                generation_len=generation_len,
                automation=kwargs.pop("automation", False),
                iteration=kwargs.pop("iteration", 1),
                is_tlm=self.is_tlm,
                **kwargs,
            )
        else:
            raise NotImplementedError("Only AI_100 runtime is supported right now via generate API")

    def check_and_get_num_speculative_tokens(self, num_speculative_tokens: Optional[int], prefill_seq_len: int):
        """
        Validates and retrieves the number of speculative tokens for TLM models.

        Parameters
        ----------
        num_speculative_tokens : int, optional
            The number of speculative tokens provided by the user.
        prefill_seq_len : int
            The prefill sequence length.

        Returns
        -------
        int
            The determined number of speculative tokens.

        Raises
        ------
        TypeError
            If `num_speculative_tokens` is None when `is_tlm` is True.
        ValueError
            If `num_speculative_tokens` is not an integer greater than 1.
            If `prefill_seq_len` is less than `num_speculative_tokens + 1`.
        """
        if hasattr(self.model.config, "speculative_config"):
            num_speculative_tokens_ = self.model.config.speculative_config["num_speculative_tokens"]
            if num_speculative_tokens is not None:
                logger.warning(
                    f"arg `num_speculative_tokens` is a fixed value of {num_speculative_tokens_} for this model."
                    f" Passed value of {num_speculative_tokens} will be ignored."
                )
            num_speculative_tokens = num_speculative_tokens_
        elif num_speculative_tokens is None:
            raise TypeError("missing required argument `num_speculative_tokens` as `is_tlm` instance variable is True.")

        if not isinstance(num_speculative_tokens, int) and num_speculative_tokens:
            ValueError(
                f"`num_speculative_tokens` arg should be an integer greater than 1, got {num_speculative_tokens}"
            )
        num_logits_to_keep = num_speculative_tokens + 1
        if prefill_seq_len < num_logits_to_keep:
            raise ValueError(
                f"sequence length ({prefill_seq_len}) must be at least `num_speculative_tokens+1` ({num_logits_to_keep})"
            )
        return num_speculative_tokens


class QEFFAutoModelForSpeechSeq2Seq(QEFFTransformersBase, MultimodalUtilityMixin):
    """
    QEfficient class for sequence-to-sequence speech-to-text models (e.g., Whisper, Encoder-Decoder speech models).

    This class enables efficient export, compilation, and inference of speech models on Cloud AI 100 hardware.
    It is recommended to use the ``from_pretrained`` method for initialization.

    Example
    -------
    .. code-block:: python

        from datasets import load_dataset
        from transformers import AutoProcessor
        from QEfficient import QEFFAutoModelForSpeechSeq2Seq

        base_model_name = "openai/whisper-tiny"
        ## STEP 1 -- load audio sample, using a standard english dataset, can load specific files if longer audio needs to be tested; also load initial processor
        ds = load_dataset("hf-internal-testing/librispeech_asr_dummy", "clean", split="validation")
        data = ds[0]["audio"]["array"]
        # reshape to so shape corresponds to data with batch size 1
        data = data.reshape(-1)
        sample_rate = ds[0]["audio"]["sampling_rate"]
        processor = AutoProcessor.from_pretrained(base_model_name)

        ## STEP 2 -- init base model
        qeff_model = QEFFAutoModelForSpeechSeq2Seq.from_pretrained(base_model_name)

        ## STEP 3 -- export and compile model
        qeff_model.compile()

        ## STEP 4 -- generate output for loaded input and processor
        exec_info = qeff_model.generate(inputs=processor(data, sampling_rate=sample_rate, return_tensors="pt"), generation_len=25)

        ## STEP 5 (optional) -- use processor to decode output
        print(processor.batch_decode(exec_info.generated_ids)[0])
    """

    _hf_auto_class = AutoModelForSpeechSeq2Seq
    _pytorch_transforms = [CustomOpsTransform, AwqToMatmulNbitsTransform, GPTQToMatmulNbitsTransform, KVCacheTransform]
    _onnx_transforms = [FP16ClipTransform, SplitTensorsTransform]

    def __init__(self, model: nn.Module, **kwargs):
        """
        Initialize a QEFFAutoModelForSpeechSeq2Seq instance.

        Parameters
        ----------
        model : nn.Module
            A PyTorch model with a sequence-to-sequence speech-to-text head (e.g., Whisper).
        **kwargs :
            Additional keyword arguments passed to the base class constructor.

        Raises
        ------
        TypeError
            If the model is not a supported speech-to-text model (i.e., not a `ForConditionalGeneration` model).
        """
        model_class_name = model.__class__.__name__
        if not (model_class_name.endswith("ForConditionalGeneration")):
            raise TypeError(f"Required pytorch module with ForConditionalGeneration, got {model_class_name}")

        model.config.use_cache = True
        super().__init__(model, **kwargs)
        self.num_layers = model.config.num_hidden_layers
        self.hash_params["qeff_auto_class"] = self.__class__.__name__

    @property
    def get_model_config(self) -> dict:
        """
        Get the configuration dictionary of the underlying HuggingFace model.

        Returns
        -------
        dict
            The configuration dictionary.
        """
        return self.model.config.__dict__

    def export(self, export_dir: Optional[str] = None) -> str:
        """
        Export the model to ONNX format using ``torch.onnx.export``.

        This method prepares example inputs and dynamic axes based on the model configuration,
        then exports the model to an ONNX graph suitable for compilation and deployment on Cloud AI 100 hardware.

        Parameters
        ----------
        export_dir : str, optional
            Directory path where the exported ONNX graph will be saved.
            If not provided, the default export directory is used.

        Returns
        -------
        str
            Path to the generated ONNX graph file.
        """
        inputs = self.model.get_dummy_inputs()
        dynamic_axes = self.model.get_onnx_dynamic_axes()
        output_names = self.model.get_output_names()
        return self._export(inputs, output_names, dynamic_axes, export_dir=export_dir)

    def compile(
        self,
        onnx_path: Optional[str] = None,
        compile_dir: Optional[str] = None,
        *,
        prefill_seq_len: Optional[int] = 1,
        encoder_ctx_len: Optional[int] = None,
        ctx_len: int = 150,
        full_batch_size: Optional[int] = None,
        kv_cache_batch_size: Optional[int] = None,
        batch_size: int = 1,
        num_devices: int = 1,
        num_cores: int = 16,  # FIXME: Make this mandatory arg
        mxfp6_matmul: bool = False,
        mxint8_kv_cache: bool = False,
        num_speculative_tokens: Optional[int] = None,
        **compiler_options,
    ) -> str:
        """
        Compile the exported ONNX model using the Cloud AI 100 Platform SDK compiler.

        This method generates a ``qpc`` package. If the model has not been exported yet,
        this method will handle the export process. Additional arguments for the `qaic-exec`
        compiler can be passed as keyword arguments.

        Parameters
        ----------
        onnx_path : str, optional
            Path to a pre-exported ONNX model. If not provided, the model will be exported first.
        compile_dir : str, optional
            Directory to save the generated QPC package.
        prefill_seq_len : int, optional
            Prefill sequence length. This parameter is typically not critically used for
            SpeechSeq2Seq models' decoder compilation as the first decoder input is `seq_len=1`.
            Default is 1.
        encoder_ctx_len : int, optional
            Maximum context length for the encoder part of the model. If None, it's inferred
            from the model configuration or defaults (e.g., 1500 for Whisper).
        ctx_len : int, optional
            Maximum decoder context length. This defines the maximum output sequence length
            the compiled model can handle. Default is 150.
        batch_size : int, optional
            Batch size. Default is 1.
        num_devices : int, optional
            Number of devices to compile for. Default is 1.
        num_cores : int, optional
            Number of cores to use for compilation.
        mxfp6_matmul : bool, optional
            Use MXFP6 compression for weights. Default is False.
        mxint8_kv_cache : bool, optional
            Use MXINT8 compression for KV cache. Default is False.
        full_batch_size : int, optional
            Not yet supported for this model.
        kv_cache_batch_size : int, optional
            Not yet supported for this model.
        num_speculative_tokens : int, optional
            Not yet supported for this model.
        **compiler_options : dict
            Additional compiler options for QAIC.

            **For QAIC Compiler:** Extra arguments for qaic-exec can be passed. Some common options include:

            - mos (int, optional): Effort level to reduce on-chip memory. Defaults to -1, meaning no effort. Defaults to -1.
            - aic_enable_depth_first (bool, optional): Enables DFS with default memory size. Defaults to False.
            - allow_mxint8_mdp_io (bool, optional): Allows MXINT8 compression of MDP IO traffic. Defaults to False.

            Params are converted to flags as below:

            - ``aic_num_cores=16`` -> ``-aic-num-cores=16``
            - ``convert_to_fp16=True`` -> ``-convert-to-fp16``

        Returns
        -------
        str
            Path to the compiled QPC package.

        """
        specializations, compiler_options = self.model.get_specializations(
            batch_size,
            encoder_ctx_len,
            ctx_len,
            **compiler_options,
        )

        if full_batch_size:
            logger.warning("Continuous batching is not yet enabled for AutoModelForSpeechSeq2Seq")

        if kv_cache_batch_size:
            logger.warning("Prefix caching is not yet enabled for AutoModelForSpeechSeq2Seq")

        if mxint8_kv_cache:
            logger.warning("mxint8 cache is not yet enabled for AutoModelForSpeechSeq2Seq")

        if num_speculative_tokens:
            logger.warning("Speculative decoding is not yet enabled for AutoModelForSpeechSeq2Seq")

        output_names = self.model.get_output_names()

        kv_cache_dtype = "float16"
        custom_io = {}

        custom_io["input_features"] = kv_cache_dtype

        # Slice output_names to get input names
        for output_name in output_names:
            if output_name.endswith("_RetainedState"):
                custom_io[output_name[: -len("_RetainedState")]] = kv_cache_dtype

        # Get output names
        for output_name in output_names:
            if output_name.endswith("_RetainedState"):
                custom_io[output_name] = kv_cache_dtype

        return self._compile(
            onnx_path=onnx_path,
            compile_dir=compile_dir,
            compile_only=True,
            retained_state=True,
            specializations=specializations,
            convert_to_fp16=True,
            mxfp6_matmul=mxfp6_matmul,
            mdp_ts_num_devices=num_devices,
            aic_num_cores=num_cores,
            custom_io=custom_io,
            **compiler_options,
        )

    def generate(
        self,
        inputs: torch.Tensor,
        generation_len: int,
        streamer: Optional[TextStreamer] = None,
        device_ids: List[int] = None,
    ) -> Union[torch.Tensor, np.ndarray]:
        """
        Generate output until ``<|endoftext|>`` token or `generation_len` is reached,
        by executing the compiled QPC on Cloud AI 100 hardware.

        This method performs sequential execution based on the compiled model's batch size
        and the provided audio tensors. It manages the iterative decoding process and KV cache.

        Parameters
        ----------
        inputs : Dict[str, np.ndarray]
            Model inputs for inference, typically a dictionary containing:
            - `input_features` (np.ndarray): Preprocessed audio features.
            - `decoder_input_ids` (np.ndarray): Initial decoder input IDs (e.g., start token).
            - `decoder_position_ids` (np.ndarray): Initial decoder position IDs.
            These should be prepared to match the compiled model's expectations.
        generation_len : int
            Maximum number of tokens to generate. The generation stops if this limit is reached
            or the model generates an end-of-sequence token.
        streamer : TextStreamer, optional
            Streamer to receive generated tokens in real-time. Default is None.
        device_ids : List[int], optional
            Device IDs for running the QPC. Defaults to `[0]` if not specified.

        Returns
        -------
        CloudAI100ExecInfoNew
            Output from the AI 100 runtime, including generated IDs and performance metrics.

        Raises
        ------
        TypeError
            If the QPC path is not set (i.e., `compile` was not run).
        """
        if not isinstance(self.qpc_path, Path):
            raise TypeError("Please run compile API first!")

        inputs = self.auto_correct_inputs(inputs)
        if self.qpc_session is None:
            self.qpc_session = QAICInferenceSession(str(self.qpc_path), device_ids)
            self.batch_size = self.qpc_session.bindings[0].dims[0]

        inputs["input_features"] = inputs["input_features"].numpy().astype(np.float16)

        # add start token id and initial position ids to inputs
        seq_len = 1
        inputs["input_ids"] = (
            torch.ones((self.batch_size, seq_len), dtype=torch.int64) * self.model.config.decoder_start_token_id
        ).numpy()
        inputs["position_ids"] = (
            torch.arange(seq_len, dtype=torch.int64).view(1, seq_len).repeat(self.batch_size, 1).numpy()
        )

        self.qpc_session.skip_buffers(
            [x for x in self.qpc_session.input_names + self.qpc_session.output_names if x.startswith("past_")]
        )

        outputs = {
            "logits": np.random.randn(self.batch_size, 1, self.model.config.vocab_size).astype(np.float32),
        }
        self.qpc_session.set_buffers(outputs)

        # encoder run
        start = perf_counter()
        outputs = self.qpc_session.run(inputs)

        # array to hold generated tokens
        generated_ids = np.full((self.batch_size, generation_len + 1), self.model.config.eos_token_id)
        generated_ids[:, 0] = [self.model.config.decoder_start_token_id]
        logits = outputs["logits"]
        next_token = logits.argmax(-1)
        generated_ids[:, 1] = next_token.squeeze(1)

        if streamer:
            streamer.put(next_token)

        inputs["input_features"] = np.zeros((self.batch_size, self.model.config.num_mel_bins, 1)).astype(np.float16)

        loop_start = perf_counter()
        for num_tokens in range(generation_len):
            outputs = self.qpc_session.run(inputs)
            logits = outputs["logits"]
            next_token = logits.argmax(-1)
            generated_ids[:, num_tokens + 1] = next_token.squeeze(1)

            if next_token[0][0] == self.model.config.eos_token_id:
                break

            inputs["input_ids"] = next_token
            inputs["position_ids"] += 1

            if streamer:
                streamer.put(next_token)
        end = perf_counter()

        prefill_time, decode_perf, total_perf, total_time = calculate_latency(num_tokens, loop_start, start, end)

        return CloudAI100ExecInfoNew(
            batch_size=self.batch_size,
            generated_ids=generated_ids,
            perf_metrics=PerfMetrics(prefill_time, decode_perf, total_perf, total_time),
        )


class QEFFAutoModelForCTC(QEFFTransformersBase):
    """
    The QEFFAutoModelForCTC class is designed for transformer models with a Connectionist Temporal Classification (CTC) speech-to-text head,
    including Wav2Vec2 and other encoder-only speech models optimized for alignment-free transcription.
    Although it is possible to initialize the class directly, we highly recommend using the ``from_pretrained`` method for initialization.

    ``Mandatory`` Args:
        :model (nn.Module): PyTorch model

    .. code-block:: python
        import torchaudio
        from QEfficient import QEFFAutoModelForCTC
        from transformers import AutoProcessor

        # Initialize the model using from_pretrained similar to transformers.AutoModelForCTC.
        model=QEFFAutoModelForCTC.from_pretrained(model_name)

        # Now you can directly compile the model for Cloud AI 100
        model.compile(num_cores=16)  # Considering you have a Cloud AI 100 SKU

        #prepare input
        processor = AutoProcessor.from_pretrained(model_name)
        input_audio, sample_rate = [...] # audio data loaded in via some external audio package, such as librosa or soundfile

        # Resample the input_audio if necessary
        if input_audio.shape[0] > 1:
            input_audio = input_audio.mean(dim=0)
        if sample_rate != 16000:
            resampler = torchaudio.transforms.Resample(orig_freq=sample_rate, new_freq=16000)
            input_audio = resampler(input_audio)

        # You can now execute the model
        out = model.generate(processor,inputs=input_audio)
    """

    _hf_auto_class = AutoModelForCTC
    _pytorch_transforms = [CustomOpsTransform, AwqToMatmulNbitsTransform, GPTQToMatmulNbitsTransform]
    _onnx_transforms = [FP16ClipTransform, SplitTensorsTransform]

    def __init__(self, model: nn.Module, **kwargs):
        super().__init__(model, **kwargs)
        self.model.base_model.config.use_cache = True

        self.hash_params["qeff_auto_class"] = self.__class__.__name__

    @classmethod
    @with_replaced_quantizers
    def from_pretrained(cls, pretrained_model_name_or_path, pooling=None, *args, **kwargs):
        """
        This method serves as the easiest entry point into using QEfficient. The interface is designed to be similar to transformers.AutoModelForCTC.
        Once the model is initialized, you can use other methods such as export, compile, and generate on the same object.

        Args:
            pretrained_model_name_or_path (str): The name or path of the pre-trained model.

        .. code-block:: python

        import torchaudio
        from QEfficient import QEFFAutoModelForCTC
        from transformers import AutoProcessor

        # Initialize the model using from_pretrained similar to transformers.AutoModelForCTC.
        model=QEFFAutoModelForCTC.from_pretrained(model_name)

        # Now you can directly compile the model for Cloud AI 100
        model.compile(num_cores=16)  # Considering you have a Cloud AI 100 SKU

        #prepare input
        processor = AutoProcessor.from_pretrained(model_name)
        input_audio, sample_rate = [...] # audio data loaded in via some external audio package, such as librosa or soundfile

        # Resample the input_audio if necessary
        if input_audio.shape[0] > 1:
            input_audio = input_audio.mean(dim=0)
        if sample_rate != 16000:
            resampler = torchaudio.transforms.Resample(orig_freq=sample_rate, new_freq=16000)
            input_audio = resampler(input_audio)

        # You can now execute the model
        out = model.generate(processor,inputs=input_audio)
        """
        if kwargs.get("attn_implementation", None) not in {None, "eager"}:
            logger.warning('Updating attn_implementation="eager"')

        if kwargs.get("low_cpu_mem_usage", None):
            logger.warning("Updating low_cpu_mem_usage=False")

        kwargs.update({"attn_implementation": "eager", "low_cpu_mem_usage": False})

        model = cls._hf_auto_class.from_pretrained(pretrained_model_name_or_path, *args, **kwargs)

        # This is support models that should be classified to in a different auto class but transformers load them via this class
        kv_offload = kwargs.pop("kv_offload", None)
        if model.__class__.__name__ in MISCLASSIFIED_CAUSAL_LM_TO_QEFF_AUTO_CLASS_MAP:
            return MISCLASSIFIED_CAUSAL_LM_TO_QEFF_AUTO_CLASS_MAP[model.__class__.__name__](
                model, kv_offload=kv_offload, **kwargs
            )

        return cls(model, pretrained_model_name_or_path=pretrained_model_name_or_path, pooling=pooling, **kwargs)

    @property
    def get_model_config(self) -> dict:
        return self.model.config.__dict__

    def export(self, export_dir: Optional[str] = None) -> str:
        """
        Exports the model to ``ONNX`` format using ``torch.onnx.export``.

        ``Optional`` Args:
           :export_dir (str, optional): The directory path to store ONNX-graph.

        Returns:
            :str: Path of the generated ``ONNX`` graph.
        """
        bs = constants.ONNX_EXPORT_EXAMPLE_BATCH_SIZE
        seq_len = constants.WAV2VEC2_MAX_SEQ_LEN

        example_inputs = {
            "input_values": torch.zeros((bs, seq_len), dtype=torch.float32),
        }

        dynamic_axes = {"input_values": {0: "batch_size", 1: "seq_len"}}

        output_names = ["logits"]

        return self._export(
            example_inputs,
            output_names,
            dynamic_axes,
            export_dir=export_dir,
        )

    def compile(
        self,
        onnx_path: Optional[str] = None,
        compile_dir: Optional[str] = None,
        *,
        seq_len: Union[int, List[int]] = 480000,
        batch_size: int = 1,
        num_devices: int = 1,
        num_cores: int = 16,  # FIXME: Make this mandatory arg
        mxfp6_matmul: bool = False,
        **compiler_options,
    ) -> str:
        """
        This method compiles the exported ``ONNX`` model using the Cloud AI 100 Platform SDK compiler binary found at ``/opt/qti-aic/exec/qaic-exec`` and generates a ``qpc`` package.
        If the model has not been exported yet, this method will handle the export process.
        You can pass any other arguments that the `qaic-exec` takes as extra kwargs.

        ``Optional`` Args:
            :onnx_path (str, optional): Path to pre-exported onnx model.
            :compile_dir (str, optional): Path for saving the qpc generated.
            :seq_len (Union[int, List[int]]): The length of the prompt should be less that ``seq_len``. ``Defaults to 32``.
            :batch_size (int, optional): Batch size. ``Defaults to 1``.
            :num_devices (int): Number of devices the model needs to be compiled for. Defaults to 1.
            :num_cores (int): Number of cores used to compile the model.
            :mxfp6_matmul (bool, optional): Whether to use ``mxfp6`` compression for weights. ``Defaults to False``.
            :compiler_options (dict, optional): Additional compiler options.

                For QAIC Compiler: Extra arguments for qaic-exec can be passed.
                    :aic_enable_depth_first (bool, optional): Enables DFS with default memory size. ``Defaults to False``.
                    :allow_mxint8_mdp_io (bool, optional): Allows MXINT8 compression of MDP IO traffic. ``Defaults to False.``

                    Params are converted to flags as below:

                    - aic_hw_version=ai100 -> -aic-hw-version=ai100
                    - aic_hw_version=ai200 -> -aic-hw-version=ai200

                For QNN Compiler: Following arguments can be passed.
                    :enable_qnn (bool): Enables QNN Compilation.
                    :qnn_config (str): Path of QNN Config parameters file. Any extra parameters for QNN compilation can be passed via this file.

        Returns:
            :str: Path of the compiled ``qpc`` package.
        """

        specializations = [
            {"batch_size": batch_size, "seq_len": sl} for sl in (seq_len if isinstance(seq_len, list) else [seq_len])
        ]

        return self._compile(
            onnx_path=onnx_path,
            compile_dir=compile_dir,
            compile_only=True,
            specializations=specializations,
            convert_to_fp16=True,
            mxfp6_matmul=mxfp6_matmul,
            mdp_ts_num_devices=num_devices,
            aic_num_cores=num_cores,
            **compiler_options,
        )

    def generate(
        self,
        processor,
        inputs: torch.Tensor,
        device_ids: List[int] = None,
        runtime_ai100: bool = True,
    ) -> Union[torch.Tensor, np.ndarray]:
        """
        This method generates output by executing PyTorch runtime or the compiled ``qpc`` on ``Cloud AI 100`` Hardware cards.
        ``Mandatory`` Args:
            :inputs (Union[torch.Tensor, np.ndarray]): inputs to run the execution.
            :processor (AutoProcessor): The Processor to use for encoding the waveform.
        ``optional`` Args:
            :device_id (List[int]): Ids of devices for running the qpc pass as [0] in case of normal model / [0, 1, 2, 3] in case of tensor slicing model
            :runtime_ai100 (bool, optional): ``AI_100`` and ``PyTorch`` runtime is supported as of now. Defaults to ``True`` for ``AI_100`` runtime.
        Returns:
            :dict: Output from the ``AI_100`` or ``PyTorch`` runtime.
        """
        # AI_100 runtime
        if runtime_ai100:
            if not isinstance(self.qpc_path, Path):
                raise TypeError("Please run compile API first!")

            return self.cloud_ai_100_feature_generate(processor, inputs=inputs, device_ids=device_ids)
        # PyTorch runtime
        else:
            return self.pytorch_feature_generate(processor, model=self.model, inputs=inputs)

    def cloud_ai_100_feature_generate(
        self,
        processor,
        inputs: torch.Tensor,
        device_ids: List[int] = [0],
    ) -> np.ndarray:
        """
        Generates features with list of prompts using AI 100 runtime.

        ``Mandatory`` Args:
            :inputs (Union[torch.Tensor, np.ndarray]): inputs to run the execution.
            :processor (AutoProcessor): The Processor to use for encoding the waveform.
        ``Optional`` Args:
            device_ids (List[int], optional): A list of device IDs to use for the session. Defaults to [0].

        """

        if self.qpc_session is None:
            self.qpc_session = QAICInferenceSession(str(self.qpc_path), device_ids)
            self.batch_size = self.qpc_session.bindings[0].dims[0]

        # Dynamic switching to closest seq_Len based on input_ids_len
        inputs = processor(inputs, return_tensors="pt")
        input_ids_len = inputs["input_values"].shape[-1]

        for allowed_shape in self.qpc_session.allowed_shapes:
            seq_len_allowed = allowed_shape[1][1][1]

            if seq_len_allowed >= input_ids_len:
                self.seq_len = seq_len_allowed
                break

        # To handle single seq_len as we can't fetch allowed shapes for single seq_len
        self.seq_len = self.qpc_session.bindings[0].dims[1] if not hasattr(self, "seq_len") else self.seq_len
        input_values = np.array(
            torch.nn.functional.pad(inputs["input_values"], (0, self.seq_len - input_ids_len), "constant", 0)
        )
        inputs = dict(input_values=input_values)
        outputs = self.qpc_session.run(inputs)
        logits = outputs["logits"]
        predicted_ids = np.argmax(logits, axis=-1)
        transcriptions = processor.batch_decode(torch.tensor(predicted_ids))
        return transcriptions

    def pytorch_feature_generate(self, processor, model, inputs: Union[torch.Tensor, np.ndarray]) -> List[torch.Tensor]:
        """
        Generates features from a list of text prompts using a PyTorch model.

        ``Mandatory`` Args:
            :model: The transformed PyTorch model used for generating features.
            :inputs (Union[torch.Tensor, np.ndarray]): inputs to run the execution.
            :processor (AutoProcessor): The Processor to use for encoding the waveform.

        """
        input_values = processor(
            inputs[0], return_tensors="pt", max_length=self.seq_len, truncation=True, padding="max_length"
        ).input_values
        logits = model(input_values[0]).logits
        logits = logits.detach().numpy()
        predicted_ids = np.argmax(logits, axis=-1)
        transcriptions = processor.batch_decode(predicted_ids)
        return transcriptions<|MERGE_RESOLUTION|>--- conflicted
+++ resolved
@@ -2299,18 +2299,13 @@
             logger.warning("Updating low_cpu_mem_usage=False")
 
         kwargs.update({"attn_implementation": "eager", "low_cpu_mem_usage": False})
-<<<<<<< HEAD
         if qaic_config is not None:
             qaic_config["pretrained_model_name_or_path"] = pretrained_model_name_or_path
-=======
-
->>>>>>> f4ff8035
         model = cls._hf_auto_class.from_pretrained(pretrained_model_name_or_path, **kwargs)
         return cls(
             model,
             kv_offload=kv_offload,
             continuous_batching=continuous_batching,
-            qaic_config=qaic_config,
             pretrained_model_name_or_path=pretrained_model_name_or_path,
             qaic_config=qaic_config,
             **kwargs,
