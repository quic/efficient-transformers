--- conflicted
+++ resolved
@@ -14,6 +14,7 @@
 import torch
 import torch.nn as nn
 from transformers import (
+    AutoImageProcessor,
     AutoImageProcessor,
     AutoModel,
     AutoModelForCausalLM,
@@ -43,6 +44,7 @@
     get_compilation_dims,
 )
 from QEfficient.generation.vlm_generation import VisionLanguageGeneration
+from QEfficient.generation.vlm_generation import VisionLanguageGeneration
 from QEfficient.transformers.modeling_utils import DYNAMIC_SEQ_LEN_SUPPORTED_MODEL_ARCH
 from QEfficient.transformers.models.pytorch_transforms import (
     CustomOpsTransform,
@@ -59,6 +61,7 @@
     AwqToMatmulNbitsTransform,
     FP8DeQuantLinearToLinearTransform,
     GPTQToMatmulNbitsTransform,
+    Mxfp4GptOssExpertDequantizeTransform,
     Mxfp4GptOssExpertDequantizeTransform,
 )
 from QEfficient.utils import (
@@ -1092,11 +1095,22 @@
             raise TypeError("`full_batch_size` is required when `continuous_batching=True`.")
 
         if kv_cache_batch_size and not full_batch_size:
+        if skip_lang and skip_vision:
+            raise ValueError("Expected at least one of 'skip_lang' or 'skip_vision' to be False")
+
+        if self.continuous_batching and full_batch_size is None:
+            raise TypeError("`full_batch_size` is required when `continuous_batching=True`.")
+
+        if kv_cache_batch_size and not full_batch_size:
             raise ValueError(
                 "KV caching requires continuous batching. Please set `full_batch_size` and "
                 "enable `continuous_batching=True` in `from_pretrained`."
+                "KV caching requires continuous batching. Please set `full_batch_size` and "
+                "enable `continuous_batching=True` in `from_pretrained`."
             )
 
+        # Infer kv_cache_batch_size if not provided
+        kv_cache_batch_size = kv_cache_batch_size or full_batch_size or batch_size
         # Infer kv_cache_batch_size if not provided
         kv_cache_batch_size = kv_cache_batch_size or full_batch_size or batch_size
 
@@ -1111,6 +1125,9 @@
             continuous_batching=self.continuous_batching,
             kv_cache_batch_size=kv_cache_batch_size,
             full_batch_size=full_batch_size,
+            continuous_batching=self.continuous_batching,
+            kv_cache_batch_size=kv_cache_batch_size,
+            full_batch_size=full_batch_size,
             **compiler_options,
         )
 
@@ -1136,6 +1153,11 @@
             self.lang_model.onnx_path is None and lang_onnx_path is None
         ):
             self.export()
+
+        # TODO this hould be removed once the continous batching is supported for all the models.
+        compiler_options.pop("continuous_batching", None)
+        compiler_options.pop("kv_cache_batch_size", None)
+        compiler_options.pop("full_batch_size", None)
 
         # TODO this hould be removed once the continous batching is supported for all the models.
         compiler_options.pop("continuous_batching", None)
@@ -1192,6 +1214,11 @@
         processor: Optional[AutoImageProcessor] = None,
         images: List[str] = None,
         prompts: List[str] = None,
+        inputs: Optional[torch.Tensor] = None,
+        tokenizer: Union[PreTrainedTokenizerFast, PreTrainedTokenizer] = None,
+        processor: Optional[AutoImageProcessor] = None,
+        images: List[str] = None,
+        prompts: List[str] = None,
         streamer: Optional[TextStreamer] = None,
         device_ids: List[int] = None,
         runtime_ai100: bool = True,
@@ -1207,6 +1234,14 @@
         inputs : Dict[str, Union[torch.Tensor, np.ndarray]]
             Inputs to run the execution, typically includes `pixel_values`, `input_ids`,
             `attention_mask`, etc.
+        tokenizer : PreTrainedTokenizer or PreTrainedTokenizerFast, optional
+            Tokenizer for the model. Used when images and prompts are provided.
+        processor : AutoImageProcessor, optional
+            Processor for the model. Used when images and prompts are provided.
+        images : List[str], optional
+            List of image paths or PIL images to process.
+        prompts : List[str], optional
+            List of text prompts corresponding to the images.
         tokenizer : PreTrainedTokenizer or PreTrainedTokenizerFast, optional
             Tokenizer for the model. Used when images and prompts are provided.
         processor : AutoImageProcessor, optional
@@ -1263,6 +1298,30 @@
             )
 
         # Fallback to kv_offload_generate for direct inputs (backward compatibility)
+        # Use VisionLanguageGeneration for image-prompt pairs
+        if (processor and images) or (tokenizer and prompts):
+            # Create VisionLanguageGeneration instance
+            batch_size_comp, ctx_len_comp, fbs = get_compilation_dims(self.lang_model.qpc_path)
+            vlm_gen = VisionLanguageGeneration(
+                qeff_model=self,
+                lang_qpc_path=self.lang_model.qpc_path,
+                vision_qpc_path=self.vision_model.qpc_path,
+                tokenizer=tokenizer,
+                processor=processor,
+                device_id=device_ids,  # if device_ids is not None else [0],
+                ctx_len=ctx_len_comp,
+                full_batch_size=fbs,
+            )
+
+            # Call generate method
+            return vlm_gen.generate(
+                images=images,
+                prompts=prompts,
+                generation_len=generation_len,
+                stream=streamer is not None,
+            )
+
+        # Fallback to kv_offload_generate for direct inputs (backward compatibility)
         return self.kv_offload_generate(
             inputs=inputs, device_ids=device_ids, streamer=streamer, generation_len=generation_len
         )
@@ -1399,6 +1458,7 @@
 
         lang_session.set_buffers(vision_outputs)
 
+        lang_start = perf_counter()
         lang_start = perf_counter()
 
         # Run prefill
@@ -1412,6 +1472,7 @@
             chunk_inputs["image_idx"] = outputs["image_idx_output"]
 
         prefill_time = perf_counter() - lang_start + vision_end - vision_start
+        prefill_time = perf_counter() - lang_start + vision_end - vision_start
         # Skip inputs/outputs again
         lang_session.skip_buffers(
             [
@@ -1420,6 +1481,8 @@
                 if x.startswith("past_") or x.endswith("_RetainedState")
             ]
         )
+        if not_mllama:
+            lang_session.skip_buffers(vision_outputs.keys())
         if not_mllama:
             lang_session.skip_buffers(vision_outputs.keys())
 
@@ -1997,7 +2060,7 @@
 
     _hf_auto_class = AutoModelForImageTextToText
 
-    def __new__(self, model: nn.Module, kv_offload: Optional[bool] = True, continuous_batching: bool = False, **kwargs):
+    def __new__(self, model: nn.Module, kv_offload: Optional[bool] = True, continuous_batching: bool = False, continuous_batching: bool = False, **kwargs):
         """
         Instantiate the appropriate internal class for single or dual QPC mode.
 
@@ -2018,18 +2081,24 @@
             The wrapped model instance, configured for either dual or single QPC.
         """
         if kv_offload:
-            return _QEffAutoModelForImageTextToTextDualQPC(model, continuous_batching, **kwargs)
+            return _QEffAutoModelForImageTextToTextDualQPC(model, continuous_batching, continuous_batching, **kwargs)
         else:
             return _QEFFAutoModelForImageTextToTextSingleQPC(model, **kwargs)
 
     @classmethod
     @with_replaced_quantizers
     def from_pretrained(
+        
         cls,
+       
         pretrained_model_name_or_path: str,
+       
         kv_offload: Optional[bool] = None,
         continuous_batching: bool = False,
+       
+        continuous_batching: bool = False,
         **kwargs,
+    ,
     ):
         """
         Load a QEfficient image-text-to-text model from a pretrained HuggingFace model or local path.
@@ -2062,6 +2131,9 @@
         if continuous_batching and not kv_offload:
             NotImplementedError("Continuous batching is not supported for kv_offload = False")
 
+        if continuous_batching and not kv_offload:
+            NotImplementedError("Continuous batching is not supported for kv_offload = False")
+
         if kwargs.get("attn_implementation", None) not in {None, "eager"}:
             logger.warning('Updating attn_implementation="eager"')
 
@@ -2071,11 +2143,17 @@
         kwargs.update({"attn_implementation": "eager", "low_cpu_mem_usage": False})
         model = cls._hf_auto_class.from_pretrained(pretrained_model_name_or_path, **kwargs)
         return cls(
+            
             model,
+           
             kv_offload=kv_offload,
             continuous_batching=continuous_batching,
+           
+            continuous_batching=continuous_batching,
             pretrained_model_name_or_path=pretrained_model_name_or_path,
+           
             **kwargs,
+        ,
         )
 
 
@@ -2111,6 +2189,7 @@
         AwqToMatmulNbitsTransform,
         GPTQToMatmulNbitsTransform,
         FP8DeQuantLinearToLinearTransform,
+        Mxfp4GptOssExpertDequantizeTransform,
         Mxfp4GptOssExpertDequantizeTransform,
         CustomOpsTransform,
         KVCacheTransform,
@@ -2384,17 +2463,23 @@
                 else pkv_dynamic_axes
             )
 
+            # HACK: create common function for this including above if condition code
+            pkv_dynamic_axes = (
+                self.model.get_pkv_dynamic_axes() if hasattr(self.model, "get_pkv_dynamic_axes") else pkv_dynamic_axes
+            )
+            pkv_dynamic_axes = (
+                [pkv_dynamic_axes] * self.model.config.num_hidden_layers
+                if isinstance(pkv_dynamic_axes, dict)
+                else pkv_dynamic_axes
+            )
+
             for i in range(self.num_layers):
+                pkv_dynamic_axes[i][0] = "full_batch_size" if self.continuous_batching else "batch_size"
                 pkv_dynamic_axes[i][0] = "full_batch_size" if self.continuous_batching else "batch_size"
                 for kv in ["key", "value"]:
                     example_inputs["past_key_values"][i].append(torch.zeros(kv_cache_shape, dtype=torch.float32))
-<<<<<<< HEAD
-                    dynamic_axes[f"past_{kv}.{i}"] = pkv_dynamic_axes
+                    dynamic_axes[f"past_{kv}.{i}"] = pkv_dynamic_axes[i]
                     output_names.append(f"past_{kv}.{i}_InternalRetainedState")
-=======
-                    dynamic_axes[f"past_{kv}.{i}"] = pkv_dynamic_axes[i]
-                    output_names.append(f"past_{kv}.{i}_RetainedState")
->>>>>>> b2dd3289
 
         if self.continuous_batching:
             example_inputs["batch_index"] = torch.arange(bs).view(bs, 1)
@@ -2527,6 +2612,19 @@
         Dict[str, Union[int, str]]
             A dictionary defining the prefill specialization.
         """
+        if hasattr(self.model, "get_specializations"):
+            spec = self.model.get_specializations(
+                batch_size=1 if self.continuous_batching else batch_size,
+                prefill_seq_len=prefill_seq_len,
+                ctx_len=ctx_len,
+            )[0]
+        else:
+            spec = {
+                "batch_size": 1 if self.continuous_batching else batch_size,
+                "seq_len": prefill_seq_len,
+                "ctx_len": ctx_len,
+            }
+        spec["num_logits_to_keep"] = 1 if self.is_tlm else None
         if hasattr(self.model, "get_specializations"):
             spec = self.model.get_specializations(
                 batch_size=1 if self.continuous_batching else batch_size,
@@ -2583,6 +2681,20 @@
         """
         if prefill_seq_len == 1 and not self.continuous_batching:
             return None  # Avoid duplication with prefill
+
+        if hasattr(self.model, "get_specializations"):
+            spec = self.model.get_specializations(
+                batch_size=full_batch_size if self.continuous_batching else batch_size,
+                prefill_seq_len=(num_speculative_tokens + 1) if self.is_tlm else 1,
+                ctx_len=ctx_len,
+            )[1]
+        else:
+            spec = {
+                "batch_size": full_batch_size if self.continuous_batching else batch_size,
+                "seq_len": (num_speculative_tokens + 1) if self.is_tlm else 1,
+                "ctx_len": ctx_len,
+            }
+        spec["num_logits_to_keep"] = (num_speculative_tokens + 1) if self.is_tlm else None
 
         if hasattr(self.model, "get_specializations"):
             spec = self.model.get_specializations(
@@ -2822,8 +2934,8 @@
                 raise TypeError("Please run compile API first!")
             generation_len = kwargs.pop("generation_len", None)
             return QEfficient.cloud_ai_100_exec_kv(
-                tokenizer=tokenizer,
-                qpc_path=self.qpc_path,
+                tokenizer=tokenizer=tokenizer,
+                qpc_path=qpc_path=self.qpc_path,
                 prompt=prompts,
                 device_id=device_id,
                 generation_len=generation_len,
