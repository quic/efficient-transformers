--- conflicted
+++ resolved
@@ -28,6 +28,13 @@
 
 import QEfficient
 from QEfficient.base.modeling_qeff import QEFFBaseModel
+from QEfficient.base.onnx_transforms import (
+    CustomOpTransform,
+    FP16ClipTransform,
+    OnnxSlimTransform,
+    RenameFunctionOutputsTransform,
+    SplitTensorsTransform,
+)
 from QEfficient.base.onnx_transforms import (
     CustomOpTransform,
     FP16ClipTransform,
@@ -2197,11 +2204,17 @@
         KVCacheExternalModuleMapperTransform,
     ]
     _onnx_transforms = [
+        
         FP16ClipTransform,
         CustomOpTransform,
         RenameFunctionOutputsTransform,
         OnnxSlimTransform,
+       
+        CustomOpTransform,
+        RenameFunctionOutputsTransform,
+        OnnxSlimTransform,
         SplitTensorsTransform,
+    ,
     ]
 
     def __init__(
@@ -2450,7 +2463,7 @@
                 for kv in ["key", "value"]:
                     example_inputs["past_key_values"][i].append(torch.zeros(pkv_cache[0][0].shape, dtype=torch.float32))
                     dynamic_axes[f"past_{kv}.{i}"] = pkv_dynamic_axes
-                    output_names.append(f"past_{kv}.{i}_InternalRetainedState")
+                    output_names.append(f"past_{kv}.{i}_InternalInternalRetainedState")
 
         else:
             # HACK: create common function for this including above if condition code
@@ -2478,11 +2491,7 @@
                 pkv_dynamic_axes[i][0] = "full_batch_size" if self.continuous_batching else "batch_size"
                 for kv in ["key", "value"]:
                     example_inputs["past_key_values"][i].append(torch.zeros(kv_cache_shape, dtype=torch.float32))
-<<<<<<< HEAD
-                    dynamic_axes[f"past_{kv}.{i}"] = pkv_dynamic_axes
-=======
                     dynamic_axes[f"past_{kv}.{i}"] = pkv_dynamic_axes[i]
->>>>>>> 9c5e5680
                     output_names.append(f"past_{kv}.{i}_InternalRetainedState")
 
         if self.continuous_batching:
