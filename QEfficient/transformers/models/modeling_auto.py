--- conflicted
+++ resolved
@@ -2522,11 +2522,7 @@
 
         num_q_blocks = os.environ.get("NUM_Q_BLOCKS", None)
         if num_q_blocks is None:
-<<<<<<< HEAD
-            block_size = 128
-=======
             block_size = 256
->>>>>>> 42565a35
             if prefill_seq_len is None or prefill_seq_len % block_size != 0 or prefill_seq_len < 128:
                 raise ValueError(
                     f"When prefill_only=True, 'prefill_seq_len' must be explicitly set and divisible by block_size={block_size}. "
@@ -2937,22 +2933,6 @@
             If `prefill_seq_len` is less than `num_speculative_tokens + 1` for TLM models.
 
         """
-<<<<<<< HEAD
-        if prefill_only is None or not prefill_only:
-            if self.continuous_batching and full_batch_size is None:
-                raise TypeError("`full_batch_size` is required when `continuous_batching=True`.")
-            if kv_cache_batch_size and not full_batch_size:
-                raise ValueError(
-                    "KV caching requires continuous batching. Please set `full_batch_size` and "
-                    "enable `continuous_batching=True` in `from_pretrained`."
-                )
-        else:
-            if self.continuous_batching:
-                if not isinstance(kv_cache_batch_size, int):
-                    raise ValueError(
-                        "Please pass valid integer for kv_cache_batch_size as continuous_batching is enabled for prefill-only model"
-                    )
-=======
         if (kv_cache_batch_size or full_batch_size) and not self.continuous_batching:
             logger.warning(
                 "`kv_cache_batch_size` or `full_batch_size` is being passed"
@@ -2971,7 +2951,6 @@
 
         # Infer kv_cache_batch_size if not provided
         kv_cache_batch_size = kv_cache_batch_size or full_batch_size or batch_size
->>>>>>> 42565a35
 
         # if ccl_enabled is True read Compute-Context-Length lists
         if self.ccl_enabled:
@@ -3014,17 +2993,6 @@
         ):
             raise ValueError("Currently, sampler does not support `num_speculative_tokens` > 0.")
 
-<<<<<<< HEAD
-        if kv_cache_batch_size and prefill_only is not None and prefill_only:
-            logger.warning(
-                "kv_cache_batch_size will be ignored as prefill_only is set to True unless this is GPTOSS model"
-            )
-
-        # Infer kv_cache_batch_size if not provided
-        kv_cache_batch_size = kv_cache_batch_size or full_batch_size or batch_size
-
-=======
->>>>>>> 42565a35
         # --- Specializations ---
         specializations = []
         if prefill_only is None or prefill_only or prefill_seq_len == 1:
