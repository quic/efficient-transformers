--- conflicted
+++ resolved
@@ -438,15 +438,6 @@
         if position_ids is None:
             position_ids = cache_position.unsqueeze(0)
 
-<<<<<<< HEAD
-        target_length = attention_mask.shape[-1] if isinstance(attention_mask, torch.Tensor) else past_seen_tokens
-        causal_mask = _create_causal_mask(position_ids=position_ids, target_length=target_length)
-
-        # TODO: Enable SWA
-        # causal_mask = _create_causal_mask(
-        #     position_ids=position_ids, target_length=target_length, sliding_window=self.config.sliding_window
-        # )
-=======
         # target_length = attention_mask.shape[-1] if isinstance(attention_mask, torch.Tensor) else past_seen_tokens
         causal_mask = _create_causal_mask(position_ids=position_ids, target_length=past_key_values.max_cache_len)
         sliding_mask = _create_causal_mask(
@@ -454,7 +445,6 @@
             target_length=past_key_values.sliding_window_len,
             sliding_window=past_key_values.sliding_window_len,
         )
->>>>>>> ce53d3cd
 
         hidden_states = inputs_embeds
         # position_embeddings = self.rotary_emb(hidden_states, position_ids)
