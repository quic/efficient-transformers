# -----------------------------------------------------------------------------
#
# Copyright (c) 2025 Qualcomm Innovation Center, Inc. All rights reserved.
# SPDX-License-Identifier: BSD-3-Clause
#
# -----------------------------------------------------------------------------

from types import MethodType
from typing import Optional, Tuple

from torch import nn
from transformers.models.codegen.modeling_codegen import (
    CodeGenAttention,
    CodeGenBlock,
    CodeGenForCausalLM,
    CodeGenModel,
)
from transformers.models.falcon.modeling_falcon import (
    FalconAttention,
    FalconDecoderLayer,
    FalconForCausalLM,
    FalconModel,
)
from transformers.models.gemma.modeling_gemma import (
    GemmaAttention,
    GemmaDecoderLayer,
    GemmaForCausalLM,
    GemmaModel,
    GemmaRMSNorm,
)
from transformers.models.gemma2.modeling_gemma2 import (
    Gemma2Attention,
    Gemma2DecoderLayer,
    Gemma2ForCausalLM,
    Gemma2Model,
    Gemma2RMSNorm,
)
from transformers.models.gpt2.modeling_gpt2 import GPT2Attention, GPT2Block, GPT2LMHeadModel, GPT2Model
from transformers.models.gpt_bigcode.modeling_gpt_bigcode import (
    GPTBigCodeAttention,
    GPTBigCodeBlock,
    GPTBigCodeForCausalLM,
    GPTBigCodeModel,
)
from transformers.models.gptj.modeling_gptj import GPTJAttention, GPTJBlock, GPTJForCausalLM, GPTJModel
from transformers.models.granite.modeling_granite import (
    GraniteAttention,
    GraniteForCausalLM,
    GraniteModel,
    GraniteRMSNorm,
)
from transformers.models.granitemoe.modeling_granitemoe import (
    GraniteMoeAttention,
    GraniteMoeForCausalLM,
    GraniteMoeModel,
    GraniteMoeMoE,
    GraniteMoeParallelExperts,
    GraniteMoeRMSNorm,
    GraniteMoeRotaryEmbedding,
    GraniteMoeTopKGating,
)
from transformers.models.llama.modeling_llama import (
    LlamaAttention,
    LlamaDecoderLayer,
    LlamaForCausalLM,
    LlamaModel,
    LlamaRMSNorm,
)
from transformers.models.llava.modeling_llava import (
    LlavaForConditionalGeneration,
)
from transformers.models.llava_next.modeling_llava_next import (
    LlavaNextForConditionalGeneration,
)
from transformers.models.mistral.modeling_mistral import (
    MistralAttention,
    MistralDecoderLayer,
    MistralForCausalLM,
    MistralModel,
    MistralRMSNorm,
)
from transformers.models.mixtral.modeling_mixtral import (
    MixtralAttention,
    MixtralDecoderLayer,
    MixtralForCausalLM,
    MixtralModel,
    MixtralRMSNorm,
    MixtralSparseMoeBlock,
)
from transformers.models.mllama.modeling_mllama import (
    MllamaCrossAttentionDecoderLayer,
    MllamaForCausalLM,
    MllamaForConditionalGeneration,
    MllamaRotaryEmbedding,
    MllamaSelfAttentionDecoderLayer,
    MllamaTextCrossAttention,
    MllamaTextModel,
    MllamaTextRMSNorm,
    MllamaTextSelfAttention,
    MllamaVisionModel,
)
from transformers.models.mpt.modeling_mpt import MptAttention, MptBlock, MptForCausalLM, MptModel
from transformers.models.phi.modeling_phi import PhiAttention, PhiDecoderLayer, PhiForCausalLM, PhiModel
from transformers.models.phi3.modeling_phi3 import (
    Phi3Attention,
    Phi3DecoderLayer,
    Phi3ForCausalLM,
    Phi3Model,
    Phi3RMSNorm,
)
from transformers.models.qwen2.modeling_qwen2 import (
    Qwen2Attention,
    Qwen2DecoderLayer,
    Qwen2ForCausalLM,
    Qwen2Model,
    Qwen2RMSNorm,
)
from transformers.models.starcoder2.modeling_starcoder2 import (
    Starcoder2Attention,
    Starcoder2DecoderLayer,
    Starcoder2ForCausalLM,
    Starcoder2Model,
)
from transformers.models.whisper.modeling_whisper import (
    WhisperAttention,
    WhisperDecoder,
    WhisperDecoderLayer,
    WhisperEncoder,
    WhisperForConditionalGeneration,
    WhisperModel,
    WhisperPositionalEmbedding,
)

from QEfficient.base.pytorch_transforms import ModuleMappingTransform, ModuleMethodMapperTransform
from QEfficient.customop import CustomRMSNormAIC, GemmaCustomRMSNormAIC
from QEfficient.transformers.models.codegen.modeling_codegen import (
    QEffCodeGenAttention,
    QeffCodeGenBlock,
    QEffCodeGenForCausalLM,
    QEffCodeGenModel,
)
from QEfficient.transformers.models.falcon.modeling_falcon import (
    QEffFalconAttention,
    QEffFalconDecoderLayer,
    QEffFalconForCausalLM,
    QEffFalconModel,
)
from QEfficient.transformers.models.gemma.modeling_gemma import (
    QEffGemmaAttention,
    QEffGemmaDecoderLayer,
    QEffGemmaForCausalLM,
    QEffGemmaModel,
)
from QEfficient.transformers.models.gemma2.modeling_gemma2 import (
    QEffGemma2Attention,
    QEffGemma2DecoderLayer,
    QEffGemma2ForCausalLM,
    QEffGemma2Model,
)
from QEfficient.transformers.models.gpt2.modeling_gpt2 import (
    QEffGPT2Attention,
    QEffGPT2Block,
    QEffGPT2LMHeadModel,
    QEffGPT2Model,
)
from QEfficient.transformers.models.gpt_bigcode.modeling_gpt_bigcode import (
    QEffGPTBigCodeAttention,
    QEffGPTBigCodeBlock,
    QEffGPTBigCodeForCausalLM,
    QEffGPTBigCodeModel,
)
from QEfficient.transformers.models.gptj.modeling_gptj import (
    QEffGPTJAttention,
    QEffGPTJBlock,
    QEffGPTJForCausalLM,
    QEffGPTJModel,
)
from QEfficient.transformers.models.granite.modeling_granite import (
    QEffGraniteAttention,
    QEffGraniteForCausalLM,
    QEffGraniteModel,
)
from QEfficient.transformers.models.granitemoe.modeling_granitemoe import (
    QEffGraniteMoeAttention,
    QEffGraniteMoeForCausalLM,
    QEffGraniteMoeModel,
    QEffGraniteMoeMoE,
    QEffGraniteMoeParallelExperts,
    QEffGraniteMoeRotaryEmbedding,
    QEffGraniteMoeTopKGating,
)
from QEfficient.transformers.models.internvl.modeling_internvl import QEffInternVisionEmbeddings, QEffInternVLModel
from QEfficient.transformers.models.llama.modeling_llama import (
    QEffLlamaAttention,
    QEffLlamaDecoderLayer,
    QEffLlamaForCausalLM,
    QEffLlamaModel,
)
from QEfficient.transformers.models.llava.modeling_llava import (
    QEffLlavaForConditionalGeneration,
)
from QEfficient.transformers.models.llava_next.modeling_llava_next import (
    QEffLlavaNextForConditionalGeneration,
)
from QEfficient.transformers.models.mistral.modeling_mistral import (
    QEffMistralAttention,
    QEffMistralDecoderLayer,
    QEffMistralForCausalLM,
    QEffMistralModel,
)
from QEfficient.transformers.models.mixtral_moe.modeling_mixtral import (
    QEffMixtralAttention,
    QeffMixtralDecoderLayer,
    QEffMixtralForCausalLM,
    QEffMixtralModel,
    QEffMixtralSparseMoeBlock,
)
from QEfficient.transformers.models.mllama.modeling_mllama import (
    QEffMllamaCrossAttentionDecoderLayer,
    QEffMllamaForCausalLM,
    QEffMllamaForConditionalGeneration,
    QEffMllamaRotaryEmbedding,
    QEffMllamaSelfAttentionDecoderLayer,
    QEffMllamaTextCrossAttentionSingleQPC,
    QEffMllamaTextCrossAttentionTwoQPC,
    QEffMllamaTextModel,
    QEffMllamaTextSelfAttention,
    QEffMllamaVisionModel,
)
from QEfficient.transformers.models.mpt.modeling_mpt import (
    QEffMptAttention,
    QEffMptBlock,
    QEffMptForCausalLM,
    QEFfMptModel,
)
from QEfficient.transformers.models.phi.modeling_phi import (
    QEffPhiAttention,
    QEffPhiDecoderLayer,
    QEffPhiForCausalLM,
    QEffPhiModel,
)
from QEfficient.transformers.models.phi3.modeling_phi3 import (
    QEffPhi3Attention,
    QEffPhi3DecoderLayer,
    QEffPhi3ForCausalLM,
    QEffPhi3Model,
)
from QEfficient.transformers.models.qwen2.modeling_qwen2 import (
    QEffQwen2Attention,
    QEffQwen2DecoderLayer,
    QEffQwen2ForCausalLM,
    QEffQwen2Model,
)
from QEfficient.transformers.models.starcoder2.modeling_starcoder2 import (
    QEffStarcoder2Attention,
    QEFFStarcoder2DecoderLayer,
    QEffStarcoder2ForCausalLM,
    QEffStarcoder2Model,
)
from QEfficient.transformers.models.whisper.modeling_whisper import (
    QEffWhisperAttention,
    QEffWhisperDecoder,
    QEffWhisperDecoderLayer,
    QEffWhisperEncoder,
    QEffWhisperForConditionalGeneration,
    QEffWhisperModel,
    QEffWhisperPositionalEmbedding,
)
<<<<<<< HEAD
from QEfficient.transformers.sampler.sampler import sampler_forward
from QEfficient.transformers.spd.causal_lm_forward import tlm_forward
=======
from QEfficient.transformers.post_processing import build_and_attach_mlp, model_type_registry
from QEfficient.transformers.spd.spd_transform_forward import tlm_forward

SPD_TARGET = "target"
>>>>>>> 38989e9f

class CustomOpsTransform(ModuleMappingTransform):
    _module_mapping = {
        GemmaRMSNorm: GemmaCustomRMSNormAIC,
        Gemma2RMSNorm: GemmaCustomRMSNormAIC,
        LlamaRMSNorm: CustomRMSNormAIC,
        MistralRMSNorm: CustomRMSNormAIC,
        MixtralRMSNorm: CustomRMSNormAIC,
        Phi3RMSNorm: CustomRMSNormAIC,
        Qwen2RMSNorm: CustomRMSNormAIC,
        MllamaTextRMSNorm: CustomRMSNormAIC,
        GraniteRMSNorm: CustomRMSNormAIC,
        GraniteMoeRMSNorm: CustomRMSNormAIC,
    }


class KVCacheTransform(ModuleMappingTransform):
    _module_mapping = {
        # CodeGen
        CodeGenAttention: QEffCodeGenAttention,
        CodeGenBlock: QeffCodeGenBlock,
        CodeGenModel: QEffCodeGenModel,
        CodeGenForCausalLM: QEffCodeGenForCausalLM,
        # Falcon
        FalconAttention: QEffFalconAttention,
        FalconDecoderLayer: QEffFalconDecoderLayer,
        FalconModel: QEffFalconModel,
        FalconForCausalLM: QEffFalconForCausalLM,
        # GPT2
        GPT2Attention: QEffGPT2Attention,
        GPT2Block: QEffGPT2Block,
        GPT2Model: QEffGPT2Model,
        GPT2LMHeadModel: QEffGPT2LMHeadModel,
        # GPTJ
        GPTJAttention: QEffGPTJAttention,
        GPTJBlock: QEffGPTJBlock,
        GPTJModel: QEffGPTJModel,
        GPTJForCausalLM: QEffGPTJForCausalLM,
        # Llama
        LlamaAttention: QEffLlamaAttention,
        LlamaDecoderLayer: QEffLlamaDecoderLayer,
        LlamaModel: QEffLlamaModel,
        LlamaForCausalLM: QEffLlamaForCausalLM,
        # Llava
        LlavaForConditionalGeneration: QEffLlavaForConditionalGeneration,
        # Llava Next
        LlavaNextForConditionalGeneration: QEffLlavaNextForConditionalGeneration,
        # Gemma
        GemmaAttention: QEffGemmaAttention,
        GemmaDecoderLayer: QEffGemmaDecoderLayer,
        GemmaModel: QEffGemmaModel,
        GemmaForCausalLM: QEffGemmaForCausalLM,
        # Gemma2
        Gemma2Attention: QEffGemma2Attention,
        Gemma2DecoderLayer: QEffGemma2DecoderLayer,
        Gemma2Model: QEffGemma2Model,
        Gemma2ForCausalLM: QEffGemma2ForCausalLM,
        # Granite
        GraniteModel: QEffGraniteModel,
        GraniteForCausalLM: QEffGraniteForCausalLM,
        GraniteAttention: QEffGraniteAttention,
        # GraniteMoe
        GraniteMoeModel: QEffGraniteMoeModel,
        GraniteMoeForCausalLM: QEffGraniteMoeForCausalLM,
        GraniteMoeAttention: QEffGraniteMoeAttention,
        GraniteMoeRotaryEmbedding: QEffGraniteMoeRotaryEmbedding,
        GraniteMoeParallelExperts: QEffGraniteMoeParallelExperts,
        GraniteMoeTopKGating: QEffGraniteMoeTopKGating,
        GraniteMoeMoE: QEffGraniteMoeMoE,
        # mllama
        MllamaTextRMSNorm: CustomRMSNormAIC,
        MllamaTextSelfAttention: QEffMllamaTextSelfAttention,
        MllamaSelfAttentionDecoderLayer: QEffMllamaSelfAttentionDecoderLayer,
        MllamaCrossAttentionDecoderLayer: QEffMllamaCrossAttentionDecoderLayer,
        MllamaRotaryEmbedding: QEffMllamaRotaryEmbedding,
        MllamaVisionModel: QEffMllamaVisionModel,
        MllamaTextModel: QEffMllamaTextModel,
        MllamaForCausalLM: QEffMllamaForCausalLM,
        MllamaForConditionalGeneration: QEffMllamaForConditionalGeneration,
        # Mistral
        MistralAttention: QEffMistralAttention,
        MistralDecoderLayer: QEffMistralDecoderLayer,
        MistralModel: QEffMistralModel,
        MistralForCausalLM: QEffMistralForCausalLM,
        # Mixtral
        MixtralAttention: QEffMixtralAttention,
        MixtralSparseMoeBlock: QEffMixtralSparseMoeBlock,
        MixtralDecoderLayer: QeffMixtralDecoderLayer,
        MixtralModel: QEffMixtralModel,
        MixtralForCausalLM: QEffMixtralForCausalLM,
        # Mpt
        MptAttention: QEffMptAttention,
        MptBlock: QEffMptBlock,
        MptModel: QEFfMptModel,
        MptForCausalLM: QEffMptForCausalLM,
        # Phi3
        Phi3Attention: QEffPhi3Attention,
        Phi3DecoderLayer: QEffPhi3DecoderLayer,
        Phi3Model: QEffPhi3Model,
        Phi3ForCausalLM: QEffPhi3ForCausalLM,
        # Phi
        PhiAttention: QEffPhiAttention,
        PhiDecoderLayer: QEffPhiDecoderLayer,
        PhiModel: QEffPhiModel,
        PhiForCausalLM: QEffPhiForCausalLM,
        # Qwen2
        Qwen2Attention: QEffQwen2Attention,
        Qwen2DecoderLayer: QEffQwen2DecoderLayer,
        Qwen2Model: QEffQwen2Model,
        Qwen2ForCausalLM: QEffQwen2ForCausalLM,
        # Starcoder2
        Starcoder2Attention: QEffStarcoder2Attention,
        Starcoder2DecoderLayer: QEFFStarcoder2DecoderLayer,
        Starcoder2Model: QEffStarcoder2Model,
        Starcoder2ForCausalLM: QEffStarcoder2ForCausalLM,
        # GptBigcode
        GPTBigCodeAttention: QEffGPTBigCodeAttention,
        GPTBigCodeBlock: QEffGPTBigCodeBlock,
        GPTBigCodeModel: QEffGPTBigCodeModel,
        GPTBigCodeForCausalLM: QEffGPTBigCodeForCausalLM,
        # Whisper encoder and decoder layers
        WhisperPositionalEmbedding: QEffWhisperPositionalEmbedding,
        WhisperAttention: QEffWhisperAttention,
        WhisperDecoderLayer: QEffWhisperDecoderLayer,
        WhisperEncoder: QEffWhisperEncoder,
        WhisperDecoder: QEffWhisperDecoder,
        WhisperModel: QEffWhisperModel,
        WhisperForConditionalGeneration: QEffWhisperForConditionalGeneration,
    }

    @classmethod
    def apply(cls, model: nn.Module) -> Tuple[nn.Module, bool]:
        model, transformed = super().apply(model)
        return model, transformed


class SpDTransform:
    """
    Apply generic QEffForCausalLM forward pass to extract `num_speculative_tokens+1` hidden states before computing logits during decode phase and extract last predicted token during prefill.
    This is only needed if user is exporting Target Language Model (TLM) for Speculative Decoding to validate output logits
    against the speculated tokens from a smaller model.
    Other than the computed logits, there should be no difference between the SpD Transformed model and its corresponding cunterpart.

    ``Mandatory`` Args:
        :model (nn.Module): PyTorch model.

    Returns:
        :model (nn.Module): PyTorch model.
        :transformed (bool): whether transformation was applied successfully.
    """

    # supported architectures
    _module_mapping = {
        # Llama
        QEffLlamaForCausalLM,
        QEffQwen2ForCausalLM,
    }

    @classmethod
    def apply(cls, model: nn.Module, qaic_config: Optional[dict] = None, **kwargs) -> Tuple[nn.Module, bool]:
        transformed = False
        if qaic_config is None or (speculative_model_type := qaic_config.get("speculative_model_type")) is None:
            return model, transformed
        elif speculative_model_type not in (
            supported_spd_model_types := [SPD_TARGET] + list(model_type_registry.keys())
        ):
            raise ValueError(
                f"Specualtive model type {speculative_model_type} is not supported. we currently only support {supported_spd_model_types}"
            )
        elif (model_class := model.__class__) in cls._module_mapping:
            model.forward = MethodType(tlm_forward, model)
            if speculative_model_type != SPD_TARGET:
                # build and attach draft mlp
                pretrained_model_name_or_path = qaic_config["pretrained_model_name_or_path"]
                model = build_and_attach_mlp(
                    model, pretrained_model_name_or_path, speculative_model_type=speculative_model_type, **kwargs
                )
            transformed = True
        else:
            raise NotImplementedError(
                f"model class {model_class} does not yet support returning multiple logits to keep."
            )
        return model, transformed


class SamplerTransform:
    """
    ``Mandatory`` Args:
        :model (nn.Module): PyTorch model.

    Returns:
        :model (nn.Module): PyTorch model.
        :transformed (bool): whether transformation was applied successfully.
    """

    # supported architectures
    _module_mapping = {
        # Llama
        QEffLlamaForCausalLM,
    }

    @classmethod
    def apply(cls, model: nn.Module) -> Tuple[nn.Module, bool]:
        transformed = False
        if (model_class := model.__class__) in cls._module_mapping:
            model.forward = MethodType(sampler_forward, model)
            transformed = True
        else:
            raise NotImplementedError(
                f"model class {model_class} does not yet support returning multiple logits to keep."
            )

        return model, transformed
    

class VlmKVOffloadTransform(ModuleMappingTransform):
    # supported architectures
    _module_mapping = {
        # Llama
        MllamaTextCrossAttention: QEffMllamaTextCrossAttentionTwoQPC,
    }


class VlmNoKVOffloadTransform(ModuleMappingTransform):
    # supported architectures
    _module_mapping = {
        # Llama
        MllamaTextCrossAttention: QEffMllamaTextCrossAttentionSingleQPC,
    }


class KVCacheModuleMethodMapperTransform(ModuleMethodMapperTransform):
    _match_string_replace_method = {
        "InternVLChatModel": {
            "forward": QEffInternVLModel.forward,
            "get_dummy_inputs": QEffInternVLModel.get_dummy_inputs,
            "get_specializations": QEffInternVLModel.get_specializations,
            "get_onnx_dynamic_axes": QEffInternVLModel.get_onnx_dynamic_axes,
            "get_output_names": QEffInternVLModel.get_output_names,
            "get_inputs_info": QEffInternVLModel.get_inputs_info,
            "get_qeff_vision_encoder": QEffInternVLModel.get_qeff_vision_encoder,
            "get_qeff_language_decoder": QEffInternVLModel.get_qeff_language_decoder,
        },
        "InternVisionEmbeddings": {"forward": QEffInternVisionEmbeddings.forward},
    }
    _match_class_replace_method = {}<|MERGE_RESOLUTION|>--- conflicted
+++ resolved
@@ -266,15 +266,11 @@
     QEffWhisperModel,
     QEffWhisperPositionalEmbedding,
 )
-<<<<<<< HEAD
+from QEfficient.transformers.post_processing import build_and_attach_mlp, model_type_registry
 from QEfficient.transformers.sampler.sampler import sampler_forward
-from QEfficient.transformers.spd.causal_lm_forward import tlm_forward
-=======
-from QEfficient.transformers.post_processing import build_and_attach_mlp, model_type_registry
 from QEfficient.transformers.spd.spd_transform_forward import tlm_forward
 
 SPD_TARGET = "target"
->>>>>>> 38989e9f
 
 class CustomOpsTransform(ModuleMappingTransform):
     _module_mapping = {
@@ -477,16 +473,18 @@
     }
 
     @classmethod
-    def apply(cls, model: nn.Module) -> Tuple[nn.Module, bool]:
+    def apply(cls, model: nn.Module, qaic_config: Optional[dict] = None, **kwargs) -> Tuple[nn.Module, bool]:
         transformed = False
-        if (model_class := model.__class__) in cls._module_mapping:
+        if qaic_config is None or (include_sampler := qaic_config.get("include_sampler")) is None:
+            return model, transformed
+        elif (model_class := model.__class__) in cls._module_mapping:
             model.forward = MethodType(sampler_forward, model)
+            model.return_pdfs = qaic_config.get("return_pdfs", False)
             transformed = True
         else:
             raise NotImplementedError(
                 f"model class {model_class} does not yet support returning multiple logits to keep."
             )
-
         return model, transformed
     
 
