# -----------------------------------------------------------------------------
#
# Copyright (c) Qualcomm Technologies, Inc. and/or its subsidiaries.
# SPDX-License-Identifier: BSD-3-Clause
#
# ----------------------------------------------------------------------------

from dataclasses import dataclass
from typing import List, Optional, Tuple, Union

import torch
from transformers.cache_utils import Cache
from transformers.modeling_outputs import ModelOutput

from QEfficient.customop import CtxScatterFuncCB3D
from QEfficient.utils.constants import Constants


@dataclass
class SamplerOutput(ModelOutput):
    """
    Dataclass for the output of the On Device Sampler.
    """

    probs: torch.FloatTensor = None
    next_tokens: torch.IntTensor = None
    vision_embeds: Optional[torch.FloatTensor] = None  # For VLMs
    image_idx: Optional[torch.IntTensor] = None  # for VLMs
    past_key_values: Optional[Tuple[Tuple[torch.FloatTensor]]] = None
    past_repetition_penalty_buffer: Optional[torch.Tensor] = None
    past_presence_penalty_buffer: Optional[torch.Tensor] = None


def prefill_path(
    input_ids: torch.LongTensor,
    position_ids: torch.LongTensor,
    batch_index: torch.LongTensor,
    batch_index_reshaped: torch.LongTensor,
    past_repetition_penalty_buffer: torch.Tensor,
    past_presence_penalty_buffer: torch.Tensor,
) -> Tuple[torch.Tensor, torch.Tensor]:
    """
    Initialize or update RetainedState buffers for prefill stage based on `input_ids`.
    """

    # Initialize retain states for first input chunk
    mul_value = torch.ones(past_repetition_penalty_buffer.shape[0], 1, dtype=torch.bool)
    zero_tensor = torch.zeros(batch_index.shape, dtype=torch.long)
    positions_mask = (position_ids[:, :1] != zero_tensor).view(-1, 1)
    mul_value = CtxScatterFuncCB3D.apply(mul_value, batch_index, zero_tensor, positions_mask)
    past_repetition_penalty_buffer *= mul_value

    # Mask out-of-bounds or invalid position_ids or input_ids
    input_ids = torch.where(position_ids == -1, torch.iinfo(torch.int32).max, input_ids)

    # Update retain states for chunked input
    past_repetition_penalty_buffer = CtxScatterFuncCB3D.apply(
        past_repetition_penalty_buffer,
        batch_index,
        input_ids,
        torch.ones(input_ids.shape, dtype=torch.bool),
    )

    mul_value = torch.zeros(past_presence_penalty_buffer.shape[0], 1, dtype=torch.bool)
    past_presence_penalty_buffer *= mul_value
    return past_repetition_penalty_buffer, past_presence_penalty_buffer


def decode_path(
    last_accepted_output_tokens: torch.LongTensor,
    position_ids: torch.LongTensor,
    batch_index: torch.LongTensor,
    batch_index_reshaped: torch.LongTensor,
    past_repetition_penalty_buffer: torch.Tensor,
    past_presence_penalty_buffer: torch.Tensor,
) -> Tuple[torch.Tensor, torch.Tensor]:
    """
    Update RetainedState buffers for decode stage based on `last_accepted_output_tokens`.
    """

    # Mask out-of-bounds or invalid position_ids or last_accepted_output_tokens
    last_accepted_output_tokens = torch.where(
        position_ids == -1, torch.iinfo(torch.int32).max, last_accepted_output_tokens
    )

    # Update retained states
    scatter_values = torch.ones(last_accepted_output_tokens.shape, dtype=torch.bool)
    past_repetition_penalty_buffer = CtxScatterFuncCB3D.apply(
        past_repetition_penalty_buffer,
        batch_index,
        last_accepted_output_tokens,
        scatter_values,
    )
    past_presence_penalty_buffer = CtxScatterFuncCB3D.apply(
        past_presence_penalty_buffer,
        batch_index,
        last_accepted_output_tokens,
        scatter_values,
    )
    # TODO: For frequency retain state, first gather and then scatter
    return past_repetition_penalty_buffer, past_presence_penalty_buffer


def sampler_forward(
    self,
    input_ids: torch.LongTensor = None,
    attention_mask: Optional[torch.Tensor] = None,
    position_ids: Optional[torch.LongTensor] = None,
    past_key_values: Optional[Union[Cache, List[torch.FloatTensor]]] = None,
    comp_ctx_lengths: Optional[torch.LongTensor] = None,
    batch_index: Optional[torch.LongTensor] = None,
    inputs_embeds: Optional[torch.FloatTensor] = None,
    labels: Optional[torch.LongTensor] = None,
    use_cache: Optional[bool] = None,
    output_attentions: Optional[bool] = None,
    output_hidden_states: Optional[bool] = None,
    return_dict: Optional[bool] = None,
    cache_position: Optional[torch.LongTensor] = None,
    num_logits_to_keep: Optional[int] = None,
    vision_embeds: Optional[torch.FloatTensor] = None,
    image_idx: Optional[torch.IntTensor] = None,
    last_accepted_output_tokens: Optional[torch.Tensor] = None,  # (batch_size, spec_length or less)
    past_repetition_penalty_buffer: Optional[torch.Tensor] = None,
    repetition_penalties: Optional[torch.Tensor] = None,
    past_presence_penalty_buffer: Optional[torch.Tensor] = None,
    presence_penalties: Optional[torch.Tensor] = None,
    temperatures: Optional[torch.Tensor] = None,
    top_ks: Optional[torch.Tensor] = None,
    top_ps: Optional[torch.Tensor] = None,
    min_ps: Optional[torch.Tensor] = None,
    random_numbers: Optional[torch.Tensor] = None,
    token_bitmasks: Optional[torch.Tensor] = None,
) -> Union[Tuple, SamplerOutput]:
    r"""
    Perform the sampling of next tokens on the QAIC device (instead of the host)
    and return the next tokens and/or probability distributions.

    The vision_embeds and image_idx parameters are optional
    and are used only for VLMs when supported by the original forward function.

    Args:
        last_accepted_output_tokens (`torch.Tensor`, *optional*):
            Output tokens accepted by the Speculative Decoding Draft Language Model.

        past_repetition_penalty_buffer (`torch.Tensor`, *optional*):
            RetainedState buffer used as a mask to apply repetition penalty to the input
            prompt and the output generated so far.

        repetition_penalties (`torch.Tensor`, *optional*):
            Sampling parameter that penalizes new tokens based on whether they appear in the
            prompt and the generated text so far. Values > 1 encourage the model to use
            new tokens, while values < 1 encourage the model to repeat tokens.

        past_presence_penalty_buffer (`torch.Tensor`, *optional*):
            RetainedState buffer used as a mask to apply presence penalty to the output
            generated so far.

        presence_penalties (`torch.Tensor`, *optional*):
            Sampling parameter that penalizes new tokens based on whether they appear in the
            generated text so far. Values > 0 encourage the model to use new tokens, while
            values < 0 encourage the model to repeat tokens.

        temperatures (`torch.Tensor`, *optional*):
            Sampling parameter that controls the randomness of the sampling. Lower values
            make the model more deterministic, while higher values make the model more
            random. Zero means greedy sampling.

        top_ks (`torch.Tensor`, *optional*):
            Sampling parameter that controls the number of top tokens to consider.

        top_ps (`torch.Tensor`, *optional*):
            Sampling parameter that controls the cumulative probability of the top tokens to
            consider. Must be in (0, 1]. Set to 1.0 to consider all tokens.

        min_ps (`torch.Tensor`, *optional*):
            Sampling parameter that represents the minimum probability for a token to be
            considered, relative to the probability of the most likely token. Must be in
            [0, 1]. Set to 0.0 to disable this.

        random_numbers (`torch.Tensor`, *optional*):
            Sampling parameter that represents the random seeds to use for random sampling.
            Must be in [-1, 1].
<<<<<<< HEAD
=======

        token_bitmasks (`torch.Tensor`, *optional*):
            Boolean mask used to guide token-level filtering during decoding. Each
            element of this tensor indicates whether the corresponding token should be
            kept (1) or masked (0). Shape: (batch_size, vocab_size)
>>>>>>> 42565a35
    """
    if vision_embeds is not None:
        forward_kwargs = dict(
            input_ids=input_ids,
            vision_embeds=vision_embeds,
            position_ids=position_ids,
            image_idx=image_idx,
            past_key_values=past_key_values,
            comp_ctx_lengths=comp_ctx_lengths,
        )
        if batch_index is not None:
            forward_kwargs["batch_index"] = batch_index

        logits, vision_embeds, image_idx, past_key_values = self.old_forward(**forward_kwargs)
        outputs = dict(logits=logits, vision_embeds=vision_embeds, image_idx=image_idx, past_key_values=past_key_values)
        if position_ids.dim() == 3:  # For models using m-rope
            position_ids = position_ids[0]
    else:
        outputs = self.old_forward(
            input_ids=input_ids,
            attention_mask=attention_mask,
            position_ids=position_ids,
            past_key_values=past_key_values,
            comp_ctx_lengths=comp_ctx_lengths,
            batch_index=batch_index,
            inputs_embeds=inputs_embeds,
            use_cache=use_cache,
            output_attentions=output_attentions,
            output_hidden_states=output_hidden_states,
            return_dict=return_dict,
            cache_position=cache_position,
        )

    logits = outputs.get("logits", None)
    assert logits is not None, f"{self.model.__class__.__name__} does not return logits."
    logits = logits.float()  # (batch_size, num_logits_to_keep aka spec_length, vocab_size)

    # Perform Sampling
    batch_size, spec_length, vocab_size = logits.shape
    logits = logits.reshape(-1, vocab_size)  # Reshape tensor to 2D

    if batch_index is None:  # Regular model execution
        batch_index = torch.arange(batch_size).view(-1, 1)

    batch_index_reshaped = batch_index.view(-1)

    # Guided decoding
    if token_bitmasks is not None and (token_bitmasks != 1).any():
        assert spec_length == 1, "Currently, guided decoding is not supported with Speculative Decoding"
        # Mask logits where token_bitmasks is 0 with -inf
        logits = torch.where(token_bitmasks == 1, logits, torch.finfo(torch.float16).min)

    # Prefill
    past_repetition_penalty_buffer_prefill, past_presence_penalty_buffer_prefill = prefill_path(
        input_ids=input_ids,
        position_ids=position_ids,
        batch_index=batch_index,
        batch_index_reshaped=batch_index_reshaped,
        past_repetition_penalty_buffer=past_repetition_penalty_buffer.clone(),
        past_presence_penalty_buffer=past_presence_penalty_buffer.clone(),
    )
    # Decode
    past_repetition_penalty_buffer_decode, past_presence_penalty_buffer_decode = decode_path(
        last_accepted_output_tokens=last_accepted_output_tokens,
        position_ids=position_ids,
        batch_index=batch_index,
        batch_index_reshaped=batch_index_reshaped,
        past_repetition_penalty_buffer=past_repetition_penalty_buffer.clone(),
        past_presence_penalty_buffer=past_presence_penalty_buffer.clone(),
    )
    # Select the correct repetition and presence penalty buffers
    is_prefill = torch.ones(past_repetition_penalty_buffer.shape, dtype=torch.bool) * (input_ids.shape[1] > spec_length)
    past_repetition_penalty_buffer = torch.where(
        is_prefill, past_repetition_penalty_buffer_prefill, past_repetition_penalty_buffer_decode
    )
    past_presence_penalty_buffer = torch.where(
        is_prefill, past_presence_penalty_buffer_prefill, past_presence_penalty_buffer_decode
    )

    # Repetition Penalty
    if (repetition_penalties != 1.0).any():
        past_repetition_penalty_buffer_selected = past_repetition_penalty_buffer[batch_index_reshaped].repeat(
            spec_length, 1
        )  # (batch_size * spec_length, vocab_size)
        repetition_penalties_mask = torch.where(past_repetition_penalty_buffer_selected, repetition_penalties, 1.0)
        logits *= repetition_penalties_mask ** (-torch.sign(logits))

    # Presence Penalty
    if (presence_penalties != 0.0).any():
        presence_penalties = presence_penalties.repeat(
            spec_length, 1
        )  # (batch_size, 1) -> (batch_size * spec_length, 1)
        past_presence_penalty_buffer_selected = past_presence_penalty_buffer[batch_index_reshaped].repeat(
            spec_length, 1
        )  # (batch_size * spec_length, vocab_size)
        logits -= presence_penalties * past_presence_penalty_buffer_selected

    # Greedy Sampling
    greedy_samples = torch.argmax(logits, dim=1, keepdim=True)  # (batch_size * spec_length, 1)
    if (temperatures == 0).all() and not self.qaic_config.get("return_pdfs", False):
        return SamplerOutput(
            probs=None,
            next_tokens=greedy_samples.reshape(-1, spec_length, 1),  # Return sampled next tokens instead of logits
            vision_embeds=outputs.get("vision_embeds", None),
            image_idx=outputs.get("image_idx", None),
            past_key_values=outputs.get("past_key_values", None),
            past_repetition_penalty_buffer=past_repetition_penalty_buffer,
            past_presence_penalty_buffer=past_presence_penalty_buffer,
        )

    # TODO: Frequency Penalty

    # Temperature Scaling
    temperatures = temperatures.repeat(spec_length, 1)  # (batch_size, 1) -> (batch_size * spec_length, 1)
    logits = torch.where(temperatures != 0, logits / temperatures, logits)

    # Top K
    # TODO (Optimization): if (top_ks != -1 or top_ks != max_top_k_ids).any() is False: skip but will need topk_values_asc and topk_indices_asc
    max_top_k_ids = self.qaic_config.get("max_top_k_ids", Constants.MAX_TOP_K_IDS)
    topk_values, topk_indices = torch.topk(logits, k=max_top_k_ids, dim=1)  # (batch_size * spec_length, vocab_size)
    topk_values_asc = topk_values.flip(dims=[1])
    topk_indices_asc = topk_indices.flip(dims=[1])
    top_ks[top_ks > max_top_k_ids] = max_top_k_ids  # Clip k to max value
    # True values in this mask indicate the positions of the non-top K values
    topk_mask = torch.arange(topk_values_asc.shape[1]).unsqueeze(0) < (
        topk_values_asc.size(1) - top_ks.to(torch.long)
    ).repeat(spec_length, 1)  # (batch_size * spec_length, max_top_k_ids)
    topk_values_asc[topk_mask] = torch.finfo(torch.float16).min

    # Top P
    # TODO (Optimization): if (top_ps != 1.).any() is False: skip but will need top_probs for Min P
    top_probs = torch.softmax(topk_values_asc, dim=1)  # (batch_size * spec_length, max_top_k_ids)
    topk_probs_sum = torch.cumsum(top_probs, dim=1)
    top_p_mask = topk_probs_sum <= 1 - top_ps.repeat(spec_length, 1)  # (batch_size * spec_length, max_top_k_ids)
    top_p_mask[:, max_top_k_ids - 1] = False
    topk_values_asc[top_p_mask] = torch.finfo(torch.float16).min

    # Min P
    if (min_ps != 0.0).any():
        scaled_min_p = torch.mul(
            min_ps.repeat(spec_length, 1),
            top_probs[:, max_top_k_ids - 1 :],
        )  # (batch_size * spec_length, 1)
        min_p_mask = top_probs < scaled_min_p  # (batch_size * spec_length, max_top_k_ids)
        topk_values_asc[min_p_mask] = torch.finfo(torch.float16).min

    probs = None
    if self.qaic_config.get("return_pdfs", False):
        # Update the logits
        logits.fill_(torch.finfo(torch.float16).min)
        logits = logits.scatter(1, topk_indices_asc, topk_values_asc)  # (batch_size * spec_length, vocab_size)
        # Softmax
        probs = torch.softmax(logits, dim=1).reshape(
            -1, spec_length, vocab_size
        )  # (batch_size, spec_length, vocab_size)

    # Random Sampling
    gumbel_noise = -torch.log(-torch.log(random_numbers.repeat(spec_length, 1)))  # Gumbel-Max Trick
    y = topk_values_asc + gumbel_noise  # (batch_size * spec_length, max_top_k_ids)
    random_samples_indices = torch.argmax(y, dim=1, keepdim=True)
    random_samples = torch.gather(topk_indices_asc, 1, random_samples_indices)  # (batch_size * spec_length, 1)

    # Sample the next tokens
    next_tokens = torch.where(temperatures == 0, greedy_samples, random_samples).reshape(
        -1, spec_length, 1
    )  # (batch_size, spec_length, 1)

    return SamplerOutput(
        probs=probs,
        next_tokens=next_tokens,  # Return sampled next tokens instead of logits
        vision_embeds=outputs.get("vision_embeds", None),
        image_idx=outputs.get("image_idx", None),
        past_key_values=outputs.get("past_key_values", None),
        past_repetition_penalty_buffer=past_repetition_penalty_buffer,
        past_presence_penalty_buffer=past_presence_penalty_buffer,
    )<|MERGE_RESOLUTION|>--- conflicted
+++ resolved
@@ -180,14 +180,11 @@
         random_numbers (`torch.Tensor`, *optional*):
             Sampling parameter that represents the random seeds to use for random sampling.
             Must be in [-1, 1].
-<<<<<<< HEAD
-=======
 
         token_bitmasks (`torch.Tensor`, *optional*):
             Boolean mask used to guide token-level filtering during decoding. Each
             element of this tensor indicates whether the corresponding token should be
             kept (1) or masked (0). Shape: (batch_size, vocab_size)
->>>>>>> 42565a35
     """
     if vision_embeds is not None:
         forward_kwargs = dict(
