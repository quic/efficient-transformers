--- conflicted
+++ resolved
@@ -125,8 +125,6 @@
     top_ps: Optional[torch.Tensor] = None,
     min_ps: Optional[torch.Tensor] = None,
     random_numbers: Optional[torch.Tensor] = None,
-    vision_embeds: Optional[torch.Tensor] = None,
-    image_idx: Optional[torch.Tensor] = None,
     token_bitmasks: Optional[torch.Tensor] = None,
 ) -> Union[Tuple, SamplerOutput]:
     r"""
@@ -178,14 +176,11 @@
         random_numbers (`torch.Tensor`, *optional*):
             Sampling parameter that represents the random seeds to use for random sampling.
             Must be in [-1, 1].
-<<<<<<< HEAD
 
         token_bitmasks (`torch.Tensor`, *optional*):
             Boolean mask used to guide token-level filtering during decoding. Each
             element of this tensor indicates whether the corresponding token should be
             kept (1) or masked (0). Shape: (batch_size, vocab_size)
-=======
->>>>>>> 25332625
     """
     if vision_embeds is not None:
         forward_kwargs = dict(
@@ -265,7 +260,24 @@
         is_prefill, past_presence_penalty_buffer_prefill, past_presence_penalty_buffer_decode
     )
 
-<<<<<<< HEAD
+    # Repetition Penalty
+    if (repetition_penalties != 1.0).any():
+        past_repetition_penalty_buffer_selected = past_repetition_penalty_buffer[batch_index_reshaped].repeat(
+            spec_length, 1
+        )  # (batch_size * spec_length, vocab_size)
+        repetition_penalties_mask = torch.where(past_repetition_penalty_buffer_selected, repetition_penalties, 1.0)
+        logits *= repetition_penalties_mask ** (-torch.sign(logits))
+
+    # Presence Penalty
+    if (presence_penalties != 0.0).any():
+        presence_penalties = presence_penalties.repeat(
+            spec_length, 1
+        )  # (batch_size, 1) -> (batch_size * spec_length, 1)
+        past_presence_penalty_buffer_selected = past_presence_penalty_buffer[batch_index_reshaped].repeat(
+            spec_length, 1
+        )  # (batch_size * spec_length, vocab_size)
+        logits -= presence_penalties * past_presence_penalty_buffer_selected
+
     # Greedy Sampling
     greedy_samples = torch.argmax(logits, dim=1, keepdim=True)  # (batch_size * spec_length, 1)
     if (temperatures == 0).all() and not self.qaic_config.get("return_pdfs", False):
@@ -279,39 +291,6 @@
             past_presence_penalty_buffer=past_presence_penalty_buffer,
         )
 
-=======
->>>>>>> 25332625
-    # Repetition Penalty
-    if (repetition_penalties != 1.0).any():
-        past_repetition_penalty_buffer_selected = past_repetition_penalty_buffer[batch_index_reshaped].repeat(
-            spec_length, 1
-        )  # (batch_size * spec_length, vocab_size)
-        repetition_penalties_mask = torch.where(past_repetition_penalty_buffer_selected, repetition_penalties, 1.0)
-        logits *= repetition_penalties_mask ** (-torch.sign(logits))
-
-    # Presence Penalty
-    if (presence_penalties != 0.0).any():
-        presence_penalties = presence_penalties.repeat(
-            spec_length, 1
-        )  # (batch_size, 1) -> (batch_size * spec_length, 1)
-        past_presence_penalty_buffer_selected = past_presence_penalty_buffer[batch_index_reshaped].repeat(
-            spec_length, 1
-        )  # (batch_size * spec_length, vocab_size)
-        logits -= presence_penalties * past_presence_penalty_buffer_selected
-
-    # Greedy Sampling
-    greedy_samples = torch.argmax(logits, dim=1, keepdim=True)  # (batch_size * spec_length, 1)
-    if (temperatures == 0).all() and not self.qaic_config.get("return_pdfs", False):
-        return SamplerOutput(
-            probs=None,
-            next_tokens=greedy_samples.reshape(-1, spec_length, 1),  # Return sampled next tokens instead of logits
-            vision_embeds=outputs.get("vision_embeds", None),
-            image_idx=outputs.get("image_idx", None),
-            past_key_values=outputs.get("past_key_values", None),
-            past_repetition_penalty_buffer=past_repetition_penalty_buffer,
-            past_presence_penalty_buffer=past_presence_penalty_buffer,
-        )
-
     # TODO: Frequency Penalty
 
     # Temperature Scaling
