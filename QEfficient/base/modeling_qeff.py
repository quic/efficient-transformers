--- conflicted
+++ resolved
@@ -274,24 +274,6 @@
         try:
             # Export to ONNX
             export_kwargs = {} if export_kwargs is None else export_kwargs
-<<<<<<< HEAD
-            if use_onnx_subfunctions:
-                warnings.warn(
-                    "The subfunction feature is experimental. Please note that using compile consecutively with and without subfunction may produce inconsistent results."
-                )
-                apply_torch_patches()
-                InvalidIndexProvider.SUBFUNC_ENABLED = True
-                output_names = [
-                    re.sub("_RetainedState", "_InternalRetainedState", name)
-                    if name.endswith("_RetainedState") and ("key" in name or "value" in name)
-                    else name
-                    for name in output_names
-                ]
-                export_kwargs["export_modules_as_functions"] = get_decoder_layer_classes_for_export(self.model)
-                self._onnx_transforms.append(RenameFunctionOutputsTransform)
-                self._onnx_transforms.append(CustomOpTransform)
-=======
->>>>>>> 5da83254
 
             torch.onnx.export(
                 self.model,
