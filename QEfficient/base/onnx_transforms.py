# -----------------------------------------------------------------------------
#
# Copyright (c) Qualcomm Technologies, Inc. and/or its subsidiaries.
# SPDX-License-Identifier: BSD-3-Clause
#
# ----------------------------------------------------------------------------

import gc
import logging
import os
import warnings
from collections import namedtuple
from concurrent.futures import ThreadPoolExecutor
from typing import List, Optional, Tuple

import numpy as np
import torch
from onnx import ModelProto, TensorProto, external_data_helper, numpy_helper

from QEfficient.customop.ctx_scatter_gather import (
    CtxGather,
    CtxGather3D,
    CtxGatherFunc,
    CtxGatherFunc3D,
    CtxScatter,
    CtxScatter3D,
    CtxScatterFunc,
    CtxScatterFunc3D,
)
from QEfficient.customop.ctx_scatter_gather_cb import (
    CtxGatherCB,
    CtxGatherCB3D,
    CtxGatherFuncCB,
    CtxGatherFuncCB3D,
    CtxScatterCB,
    CtxScatterCB3D,
    CtxScatterFuncCB,
    CtxScatterFuncCB3D,
)
from QEfficient.customop.rms_norm import CustomRMSNorm, CustomRMSNormFunc
from QEfficient.utils.constants import ONNX_TRANSFORM_MEMORY_CLEANUP_INTERVAL

logger = logging.getLogger(__name__)


class BaseOnnxTransform:
    """
    OnnxTransform is the base class for graph modifications on exported onnx.
    """

    _external_data_loaded_cache = {}  # Dict[int, bool]

    def __init__(self):
        raise TypeError("Transform classes are not to be instantiated. Use the `apply` method directly.")

    @classmethod
    def apply(cls, model: ModelProto, **kwargs) -> Tuple[ModelProto, bool]:
        """
        Override this class to apply a transformation.
        :param model: The model's ONNX graph to transform
        :param kwargs: Parameters needed for specific transforms. All transforms should take **kwargs to ignore unneeded kwargs.

        :returns: ONNX graph after applying the transform
        :returns: Boolean indicating whether transform was applied
        """
        raise NotImplementedError("Use subclasses for ONNX transform")

    @classmethod
    def _check_external_data_loaded(cls, model: ModelProto) -> bool:
        """
        Check if external data is already loaded in the model.

        :param model: The ONNX model to check
        :returns: True if external data is already loaded, False otherwise
        """
        model_id = id(model)
        if model_id in cls._external_data_loaded_cache:
            return cls._external_data_loaded_cache[model_id]

        for tensor in external_data_helper._get_all_tensors(model):
            if len(tensor.external_data) > 0 and not tensor.HasField("raw_data"):
                cls._external_data_loaded_cache[model_id] = False
                return False

        cls._external_data_loaded_cache[model_id] = True
        return True

    @classmethod
    def _load_external_data(cls, model: ModelProto, onnx_base_dir: Optional[str] = None):
        """
        Performs a bulk load of external data if it's not already loaded.
        Updates the cache upon successful load.
        """
        model_id = id(model)
        if not cls._check_external_data_loaded(model):
            logger.info("External data not loaded. Performing bulk load.")
            external_data_helper.load_external_data_for_model(model, onnx_base_dir)
            cls._external_data_loaded_cache[model_id] = True
        else:
            logger.info("External data already loaded (or cached). Skipping bulk load.")

    @classmethod
    def _cleanup_memory(cls):
        """
        Force garbage collection to free up memory after tensor processing.
        """
        gc.collect()

    @classmethod
    def _cleanup_external_data_and_cache(cls, model: ModelProto):
        """
        Combines clearing external data from the model and its cache entry.
        """
        # Remove the loaded raw data from tensors
        for tensor in external_data_helper._get_all_tensors(model):
            if tensor.HasField("raw_data"):
                tensor.ClearField("raw_data")

        # Clear the cache entry for this model using its ID
        model_id = id(model)
        if model_id in cls._external_data_loaded_cache:
            del cls._external_data_loaded_cache[model_id]

        logger.info("External data and cache cleaned up.")


class OnnxTransform(BaseOnnxTransform):
    # Custom Ops Registry
    CUSTOM_OPS = {
        "CustomRMSNormFunc": (CustomRMSNormFunc, CustomRMSNorm),
        "CtxScatterFunc": (CtxScatterFunc, CtxScatter),
        "CtxGatherFunc": (CtxGatherFunc, CtxGather),
    }

    @classmethod
    def apply(
        cls,
        model: ModelProto,
        *,
        transforms: List[str],
        model_name: str = "",
        onnx_base_dir: Optional[str] = None,
        file_chunk_size: int = 10 * 2**30,
        size_threshold: int = 1024,
        opset_version: int = 17,
        **kwargs,
    ) -> Tuple[ModelProto, bool]:
        if len(transforms) == 0:
            warnings.warn("Transform list is empty. Skipping transformation.")
            return model, False

        try:
            cls._load_external_data(model, onnx_base_dir)
            tensors = external_data_helper._get_all_tensors(model)

            TensorInfo = namedtuple("TensorInfo", ["tensor", "tsize"])
            tensor_infos = [
                TensorInfo(tensor, len(tensor.raw_data) if tensor.HasField("raw_data") else 0) for tensor in tensors
            ]

<<<<<<< HEAD
            fp16_min, fp16_max = np.finfo(np.float16).min, np.finfo(np.float16).max
            file_num_tracker = {"num": 0, "size": 0}
=======
    _custom_ops: Dict[str, Tuple[Any, Any]] = {
        "CustomRMSNormFunc": (CustomRMSNormFunc, CustomRMSNorm),
        "CtxScatterFunc": (CtxScatterFunc, CtxScatter),
        "CtxScatterFunc3D": (CtxScatterFunc3D, CtxScatter3D),
        "CtxGatherFunc": (CtxGatherFunc, CtxGather),
        "CtxGatherFunc3D": (CtxGatherFunc3D, CtxGather3D),
        "CtxScatterFuncCB": (CtxScatterFuncCB, CtxScatterCB),
        "CtxScatterFuncCB3D": (CtxScatterFuncCB3D, CtxScatterCB3D),
        "CtxGatherFuncCB": (CtxGatherFuncCB, CtxGatherCB),
        "CtxGatherFuncCB3D": (CtxGatherFuncCB3D, CtxGatherCB3D),
    }
>>>>>>> ea263414

            requested_transforms = set(transforms)
            applied_transforms = {name: False for name in requested_transforms}

            def process_tensor(index_info: Tuple[int, TensorInfo]) -> List[str]:
                idx, info = index_info
                tensor, tsize = info
                local_applied = []

                if "FP16ClipTransform" in requested_transforms:
                    if cls._clip_tensor(tensor, fp16_min, fp16_max):
                        local_applied.append("FP16ClipTransform")

                if "SplitTensorsTransform" in requested_transforms and tsize > size_threshold:
                    if file_num_tracker["size"] + tsize > file_chunk_size:
                        file_num_tracker["num"] += 1
                        file_num_tracker["size"] = tsize
                    else:
                        file_num_tracker["size"] += tsize

                    cls._split_tensor(tensor, model_name, file_num_tracker["num"])
                    local_applied.append("SplitTensorsTransform")

                if (idx + 1) % ONNX_TRANSFORM_MEMORY_CLEANUP_INTERVAL == 0:
                    cls._cleanup_memory()

                return local_applied

            with ThreadPoolExecutor(max_workers=os.cpu_count() * 4) as executor:
                results = list(executor.map(process_tensor, enumerate(tensor_infos)))

            for result in results:
                for transform_name in result:
                    applied_transforms[transform_name] = True

            if "CustomOpTransform" in requested_transforms:
                applied_transforms["CustomOpTransform"] = cls._custom_op_transform(model, opset_version)

            if "RenameFunctionOutputsTransform" in requested_transforms:
                applied_transforms["RenameFunctionOutputsTransform"] = cls._rename_function_outputs(model)

            for name in requested_transforms:
                if applied_transforms[name]:
                    logger.info(f"Transform '{name}' was applied.")
                else:
                    logger.warning(f"Transform '{name}' was requested but not applied.")

            return model, any(applied_transforms.values())

        finally:
            cls._cleanup_memory()

    @classmethod
    def _custom_op_transform(cls, model: ModelProto, opset_version) -> bool:
        op_applied = False
        for op_name, (func_class, _) in cls.CUSTOM_OPS.items():
            if hasattr(func_class, "symbolic"):
                torch.onnx.register_custom_op_symbolic(f"::{op_name}", func_class.symbolic, opset_version)

        existing_names = {func.name for func in model.functions}
        for _, onnxscript_func in cls.CUSTOM_OPS.values():
            proto = onnxscript_func.to_function_proto()
            if proto.name not in existing_names:
                model.functions.append(proto)
                op_applied = True

        return op_applied

    @classmethod
    def _rename_function_outputs(cls, model: ModelProto) -> bool:
        graph = model.graph
        op_type_to_func = {func.name: func for func in model.functions}
        decoder_patterns = ["DecoderLayer", "Block", "Layer"]
        renamed = False

        model_graph_outputs_map = {val.name: idx for idx, val in enumerate(model.graph.output)}

        layer_index = 0
        for node in graph.node:
            if any(p in node.name or p in node.op_type for p in decoder_patterns):
                func = op_type_to_func.get(node.op_type)
                if func is None:
                    continue

                for i, out_name in enumerate(func.output):
                    if "_InternalRetainedState" in out_name:
                        renamed = True
                        original = node.output[i]
                        if "key" in out_name:
                            new = f"past_key.{layer_index}_RetainedState"
                        elif "value" in out_name:
                            new = f"past_value.{layer_index}_RetainedState"
                        else:
                            continue
                        node.output[i] = new
                        if original in model_graph_outputs_map:
                            idx = model_graph_outputs_map[original]
                            model.graph.output[idx].name = new
                layer_index += 1

        return renamed

    @staticmethod
    def _clip_tensor(tensor, fp16_min, fp16_max) -> bool:
        if tensor.data_type != TensorProto.FLOAT:
            return False
        nptensor = numpy_helper.to_array(tensor)
        if np.any(nptensor > fp16_max) or np.any(nptensor < fp16_min):
            neg_inf_mask = np.isinf(nptensor) & (nptensor < 0)
            clipped = np.clip(nptensor, fp16_min, fp16_max)
            if neg_inf_mask.any():
                clipped = np.where(neg_inf_mask, np.float32("-inf"), clipped)
            new_tensor = numpy_helper.from_array(clipped, tensor.name)
            tensor.CopyFrom(new_tensor)
            return True
        return False

    @staticmethod
    def _split_tensor(tensor, model_name: str, file_num: int) -> None:
        external_data_helper.set_external_data(tensor, f"{model_name}_{file_num}.onnx.data")<|MERGE_RESOLUTION|>--- conflicted
+++ resolved
@@ -129,7 +129,13 @@
     CUSTOM_OPS = {
         "CustomRMSNormFunc": (CustomRMSNormFunc, CustomRMSNorm),
         "CtxScatterFunc": (CtxScatterFunc, CtxScatter),
+        "CtxScatterFunc3D": (CtxScatterFunc3D, CtxScatter3D),
         "CtxGatherFunc": (CtxGatherFunc, CtxGather),
+        "CtxGatherFunc3D": (CtxGatherFunc3D, CtxGather3D),
+        "CtxScatterFuncCB": (CtxScatterFuncCB, CtxScatterCB),
+        "CtxScatterFuncCB3D": (CtxScatterFuncCB3D, CtxScatterCB3D),
+        "CtxGatherFuncCB": (CtxGatherFuncCB, CtxGatherCB),
+        "CtxGatherFuncCB3D": (CtxGatherFuncCB3D, CtxGatherCB3D),
     }
 
     @classmethod
@@ -158,22 +164,8 @@
                 TensorInfo(tensor, len(tensor.raw_data) if tensor.HasField("raw_data") else 0) for tensor in tensors
             ]
 
-<<<<<<< HEAD
             fp16_min, fp16_max = np.finfo(np.float16).min, np.finfo(np.float16).max
             file_num_tracker = {"num": 0, "size": 0}
-=======
-    _custom_ops: Dict[str, Tuple[Any, Any]] = {
-        "CustomRMSNormFunc": (CustomRMSNormFunc, CustomRMSNorm),
-        "CtxScatterFunc": (CtxScatterFunc, CtxScatter),
-        "CtxScatterFunc3D": (CtxScatterFunc3D, CtxScatter3D),
-        "CtxGatherFunc": (CtxGatherFunc, CtxGather),
-        "CtxGatherFunc3D": (CtxGatherFunc3D, CtxGather3D),
-        "CtxScatterFuncCB": (CtxScatterFuncCB, CtxScatterCB),
-        "CtxScatterFuncCB3D": (CtxScatterFuncCB3D, CtxScatterCB3D),
-        "CtxGatherFuncCB": (CtxGatherFuncCB, CtxGatherCB),
-        "CtxGatherFuncCB3D": (CtxGatherFuncCB3D, CtxGatherCB3D),
-    }
->>>>>>> ea263414
 
             requested_transforms = set(transforms)
             applied_transforms = {name: False for name in requested_transforms}
