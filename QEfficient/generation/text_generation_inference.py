# -----------------------------------------------------------------------------
#
# Copyright (c)  2023-2024 Qualcomm Innovation Center, Inc. All rights reserved.
# SPDX-License-Identifier: BSD-3-Clause
#
# -----------------------------------------------------------------------------

import json
import os
from time import perf_counter
from typing import Dict, List, Optional, Union

import numpy as np
import transformers
from transformers import PreTrainedTokenizer, PreTrainedTokenizerFast

from QEfficient.generation.cloud_infer import QAICInferenceSession
from QEfficient.utils.logging_utils import logger

io_files = []


def write_io_files(
    inputs: Dict[str, np.ndarray],
    outputs: Dict[str, np.ndarray],
    write_io_dir: str,
    write_io_subdir: str,
    write_io_name: str,
    include_dims: bool = False,
    reset: bool = False,
):
    global io_files
    if reset:
        io_files = []
    io = []
    os.makedirs(f"{write_io_dir}/{write_io_subdir}", exist_ok=True)
    for iname, iarray in inputs.items():
        iarray.tofile(f"{write_io_dir}/{write_io_subdir}/{iname}.raw")
        ispec = {
            "path": f"{write_io_subdir}/{iname}.raw",
            "io-direction": "in",
            "elem-size": iarray.itemsize,
            "map-to": iname,
        }
        if include_dims:
            ispec["dims"] = iarray.shape
        io.append(ispec)
    for oname, oarray in outputs.items():
        oarray.tofile(f"{write_io_dir}/{write_io_subdir}/{oname}.raw")
        ospec = {
            "path": f"{write_io_subdir}/{oname}.raw",
            "io-direction": "out",
            "elem-size": oarray.itemsize,
            "map-to": oname,
        }
        if include_dims or oname.endswith("_RetainedState"):
            ospec["dims"] = oarray.shape
        io.append(ospec)
    io_files.append(io)
    with open(f"{write_io_dir}/{write_io_name}.json", "w") as fp:
        json.dump({"IO-files": io_files}, fp, indent=True)


def latency_stats_bertstyle(
    model_name: str,
    qpc: str,
    seq_len: int,
    prompt: str,
    device_id: List[int] = [0],
):
    session = QAICInferenceSession(qpc, device_id)
    tokenizer = transformers.AutoTokenizer.from_pretrained(model_name, padding_side="left")
    if tokenizer.pad_token_id is None:
        tokenizer.pad_token_id = tokenizer.eos_token_id
    inputs = tokenizer(prompt, return_tensors="np", max_length=seq_len, padding="max_length")
    next_token_id = inputs["input_ids"][0, -1]
    cur_len = inputs["attention_mask"].sum().item()
    print(prompt, end=" ", flush=True)
    init_len = cur_len
    start = perf_counter()
    while next_token_id != tokenizer.eos_token_id and cur_len <= seq_len:
        outputs = session.run(inputs)
        logits = outputs["logits"]
        next_token_id = logits[0, -1].argmax().item()
        inputs["input_ids"] = np.concatenate(
            [
                inputs["input_ids"][:, 1:],
                np.ones((1, 1), dtype=np.int64) * next_token_id,
            ],
            1,
        )
        inputs["attention_mask"] = np.concatenate([inputs["attention_mask"][:, 1:], np.ones((1, 1), dtype=np.int64)], 1)
        print(tokenizer.decode(next_token_id), end=" ", flush=True)
        cur_len += 1
    end = perf_counter()
    print()
    print(round((cur_len - init_len) / (end - start), 2), "tok/s")


def get_compilation_batch_size(qpc_path: str):
    qpc_base_path = os.path.dirname(os.path.normpath(qpc_path))
    specialization_file_path = os.path.join(qpc_base_path, "specializations.json")
    logger.info(f"specialization_file_path : {specialization_file_path}")
    with open(specialization_file_path, "r") as file:
        data = json.load(file)
    compilation_batch_size = int(data["specializations"][0]["batch_size"])
    return compilation_batch_size


def check_batch_size_and_num_prompts(prompt, prompts_txt_file_path, batch_size) -> List[str]:
    assert (
        prompt is not None or prompts_txt_file_path is not None
    ), "Please pass atleast one argument either using --prompt or --prompts_txt_file_path"
    if prompts_txt_file_path is not None:
        if prompt is not None:
            logger.warning("Found inputs passed using txt file as well as CLI, taking inputs from given txt file")
        prompt = read_prompts_txt_file(prompts_txt_file_path)
    if isinstance(prompt, str):
        prompt = [prompt]

    num_prompts = len(prompt)
    if batch_size > 1:
        assert (
            batch_size == num_prompts
        ), f"Mismatch between number of prompts {num_prompts} and batch size {batch_size}; please pass correct input argument"
    return prompt


def read_prompts_txt_file(prompts_txt_file_path: str):
    prompt = []
    with open(prompts_txt_file_path, "r") as file:
        for line in file:
            prompt.append(line.strip())
    return prompt


def cloud_ai_100_exec_kv_helper(
    tokenizer: Union[PreTrainedTokenizer, PreTrainedTokenizerFast],
    qpc: str,
    prompt: List[str],
    input_len: Optional[int] = None,
    generation_len: Optional[int] = None,
    device_id: List[int] = [0],
    enable_debug_logs: bool = False,
    stream: bool = True,
    write_io_dir: Optional[str] = None,
):
    if tokenizer.padding_side != "right":
        logger.warning("Please use padding_side='right' while initializing the tokenizer")
        tokenizer.padding_side = "right"
    if tokenizer.pad_token_id is None:
        tokenizer.pad_token_id = tokenizer.eos_token_id

    # Load QPC
    session = QAICInferenceSession(qpc, device_id, enable_debug_logs=enable_debug_logs)

<<<<<<< HEAD
=======
    # Read prompt and ctx len from session
    prompt_len = max([x[session.binding_index_map["input_ids"]][1][1] for x in session.allowed_shapes])
    ctx_len = session.allowed_shapes[0][session.binding_index_map["attention_mask"]][1][1]
    if input_len is None:
        input_len = max([len(x) for x in tokenizer(prompt, return_tensors="np").input_ids])
    if generation_len is None:
        generation_len = ctx_len
    num_chunks = -(input_len // -prompt_len)  # ceil divide without float
    input_len = num_chunks * prompt_len  # Convert input_len to a multiple of prompt_len
    assert input_len <= ctx_len, "input_len should be less than ctx_len"

>>>>>>> 425028fe
    # Skip inputs/outputs
    session.skip_buffers([x for x in session.input_names + session.output_names if x.startswith("past_")])

    # Read prompt and ctx len from session
    batch_size, _, ctx_len, _ = session.bindings[session.binding_index_map["past_key.0"]].dims
    prefill_seq_len = max(
        [x[session.binding_index_map["input_ids"]][1][1] for x in session.allowed_shapes]
        + [session.bindings[session.binding_index_map["input_ids"]].dims[1]]
    )

    if len(prompt) < batch_size:
        prompt = prompt * -(batch_size // -len(prompt))  # Repeat prompt to required size
    prompt = prompt[:batch_size]  # Truncate prompts to required size

    inputs = tokenizer(prompt, return_tensors="np", padding=True)
    input_len = inputs["attention_mask"].sum(1, keepdims=True)
    padded_len = inputs["input_ids"].shape[1]
    num_chunks = -(padded_len // -prefill_seq_len)  # ceil divide without float
    padded_len = num_chunks * prefill_seq_len  # Convert to a multiple of prompt_len
    if generation_len is None:
        generation_len = ctx_len - input_len.max()
    assert generation_len > 0, "generation length should be greater than zero"
    generated_ids = np.full((batch_size, generation_len + 1), tokenizer.pad_token_id)
    if stream:
        streamer = transformers.TextStreamer(tokenizer)
        streamer.on_finalized_text(prompt[0] + " ")

    # Prepare inputs for prefill
    start = perf_counter()
    inputs = tokenizer(prompt, return_tensors="np", padding="max_length", max_length=padded_len)
    inputs["position_ids"] = np.where(inputs.pop("attention_mask"), np.arange(padded_len), -1)
    # Need to use -1 as position_ids for invalid tokens

    # Run prefill
    for i in range(num_chunks):
        chunk_inputs = inputs.copy()
        chunk_inputs["input_ids"] = inputs["input_ids"][:, i * prefill_seq_len : (i + 1) * prefill_seq_len]
        chunk_inputs["position_ids"] = inputs["position_ids"][:, i * prefill_seq_len : (i + 1) * prefill_seq_len]
        outputs = session.run(chunk_inputs)
        if write_io_dir:
            write_io_files(inputs, outputs, write_io_dir, "prefill", "aic_batch_io", True, False)

    # Get first token
    inputs["input_ids"] = outputs["logits"].argmax(2)
    inputs["position_ids"] = input_len
    generated_ids[:, 0] = inputs["input_ids"].squeeze(1)
    finished_sequences = inputs["input_ids"] == tokenizer.eos_token_id
    if stream:
        streamer.put(inputs["input_ids"][0])

    # Decode loop
    loop_start = perf_counter()
    for num_token in range(1, generation_len):
        outputs = session.run(inputs)
        if write_io_dir:
            write_io_files(inputs, outputs, write_io_dir, "decode", "aic_batch_io", True, False)
            write_io_dir = None

        # Prepare inputs for next iteration
        inputs["input_ids"] = outputs["logits"].argmax(2)
        inputs["position_ids"] += 1
        generated_ids[:, num_token] = inputs["input_ids"].squeeze(1)
        finished_sequences |= inputs["input_ids"] == tokenizer.eos_token_id
        if stream:
            streamer.put(inputs["input_ids"][0])

        if finished_sequences.all():
            break

    end = perf_counter()
    generated_texts = tokenizer.batch_decode(generated_ids, skip_special_tokens=True)

    for i in range(1 if stream else 0, batch_size):
        print()
        print(i, prompt[i], generated_texts[i])

    prefill_perf = 1 / (loop_start - start)
    decode_perf = (num_token - 1) / (end - loop_start)
    total_perf = num_token / (end - start)
    total_time = end - start
    print()

    latency_stats = (generated_texts, prefill_perf, decode_perf, total_perf, total_time)
    return latency_stats


def print_latency_stats_kv(
    prompt, generated_texts, batch_size, prefill_time, decode_perf, total_perf, total_time, automation: bool = False
):
    if automation:
        print()
        print("input=", prompt)
        print("output=", generated_texts)
        print("Prefill time a.k.a TTFT is=", round(prefill_time * batch_size, 2))
        print("Decode token/sec is=", round(decode_perf * batch_size, 2))
        print("Total token/sec is=", round(total_perf * batch_size, 2))
        print("Total (E2E) inference time is=", round(total_time, 2))
        return
    print()

    print("===================== Performance Stats =====================")
    if batch_size > 1:
        print("Prefill time a.k.a TTFT (batch) is :", round(prefill_time * batch_size, 2), "s")
        print("Decode (batch):", round(decode_perf * batch_size, 2), "tok/s")
        print("E2E (batch):", round(total_perf * batch_size, 2), "tok/s")
        print("Total (E2E) inference time (batch) is=", round(total_time, 2), "s")
    else:
        print("Prefill time a.k.a TTFT is=", round(prefill_time, 2), "s")
        print("Decode:", round(decode_perf, 2), "tok/s")
        print("E2E:", round(total_perf, 2), "tok/s")
        print("Total (E2E) inference time is=", round(total_time, 2), "s")
    print("=============================================================")


def cloud_ai_100_exec_kv(
    batch_size,
    tokenizer: Union[PreTrainedTokenizer, PreTrainedTokenizerFast],
    qpc_path: str,
    prompt: Optional[List[str]] = None,
    device_id: List[int] = [0],
    input_len: Optional[int] = None,
    generation_len: Optional[int] = None,
    enable_debug_logs: bool = False,
    stream: bool = True,
    write_io_dir: Optional[str] = None,
    automation=False,
):
    if batch_size == 1:
        prefill_time = []
        decode_perf = []
        total_perf = []
        total_time = []
        generated_texts = []
        for i in range(len(prompt)):
            latency_stats = cloud_ai_100_exec_kv_helper(
                tokenizer=tokenizer,
                prompt=[prompt[i]],
                qpc=qpc_path,
                device_id=device_id,
                input_len=input_len,
                generation_len=generation_len,
                enable_debug_logs=enable_debug_logs,
                stream=stream,
                write_io_dir=write_io_dir,
            )
            generated_texts.append(latency_stats[0])
            prefill_time.append(latency_stats[1])
            decode_perf.append(latency_stats[2])
            total_perf.append(latency_stats[3])
            total_time.append(latency_stats[4])

        prefill_time = np.average(prefill_time)
        decode_perf = np.average(decode_perf)
        total_perf = np.average(total_perf)
        total_time = np.average(total_time)

    else:
        latency_stats = cloud_ai_100_exec_kv_helper(
            tokenizer=tokenizer,
            prompt=prompt,
            qpc=qpc_path,
            device_id=device_id,
            input_len=input_len,
            generation_len=generation_len,
            enable_debug_logs=enable_debug_logs,
            stream=stream,
            write_io_dir=write_io_dir,
        )
        generated_texts, prefill_time, decode_perf, total_perf, total_time = latency_stats

    print_latency_stats_kv(
        prompt,
        generated_texts,
        batch_size,
        prefill_time,
        decode_perf,
        total_perf,
        total_time,
        automation=automation,
    )<|MERGE_RESOLUTION|>--- conflicted
+++ resolved
@@ -154,8 +154,6 @@
     # Load QPC
     session = QAICInferenceSession(qpc, device_id, enable_debug_logs=enable_debug_logs)
 
-<<<<<<< HEAD
-=======
     # Read prompt and ctx len from session
     prompt_len = max([x[session.binding_index_map["input_ids"]][1][1] for x in session.allowed_shapes])
     ctx_len = session.allowed_shapes[0][session.binding_index_map["attention_mask"]][1][1]
@@ -167,7 +165,6 @@
     input_len = num_chunks * prompt_len  # Convert input_len to a multiple of prompt_len
     assert input_len <= ctx_len, "input_len should be less than ctx_len"
 
->>>>>>> 425028fe
     # Skip inputs/outputs
     session.skip_buffers([x for x in session.input_names + session.output_names if x.startswith("past_")])
 
@@ -261,7 +258,7 @@
         print()
         print("input=", prompt)
         print("output=", generated_texts)
-        print("Prefill time a.k.a TTFT is=", round(prefill_time * batch_size, 2))
+        print("Prefill time a.k.a TTFT is=", round(prefill_time, 2))
         print("Decode token/sec is=", round(decode_perf * batch_size, 2))
         print("Total token/sec is=", round(total_perf * batch_size, 2))
         print("Total (E2E) inference time is=", round(total_time, 2))
@@ -270,7 +267,7 @@
 
     print("===================== Performance Stats =====================")
     if batch_size > 1:
-        print("Prefill time a.k.a TTFT (batch) is :", round(prefill_time * batch_size, 2), "s")
+        print("Prefill time a.k.a TTFT (batch) is :", round(prefill_time, 2), "s")
         print("Decode (batch):", round(decode_perf * batch_size, 2), "tok/s")
         print("E2E (batch):", round(total_perf * batch_size, 2), "tok/s")
         print("Total (E2E) inference time (batch) is=", round(total_time, 2), "s")
