# -----------------------------------------------------------------------------
#
# Copyright (c) Qualcomm Technologies, Inc. and/or its subsidiaries.
# SPDX-License-Identifier: BSD-3-Clause
#
# -----------------------------------------------------------------------------

import json
import os
from collections import deque
from dataclasses import dataclass
from time import perf_counter
from typing import Any, Dict, List, Optional, Tuple, Union

import numpy as np
import transformers
from transformers import PreTrainedTokenizer, PreTrainedTokenizerFast

from QEfficient.generation.cloud_infer import QAICInferenceSession
from QEfficient.utils import padding_check_and_fix
from QEfficient.utils.constants import Constants
from QEfficient.utils.logging_utils import logger
from QEfficient.utils.sampler_utils import validate_sampler_inputs


@dataclass
class PerfMetrics:
    """
    Holds all performance metrics

    Args:
        :prefill_time (float): Time for prefilling.
        :decode_perf (float): Decoding performance.
        :total_perf (float): Total performance.
        :total_time (float): Total time.
    """

    prefill_time: float
    decode_perf: float
    total_perf: float
    total_time: float


@dataclass
class CloudAI100ExecInfo:
    """
    Holds all the information about Cloud AI 100 execution

    Args:
        :batch_size (int): Batch size of the QPC compilation.
        :generated_texts (Union[List[List[str]], List[str]]): Generated text(s).
        :generated_ids (Union[List[np.ndarray], np.ndarray]): Generated IDs.
        :perf_metrics (PerfMetrics): Performance metrics.
    """

    batch_size: int
    generated_texts: Union[List[str], List[List[str]]]
    generated_ids: Union[List[np.ndarray], np.ndarray]
    perf_metrics: PerfMetrics

    def __repr__(self):
        return f"Average Prefill time a.k.a TTFT is= {round(self.perf_metrics.prefill_time, 2)} sec\
        \nDecode is= {round(self.perf_metrics.decode_perf * self.batch_size, 2)} tokens/sec\
        \nTotal is= {round(self.perf_metrics.total_perf * self.batch_size, 2)} tokens/sec\
        \nTotal (E2E) inference time is= {round(self.perf_metrics.total_time, 2)} sec"


@dataclass
class CloudAI100ExecInfoNew:
    batch_size: int
    generated_ids: Union[List[np.ndarray], np.ndarray]
    perf_metrics: PerfMetrics

    def __repr__(self):
        return f"Average Prefill time a.k.a TTFT is= {round(self.perf_metrics.prefill_time, 2)} sec\
        \nDecode is= {round(self.perf_metrics.decode_perf * self.batch_size, 2)} token/sec\
        \nTotal is= {round(self.perf_metrics.total_perf * self.batch_size, 2)} token/sec\
        \nTotal (E2E) inference time is= {round(self.perf_metrics.total_time, 2)} sec"


io_files = []


def write_io_files(
    inputs: Dict[str, np.ndarray],
    outputs: Dict[str, np.ndarray],
    write_io_dir: str,
    write_io_subdir: str,
    write_io_name: str,
    include_dims: bool = False,
    reset: bool = False,
):
    global io_files
    if reset:
        io_files = []
    io = []
    os.makedirs(f"{write_io_dir}/{write_io_subdir}", exist_ok=True)
    for iname, i_array in inputs.items():
        i_array.tofile(f"{write_io_dir}/{write_io_subdir}/{iname}.raw")
        i_spec = {
            "path": f"{write_io_subdir}/{iname}.raw",
            "io-direction": "in",
            "elem-size": i_array.itemsize,
            "map-to": iname,
        }
        if include_dims:
            i_spec["dims"] = i_array.shape
        io.append(i_spec)
    for o_name, o_array in outputs.items():
        o_array.tofile(f"{write_io_dir}/{write_io_subdir}/{o_name}.raw")
        o_spec = {
            "path": f"{write_io_subdir}/{o_name}.raw",
            "io-direction": "out",
            "elem-size": o_array.itemsize,
            "map-to": o_name,
        }
        if include_dims or o_name.endswith("_RetainedState"):
            o_spec["dims"] = o_array.shape
        io.append(o_spec)
    io_files.append(io)
    with open(f"{write_io_dir}/{write_io_name}.json", "w") as fp:
        json.dump({"IO-files": io_files}, fp, indent=True)


def latency_stats_bertstyle(
    model_name: str,
    qpc_path: str,
    seq_len: int,
    prompt: str,
    device_id: Optional[List[int]] = None,
):
    """
    Function to execute Bertstyle ONNX model on Cloud AI 100.

    Args:
        :model_name (str): Hugging Face Model Card name, Example: gpt2.
        :qpc_path (str): Path to save generated binary file after compilation.
        :seq_len (int): Sequence length.
        :prompt (str): Sample prompt for the model text generation.
        :device_id (List[int]): Device Ids to be used for compilation. If devices > 1, it enables multiple card setup.
    """
    session = QAICInferenceSession(qpc_path, device_id)
    tokenizer = transformers.AutoTokenizer.from_pretrained(model_name, padding_side="left")
    padding_check_and_fix(tokenizer)  # Check and fix tokenizer viability
    inputs = tokenizer(prompt, return_tensors="np", max_length=seq_len, padding="max_length")
    next_token_id = inputs["input_ids"][0, -1]
    cur_len = inputs["attention_mask"].sum().item()
    print(prompt, end=" ", flush=True)
    init_len = cur_len
    start = perf_counter()
    while next_token_id != tokenizer.eos_token_id and cur_len <= seq_len:
        outputs = session.run(inputs)
        logits = outputs["logits"]
        next_token_id = logits[0, -1].argmax().item()
        inputs["input_ids"] = np.concatenate(
            [
                inputs["input_ids"][:, 1:],
                np.ones((1, 1), dtype=np.int64) * next_token_id,
            ],
            1,
        )
        inputs["attention_mask"] = np.concatenate([inputs["attention_mask"][:, 1:], np.ones((1, 1), dtype=np.int64)], 1)
        print(tokenizer.decode(next_token_id), end=" ", flush=True)
        cur_len += 1
    end = perf_counter()
    print()
    print(round((cur_len - init_len) / (end - start), 2), "tok/s")


def get_compilation_dims(qpc_path: str) -> Tuple[int, int, Optional[int]]:
    """
    Function to fetch compilation dimensions from specializations.json.
    Uses qpc path to compute path to specializations.json.

    Args:
        qpc_path (str): Path to directory comprising generated binary file after compilation.

    Returns:
    :tuple: compilation batch size, compilation context length, compilation full batch size
    """
    qpc_base_path = os.path.dirname(os.path.normpath(qpc_path))
    specialization_file_path = os.path.join(qpc_base_path, "specializations.json")
    logger.info(f"specialization_file_path : {specialization_file_path}")

    if os.path.exists(specialization_file_path):
        with open(specialization_file_path, "r") as file:
            data = json.load(file)
    else:
        raise FileNotFoundError(f"expected specializations.json file at path, {qpc_base_path}")

    compilation_batch_size = int(data["specializations"][0]["batch_size"])
    compilation_ctx_len = int(data["specializations"][0]["ctx_len"])
    if compilation_fbs := data["specializations"][0].get("full_batch_size", None):
        compilation_fbs = int(compilation_fbs)
    return compilation_batch_size, compilation_ctx_len, compilation_fbs


def get_input_prompts(prompt: str, prompts_txt_file_path: str) -> List[str]:
    if prompt is None and prompts_txt_file_path is None:
        raise ValueError("Please pass at least one argument either using --prompt or --prompts_txt_file_path")
    if prompts_txt_file_path is not None:
        if prompt is not None:
            logger.warning("Found inputs passed using txt file as well as CLI, taking inputs from given txt file")
        prompt = read_prompts_txt_file(prompts_txt_file_path)
    if isinstance(prompt, str):
        prompt = [prompt]
    return prompt


def fix_prompts(prompt: List[str], batch_size: int, full_batch_size: int = None):
    """
    Adjusts the list of prompts to match the required batch size.

    ``Mandatory`` Args:
        prompt (List[str]): List of input prompts.
        batch_size (int): The batch size to process at a time.

    ``Optional`` Args:
        full_batch_size (Optional[int]): The full batch size if different from batch_size.

    Returns:
        List[str]: Adjusted list of prompts.
    """
    exec_batch_size = full_batch_size if full_batch_size is not None else batch_size

    if len(prompt) < exec_batch_size:
        logger.warning("Number of prompts are less than batch size/full batch size, repeating to required batch size")
        prompt = (prompt * (exec_batch_size // len(prompt) + 1))[:exec_batch_size]
    elif full_batch_size is None and len(prompt) % batch_size != 0:
        logger.warning(
            "Number of prompts are not multiple of batch size, dropping last incomplete batch from given input prompts"
        )
        prompt = prompt[: batch_size * (len(prompt) // batch_size)]

    return prompt


def fix_prompt_to_lora_id_mapping(prompt_to_lora_id_mapping: List[int], batch_size: int, full_batch_size: int = None):
    """
    Adjusts the list of prompt_to_lora_id_mapping to match the required batch size.

    ``Mandatory`` Args:
        prompt_to_lora_id_mapping (Optional[List[int]]): Mapping to associate prompts with their respective LoRA adapter.
        batch_size (int): The batch size to process at a time.

    ``Optional`` Args:
        full_batch_size (Optional[int]): The full batch size if different from batch_size.

    Returns:
        List[int]: Adjusted list of prompt_to_lora_id_mapping.
    """
    exec_batch_size = full_batch_size if full_batch_size is not None else batch_size

    if len(prompt_to_lora_id_mapping) < exec_batch_size:
        logger.warning(
            "Prompt_to_lora_id_mapping are less than batch size/full batch size, repeating to required batch size"
        )
        prompt_to_lora_id_mapping = (
            prompt_to_lora_id_mapping * (exec_batch_size // len(prompt_to_lora_id_mapping) + 1)
        )[:exec_batch_size]
    elif full_batch_size is None and len(prompt_to_lora_id_mapping) % batch_size != 0:
        logger.warning(
            "prompt_to_lora_id_mapping are not multiple of batch size, dropping last incomplete batch from given input prompts"
        )
        prompt_to_lora_id_mapping = prompt_to_lora_id_mapping[
            : batch_size * (len(prompt_to_lora_id_mapping) // batch_size)
        ]

    return prompt_to_lora_id_mapping


def read_prompts_txt_file(prompts_txt_file_path: str):
    prompt = []
    with open(prompts_txt_file_path, "r") as file:
        for line in file:
            prompt.append(line.strip())
    return prompt


def print_latency_stats_kv(prompt, exec_info, automation: bool = False):
    if automation:
        print("input=", prompt)
        print("output=", exec_info.generated_texts)
        print(exec_info)
        return
    print("\n========================= Performance Stats =========================")
    if exec_info.batch_size > 1:
        print("Batch Performance : \n")
    print(exec_info)
    print("=====================================================================")


def calculate_latency(total_decoded_tokens, loop_start, start, end, decode_pause_time=0):
    """
    Method will calculate the latency metrics using the time loops and based on the total decoded token count.

    Args:
        :total_decoded_tokens (int): Number of tokens generated in decode stage.
        :loop_start (float): Start time of decode loop.
        :start (float): Start time.
        :end (float): End time.
        :decode_pause_time (float): Total decode pause time in continuous batching decode stage.

    Returns:
    :tuple: prefill time, decode performance, total performance, total time
    """
    prefill_time = loop_start - start + decode_pause_time
    decode_perf = (total_decoded_tokens) / (end - loop_start - decode_pause_time)
    total_perf = (total_decoded_tokens) / (end - start)
    total_time = end - start
    return prefill_time, decode_perf, total_perf, total_time


def cloud_ai_100_exec_kv(
    tokenizer: Union[PreTrainedTokenizer, PreTrainedTokenizerFast],
    qpc_path: str,
    prompt: Optional[str] = None,
    prompts_txt_file_path: Optional[str] = None,
    device_id: Optional[List[int]] = None,
    generation_len: Optional[int] = None,
    enable_debug_logs: bool = False,
    stream: bool = True,
    write_io_dir: Optional[str] = None,
    automation=False,
    prompt_to_lora_id_mapping: Optional[List[int]] = None,
    is_tlm: bool = False,
    include_sampler: bool = False,
    return_pdfs: bool = False,
    sampling_params: Optional[Dict[str, Any]] = None,
):
    """
    This method generates output until ``eos`` or ``generation_len`` by executing the compiled ``qpc`` on ``Cloud AI 100`` Hardware cards.
    This is a sequential execution based on the ``batch_size`` of the compiled model and the number of prompts passed.
    If the number of prompts cannot be divided by the ``batch_size``, the last unfulfilled batch will be dropped.

    ``Mandatory`` Args:
        :tokenizer (Union[PreTrainedTokenizer, PreTrainedTokenizerFast]): Model tokenizer.
        :qpc_path (str): Path to the saved generated binary file after compilation.

    ``Optional`` Args:
        :prompt (str): Sample prompt for the model text generation. ``Defaults to None``.
        :prompts_txt_file_path (str): Path of the prompt text file. ``Defaults to None``.
        :generation_len (int): Maximum context length for the model during compilation. ``Defaults to None``.
        :device_id (List[int]): Device IDs to be used for execution. If ``len(device_id) > 1``, it enables multiple card setup. If ``None``, auto-device-picker will be used. ``Defaults to None``.
        :enable_debug_logs (bool): If True, it enables debugging logs. ``Defaults to False``.
        :stream (bool): If True, enable streamer, which returns tokens one by one as the model generates them. ``Defaults to True``.
        :Write_io_dir (str): Path to write the input and output files. ``Defaults to None``.
        :automation (bool): If true, it prints input, output, and performance stats. ``Defaults to False``.
        :prompt_to_lora_id_mapping (List[int]): Mapping to associate prompts with their respective LoRA adapter.
<<<<<<< HEAD
        :include_sampler (bool): Enable/Disable sampling of next tokens.
        :return_pdfs (bool): Return probability distributions along with sampled
        next tokens. For Speculative Decoding Target Language Model,
        `return_pdfs`=True always. Otherwise, `return_pdfs`=True for Speculative
        Decoding Draft Language Model and `return_pdfs`=False for regular model.
        sampling_params (Dict[str, Any]): A dictionary of sampling parameters supported by the QAIC backend.
        The dictionary should contain the following keys:
        `repetition_penalties`, `frequency_penalties`, `presence_penalties`, `temperatures`, `top_ks`, `top_ps`,
=======
        :include_sampler (bool, default=False): Enable/Disable sampling of next tokens.
        :return_pdfs (bool, default=False): Return probability distributions along with sampled
        next tokens. For Speculative Decoding Target Language Model,
        `return_pdfs`=True always. Otherwise, `return_pdfs`=True for Speculative
        Decoding Draft Language Model and `return_pdfs`=False for regular model.
        sampling_params (Dict[str, Any], default=None): A dictionary of sampling parameters supported by the QAIC backend.
        The dictionary should contain the following keys:
        `repetition_penalties`, `presence_penalties`, `temperatures`, `top_ks`, `top_ps`,
>>>>>>> b7775c94
        `min_ps`, and `random_numbers`. Each value should be a numpy array of shape (batch_size, 1).

    Returns:
        :CloudAI100ExecInfo: Object holding execution output and performance details.

    .. code-block:: python

        import transformers
        import QEfficient
        base_path, onnx_model_path = QEfficient.export(model_name="gpt2")
        qpc_path = QEfficient.compile(onnx_path=onnx_model_path, qpc_path=os.path.join(base_path, "qpc"), num_cores=14, device_group=[0])
        tokenizer = transformers.AutoTokenizer.from_pretrained("gpt2")
        exec_info = QEfficient.cloud_ai_100_exec_kv(tokenizer=tokenizer, qpc_path=qpc_path, prompt="Hi there!!", device_id=[0])

    """
    batch_size, ctx_len, full_batch_size = get_compilation_dims(qpc_path)
    prompt: List[str] = get_input_prompts(prompt, prompts_txt_file_path)
    prompt = fix_prompts(prompt, batch_size, full_batch_size)
    if prompt_to_lora_id_mapping is not None:
        prompt_to_lora_id_mapping = fix_prompt_to_lora_id_mapping(
            prompt_to_lora_id_mapping, batch_size, full_batch_size
        )
    generate_text = TextGeneration(
        tokenizer=tokenizer,
        qpc_path=qpc_path,
        device_id=device_id,
        ctx_len=ctx_len,
        enable_debug_logs=enable_debug_logs,
        write_io_dir=write_io_dir,
        full_batch_size=full_batch_size,
        is_tlm=is_tlm,
        include_sampler=include_sampler,
        return_pdfs=return_pdfs,
        sampling_params=sampling_params,
    )
    if full_batch_size is None:
        exec_info = [
            generate_text.generate(prompt[i : i + batch_size], generation_len, stream, prompt_to_lora_id_mapping)
            for i in range(0, len(prompt), batch_size)
        ]
        prefill_time = np.average([info.perf_metrics.prefill_time for info in exec_info])
        decode_perf = np.average([info.perf_metrics.decode_perf for info in exec_info])
        total_perf = np.average([info.perf_metrics.total_perf for info in exec_info])
        total_time = np.average([info.perf_metrics.total_time for info in exec_info])
        generated_texts = [info.generated_texts for info in exec_info]
        generated_ids = [info.generated_ids for info in exec_info]

        exec_info = CloudAI100ExecInfo(
            batch_size=batch_size,
            generated_texts=generated_texts,
            generated_ids=generated_ids,
            perf_metrics=PerfMetrics(prefill_time, decode_perf, total_perf, total_time),
        )
    else:
        exec_info = generate_text.generate(
            prompt=prompt, generation_len=generation_len, prompt_to_lora_id_mapping=prompt_to_lora_id_mapping
        )

    print_latency_stats_kv(prompt, exec_info=exec_info, automation=automation)
    return exec_info


class QEffTextGenerationBase:
    def __init__(
        self,
        tokenizer: Union[PreTrainedTokenizer, PreTrainedTokenizerFast],
        qpc_path: str,
        full_batch_size: Optional[int] = None,
        ctx_len: Optional[int] = None,
        device_id: Optional[List[int]] = None,
        enable_debug_logs: bool = False,
        write_io_dir: Optional[str] = None,
        is_tlm: Optional[int] = None,
        include_sampler: bool = False,
        return_pdfs: bool = False,
        sampling_params: Optional[Dict[str, Any]] = None,
    ) -> None:
        self._ctx_len = ctx_len
        self._write_io_dir = write_io_dir
        self.is_tlm = is_tlm
<<<<<<< HEAD
        self.include_sampler = include_sampler
=======
>>>>>>> b7775c94
        self.return_pdfs = return_pdfs
        self.sampling_params = sampling_params

        # Load QPC
        self._session = QAICInferenceSession(qpc_path, device_id, enable_debug_logs=enable_debug_logs)

        # Validate sampler inputs for On-Device Sampling
<<<<<<< HEAD
        sampler_inputs = [
            "last_accepted_output_tokens",
            "repetition_penalties",
            "frequency_penalties",
            "presence_penalties",
            "temperatures",
            "top_ks",
            "top_ps",
            "min_ps",
            "random_numbers",
        ]
        count = 0
        for session_input_name in self._session.input_names:
            if session_input_name in sampler_inputs:
                count += 1
                if count == len(sampler_inputs):
                    self.include_sampler = True
                    break
        if count == 0:
            self.include_sampler = False
        elif count < len(sampler_inputs):
            raise ValueError(
                "The provided QPC does not have the required number of inputs to run sampling "
                f"on the QAIC device (only {count}/{len(sampler_inputs)} inputs provided). Partial "
                "sampling support is not available. Please check the QPC and try again."
            )

        if include_sampler and not self.include_sampler:
            logger.warning_once(
                "User entered `include_sampler`=True. But the provided QPC is not compiled "
                "to run sampling on the QAIC device. Falling back to the PyTorch backend."
            )
        elif (include_sampler is None or not include_sampler) and self.include_sampler:
            raise ValueError(
                "The provided QPC is compiled to run sampling on the QAIC device. "
                "But the user did not enter `include_sampler`=True. Please make sure the input "
                "is specified correctly."
            )
=======
        self.include_sampler = validate_sampler_inputs(
            session_inputs=set(self._session.input_names), include_sampler=include_sampler
        )
>>>>>>> b7775c94

        # Fetch the variables from the QPC
        self._vocab_size = self._fetch_vocab_size()  # Fetch Vocab size
        self.batch_size, self._prefill_seq_len = self._fetch_batch_size_prefill_seq_len()
        self._decode_seq_len = self._fetch_decode_seq_len()
        self.full_batch_size = (
            full_batch_size if full_batch_size else self._fetch_full_batch_size()
        )  # Check and fetch full batch size if CB is enabled

        # Initialize the storage variables.
        self.batch_index = None

        # Variables to be re-initialized for every run
        # These parameters will be initialized in initialize_lora_id_mapping method
        self._prompt_to_lora_id_mapping_prefill = None
        self._prompt_to_lora_id_mapping_decode = None
        # These parameters will be initialized to np arrays in initialize_decode_inputs method
        self.generated_ids = None
        self.decode_input_ids = None
        self.decode_pos_ids = None
        self.generation_len = None

        self.tokenizer = tokenizer
        self._set_tokenizer_params()  # set tokenizer params
        # Skip inputs/outputs
        self._session.skip_buffers(
            [x for x in self._session.input_names + self._session.output_names if x.startswith("past_")]
        )

    def _set_tokenizer_params(self):
        """
        Sets the tokenizer parameters for the model.
        """
        if self.tokenizer.padding_side != "right":
            logger.warning("Please use padding_side='right' while initializing the tokenizer")
            self.tokenizer.padding_side = "right"
        if self.tokenizer.pad_token_id is None:
            self.tokenizer.pad_token_id = self.tokenizer.eos_token_id

    def _fetch_full_batch_size(
        self,
    ):
        """
        Fetches the full batch size from the session's bindings or allowed shapes.

        Returns:
        full_batch_size: The full batch size fetched from the session's bindings or allowed shapes. If "batch_index" is not
        in the session's binding index map, full_batch_size will be None.

        """
        full_batch_size = None
        if "batch_index" in self._session.binding_index_map:
            if self._session.allowed_shapes:
                full_batch_size, _ = [
                    x[self._session.binding_index_map["batch_index"]][1][0] for x in self._session.allowed_shapes
                ]
            else:
                full_batch_size, _ = self._session.bindings[self._session.binding_index_map["batch_index"]].dims
        return full_batch_size

    def _fetch_batch_size_prefill_seq_len(
        self,
    ):
        """
        Fetches the batch size and prefill sequence length from the session's bindings or allowed shapes.

        Returns:
            batch_size: The batch size fetched from the session's bindings or allowed shapes.
            prefill_seq_len: The prefill sequence length fetched from the session's bindings or allowed shapes.
        """
        if self._session.allowed_shapes:
            batch_size = max(
                [x[self._session.binding_index_map["input_ids"]][1][0] for x in self._session.allowed_shapes]
            )
            prefill_seq_len = max(
                [x[self._session.binding_index_map["input_ids"]][1][1] for x in self._session.allowed_shapes]
            )
        else:
            batch_size, prefill_seq_len = self._session.bindings[self._session.binding_index_map["input_ids"]].dims
        return batch_size, prefill_seq_len

    def _fetch_decode_seq_len(
        self,
    ):
        """
        Fetches the decode sequence length from the session's bindings or allowed shapes.

        Returns:
            decode_seq_len: The decode sequence length fetched from the session's bindings or allowed shapes.
        """
        decode_seq_len = None
        if self._session.allowed_shapes:
            decode_seq_len = min(
                [x[self._session.binding_index_map["input_ids"]][1][1] for x in self._session.allowed_shapes]
            )
        return decode_seq_len

    def _fetch_vocab_size(
        self,
    ):
        """
        Fetches the vocabulary size from the session's allowed shapes.
        Returns:
            vocab_size: The vocabulary size fetched from the session's allowed shapes.
        """
        key = (
            "probs"
            if self.include_sampler and self.return_pdfs
            else "next_tokens"
            if self.include_sampler
            else "logits"
        )
        if self._session.allowed_shapes:
            return [x[self._session.binding_index_map[key]] for x in self._session.allowed_shapes][0][1][2]

        return self._session.bindings[self._session.binding_index_map[key]].dims[2]

    def _fetch_generation_len(self, generation_len, max_gen_len):
        """
        Fetches the generation length for the model.
        Args:
            generation_len: The generation length provided. If None, the method uses max_gen_len.
            max_gen_len: The maximum allowed generation length.

        Returns:
            generation_len: The final generation length, which is either the provided generation_len (if it is not None and not greater than max_gen_len) or max_gen_len.
        """

        if generation_len is None:
            if self._ctx_len is None:
                raise ValueError("At least one of ctx_len or generation_len is needed")
            generation_len = max_gen_len
        elif generation_len > max_gen_len:
            logger.warning(
                "Passed generation_len is greater than allowed length. "
                "Make sure this model supports sliding window, such as Mistral"
            )
        if generation_len <= 0:
            raise ValueError("generation length should be greater than zero")
        return generation_len

    def prepare_decode_inputs(self):
        """
        This function creates the decode inputs.

        Returns:
            dict: The decode inputs.
        """
        batch_size = self.full_batch_size if self.full_batch_size is not None else self.batch_size
        decode_inputs = {}
        if self.is_tlm:
            position_ids = np.full((batch_size, self._decode_seq_len), -1, dtype=np.int64)
            position_ids[:, -1] = self.decode_pos_ids.flatten()
            input_ids = np.zeros((batch_size, self._decode_seq_len), dtype=np.int64)
            input_ids[:, -1] = self.decode_input_ids.flatten()
            decode_inputs["input_ids"] = input_ids
            decode_inputs["position_ids"] = position_ids
            decode_inputs["num_logits_to_keep"] = np.zeros((self._decode_seq_len, 1))
        else:
            decode_inputs["input_ids"] = self.decode_input_ids
            decode_inputs["position_ids"] = self.decode_pos_ids
        if self.batch_index is not None:
            decode_inputs["batch_index"] = self.batch_index
        if self.include_sampler:
            decode_inputs["last_accepted_output_tokens"] = decode_inputs["input_ids"]
<<<<<<< HEAD
            for op in [
                "repetition_penalties",
                "frequency_penalties",
                "presence_penalties",
                "temperatures",
                "top_ks",
                "top_ps",
                "min_ps",
                "random_numbers",
            ]:
=======
            for op in Constants.SAMPLER_OPS:
>>>>>>> b7775c94
                if self.batch_index is not None:
                    decode_inputs[op] = self.sampling_params[op][self.batch_index.flatten()]
                else:
                    decode_inputs[op] = self.sampling_params[op]

        if self._prompt_to_lora_id_mapping_decode:
            if self.full_batch_size:
                first_batch_lora_ids = [self._prompt_to_lora_id_mapping_decode[i] for i in range(self.full_batch_size)]
                decode_inputs["lora_ids"] = np.array(first_batch_lora_ids, dtype=np.int64).reshape(
                    self.full_batch_size, 1
                )
            else:
                batch_lora_ids = [self._prompt_to_lora_id_mapping_decode.popleft() for i in range(self.batch_size)]
                decode_inputs["lora_ids"] = np.array(batch_lora_ids, dtype=np.int64).reshape(self.batch_size, 1)

        return decode_inputs

    def _fetch_next_token_id(self, outputs):
        """
        Fetches the next token ID from the model's output.

        Args:
            outputs (dict): A dictionary containing the model's output.

        Returns:
            numpy.ndarray: An array of the next token IDs for each sequence in the batch.
        """
        if self.include_sampler:
            if self.return_pdfs:
                return outputs["probs"].argmax(2)
            else:
                return outputs["next_tokens"].reshape(outputs["next_tokens"].shape[0], outputs["next_tokens"].shape[1])
        else:
            logits = outputs["logits"]
            if len(logits.shape) == 2:
                logits = np.expand_dims(logits, 1)
            return logits.argmax(2)

    def initialize_decode_inputs(self, num_prompts, execution_batch_size, max_gen_length):
        """
        Initialize np arrays for storing the prefill output for all the decode batch size.
        """
        self.generated_ids = np.full((num_prompts, max_gen_length), self.tokenizer.pad_token_id)
        self.decode_input_ids = np.zeros((execution_batch_size, 1), np.int64)
        self.decode_pos_ids = np.zeros((execution_batch_size, 1), np.int64)
        self.generation_len = np.zeros((execution_batch_size, 1), np.int64)

    def initialize_lora_id_mapping(self, prompt_to_lora_id_mapping):
        """
        Initializes the LoRA ID mapping for prefill and decode phases.

        Args:
            prompt_to_lora_id_mapping (list): An iterable containing the mapping of prompts to LoRA IDs.

        Sets:
            self._prompt_to_lora_id_mapping_prefill (deque): A deque containing the prompt to LoRA ID mapping for the prefill phase.
            self._prompt_to_lora_id_mapping_decode (iterable or deque): The prompt to LoRA ID mapping for the decode phase. If full_batch_size is set, it uses the original iterable; otherwise, it converts it to a deque.
        """
        self._prompt_to_lora_id_mapping_prefill = deque(prompt_to_lora_id_mapping)
        if self.full_batch_size:
            self._prompt_to_lora_id_mapping_decode = prompt_to_lora_id_mapping
        else:
            self._prompt_to_lora_id_mapping_decode = deque(prompt_to_lora_id_mapping)

    def update_decode_input(self, outputs, position_ids, generation_len, decode_batch_id=None):
        """
        Updates the decode input with the generated values.
        Args:
            outputs (dict): The outputs of the model.
            position_ids (array): The position IDs.
            generation_len (int): The generation length.
            decode_batch_id (int, optional): The decode batch ID. If None, all values are updated. Defaults to None.

        Returns:
            next_token_id (array): The next token ID.
        """
        next_token_id = self._fetch_next_token_id(outputs)

        # Store the generated values.
        self.decode_input_ids[decode_batch_id or slice(None)] = next_token_id
        self.decode_pos_ids[decode_batch_id or slice(None)] = position_ids
        self.generated_ids[decode_batch_id or slice(None), 0] = next_token_id.squeeze(1)
        self.generation_len[decode_batch_id or slice(None)] = generation_len
        return next_token_id

    def run_prefill_for_all_inputs(self, prompt_queue, generation_len):
        """
        Runs prefill for all inputs in the prompt queue and updates the decode input.

        Method iterates over the full batch size and for each decode batch ID, it pops the next prompt from the queue.  It then runs prefill for the next prompt and updates the decode input with the outputs.

        Args:
            prompt_queue (deque): The queue of prompts.
            generation_len (int): The generation length.

        """
        for decode_batch_id in range(self.full_batch_size):
            next_prompt = prompt_queue.popleft()

            # run prefill for num_chunks
            outputs, position_ids, generation_len = self.run_prefill(
                next_prompt, generation_len, decode_batch_id=np.array(decode_batch_id, dtype=np.int64).reshape(1, 1)
            )

            _ = self.update_decode_input(outputs, position_ids, generation_len, decode_batch_id)

    def _set_output_buffers(self, batch_size: int = 1, sequence_length: int = 1):
        """
        Sets the sizes of the output buffers.

        Args:
            batch_size (int): The batch size.
        """
        if self.include_sampler:
            if self.return_pdfs:
                probs_out_placeholder = np.zeros((batch_size, sequence_length, self._vocab_size), dtype=np.float32)
                self._session.set_buffers({"probs": probs_out_placeholder})
            next_tokens_out_placeholder = np.zeros((batch_size, sequence_length, 1), dtype=np.int64)
            self._session.set_buffers({"next_tokens": next_tokens_out_placeholder})
        else:
            logits_out_placeholder = np.zeros((batch_size, sequence_length, self._vocab_size), dtype=np.float32)
            self._session.set_buffers({"logits": logits_out_placeholder})

    def run_prefill(self, prompt, generation_len, prefill_logit_bs=1, decode_batch_id=None):
        """
        Runs prefill for a given prompt and generation length.

        This method tokenize the prompt and calculates the padded length and number of chunks. Calculates the
        maximum generation length and fetches the generation length. If a batch index for prefill is provided, it sets the batch index in the inputs. The method then runs prefill for each chunk and updates the inputs and outputs.

        Args:
            prompt (str): The prompt for which to run prefill.
            generation_len (int): The generation length.
            prefill_logit_bs (int, optional): The prefill logit batch size. Defaults to 1.

        Returns:
            outputs (dict): The outputs of the prefill.
            position_ids (array): The position IDs.
            generation_len (int): The generation length.
        """
        # Run prefill
        inputs = self.tokenizer(prompt, return_tensors="np", padding=True)
        position_ids = inputs["attention_mask"].sum(1, keepdims=True)
        padded_len = inputs["input_ids"].shape[1]
        num_chunks = -(padded_len // -self._prefill_seq_len)  # ceil divide without float
        padded_len = num_chunks * self._prefill_seq_len  # Convert to a multiple of prompt_len

        # Initialize variables specific to request
        # Calculate the max generation length.
        max_gen_len = self._ctx_len - position_ids.max()
        generation_len = self._fetch_generation_len(generation_len, max_gen_len)

        # Set the prefill output buffers
        self._set_output_buffers(batch_size=prefill_logit_bs, sequence_length=1)

        inputs = self.tokenizer(prompt, return_tensors="np", padding="max_length", max_length=padded_len)
        inputs["position_ids"] = np.where(inputs.pop("attention_mask"), np.arange(padded_len), -1)
        inputs.pop("token_type_ids", None)

        if decode_batch_id is not None:
            inputs["batch_index"] = decode_batch_id
        if self.is_tlm:
            inputs["num_logits_to_keep"] = np.zeros((1, 1))
        if self.include_sampler:
            inputs["last_accepted_output_tokens"] = inputs["input_ids"]
<<<<<<< HEAD
            for op in [
                "repetition_penalties",
                "frequency_penalties",
                "presence_penalties",
                "temperatures",
                "top_ks",
                "top_ps",
                "min_ps",
                "random_numbers",
            ]:
=======
            for op in Constants.SAMPLER_OPS:
>>>>>>> b7775c94
                if decode_batch_id is not None:
                    inputs[op] = self.sampling_params[op][decode_batch_id.flatten()]
                else:
                    inputs[op] = self.sampling_params[op]

        if self._prompt_to_lora_id_mapping_prefill:
            if self.full_batch_size:
                inputs["lora_ids"] = np.array(
                    self._prompt_to_lora_id_mapping_prefill.popleft(), dtype=np.int64
                ).reshape(1, 1)
            else:
                batch_lora_ids = [self._prompt_to_lora_id_mapping_prefill.popleft() for i in range(self.batch_size)]
                inputs["lora_ids"] = np.array(batch_lora_ids, dtype=np.int64).reshape(self.batch_size, 1)

        for i in range(num_chunks):
            chunk_inputs = inputs.copy()
            chunk_inputs["input_ids"] = inputs["input_ids"][
                :, i * self._prefill_seq_len : (i + 1) * self._prefill_seq_len
            ]
            chunk_inputs["position_ids"] = inputs["position_ids"][
                :, i * self._prefill_seq_len : (i + 1) * self._prefill_seq_len
            ]
            if self.include_sampler:
                chunk_inputs["last_accepted_output_tokens"] = chunk_inputs["input_ids"]
            outputs = self._session.run(chunk_inputs)
            if self._write_io_dir is not None:
                write_io_files(inputs, outputs, self._write_io_dir, "prefill", "aic_batch_io", True, False)
        return (
            outputs,
            position_ids,
            generation_len,
        )

    def run_continuous_batching_decode(self, prompt_queue, generation_len):
        """
        Runs continuous batching decode for the given prompt queue and generation length.

        Method sets up the initial conditions for decoding and preparing the decode inputs. Then enters a loop that continues as long as there are prompts in the queue or any decoding is ongoing. In each iteration of the loop, it runs the session with the current decode inputs, prepares the inputs for the next iteration and updates the decode inputs. If a prompt has been fully decoded, it runs prefill for the next prompt in the queue if available.

        Args:
            prompt_queue (deque): The queue of prompts to be decoded.
            generation_len (int): The generation length.

        """

        # Set output placeholders for decode
        self._set_output_buffers(
            batch_size=self.full_batch_size,
            sequence_length=self._decode_seq_len,
        )

        # Generate flag for tracking progress for each batch ID
        current_decode_ongoing = np.full((self.full_batch_size, 1), True)

        # Generate an array for maintaining the tokens generated in each batch ID
        generated_id_current_index = np.ones((self.full_batch_size, 1), np.int64)

        # Generate a batch ID map for mapping the batch ID if input > full_batch_size.
        # This ID map will be used for storing all generated tokens
        batch_id_map = {i: i for i in range(self.full_batch_size)}
        decode_pause_time = 0
        # Prepare decode inputs inputs.
        decode_inputs = self.prepare_decode_inputs()

        while prompt_queue or current_decode_ongoing.any():
            outputs = self._session.run(decode_inputs)

            # Prepare inputs for next iteration
            next_token_id = self._fetch_next_token_id(outputs)

            for decode_batch_id in range(self.full_batch_size):
                if (
                    next_token_id[decode_batch_id, -1] == self.tokenizer.eos_token_id
                    or generated_id_current_index[decode_batch_id] >= self.generation_len[decode_batch_id]
                ):
                    if prompt_queue:
                        start = perf_counter()
                        # run prefill for next prompt input.
                        outputs, position_ids, generation_len = self.run_prefill(
                            prompt_queue.popleft(),
                            generation_len,
                            decode_batch_id=np.array(decode_batch_id, dtype=np.int64).reshape(1, 1),
                        )

                        new_token_id = self.update_decode_input(outputs, position_ids, generation_len, decode_batch_id)

                        batch_id_map[decode_batch_id] = max(batch_id_map.values()) + 1
                        self.generated_ids[batch_id_map[decode_batch_id], 0] = new_token_id.squeeze(1)
                        generated_id_current_index[decode_batch_id] = 1

                        self._set_output_buffers(
                            batch_size=self.full_batch_size,
                            sequence_length=self._decode_seq_len,
                        )
                        decode_pause_time += perf_counter() - start

                        if self._prompt_to_lora_id_mapping_decode:
                            decode_inputs["lora_ids"][decode_batch_id] = self._prompt_to_lora_id_mapping_decode[
                                batch_id_map[decode_batch_id]
                            ]

                    else:
                        current_decode_ongoing[decode_batch_id] = False
                else:
                    # If the generated sequence is valid and within generation len prepare for next decode
                    decode_inputs["input_ids"][decode_batch_id, -1] = next_token_id[decode_batch_id, -1]
                    decode_inputs["position_ids"][decode_batch_id, -1] += 1
                    self.generated_ids[batch_id_map[decode_batch_id], generated_id_current_index[decode_batch_id]] = (
                        next_token_id[decode_batch_id, -1]
                    )
                    if self.include_sampler:
                        decode_inputs["last_accepted_output_tokens"] = decode_inputs["input_ids"]

                    generated_id_current_index[decode_batch_id] += 1

        return decode_pause_time

    def run_decode(self, decode_inputs, generation_len, streamer: Optional[transformers.TextStreamer] = None):
        """
        Default method for running decode. Executes the decoding process for a given set of inputs and a specified generation length.

        Enters a loop that continues until all sequences are finished or the maximum generation length is reached. In each iteration, it runs the session with the decode inputs, prepares the inputs for the next iteration and checks if all sequences are finished.

        Args:
            decode_inputs (dict): The initial inputs for decoding. This should be a dictionary containing 'input_ids' and 'position_ids'.
            generation_len (int): Max allowed length for generating tokens. The decoding process will be terminated  when generation length is reached.
            streamer (transformers.TextStreamer): TextStreamer object to print decoded tokens to console.
        Returns:
            num_token (int): The number of tokens processed in the decoding process.
        """
        if self.is_tlm:
            logits_out_placeholder = np.zeros(
                (self.batch_size, self._decode_seq_len, self._vocab_size), dtype=np.float32
            )
            self._session.set_buffers({"logits": logits_out_placeholder})
        else:
            self._set_output_buffers(
                batch_size=self.batch_size,
                sequence_length=self._decode_seq_len,
            )
        finished_sequences = decode_inputs["input_ids"] == self.tokenizer.eos_token_id
        num_token = 0
        for num_token in range(1, generation_len):
            if streamer:
                streamer.put(decode_inputs["input_ids"][0])
            outputs = self._session.run(decode_inputs)

            if self._write_io_dir is not None:
                write_io_files(decode_inputs, outputs, self._write_io_dir, "decode", "aic_batch_io", True, False)
                self._write_io_dir = None

            # Prepare inputs for next iteration
            decode_inputs["input_ids"] = self._fetch_next_token_id(outputs)
            decode_inputs["position_ids"][:, -1] += 1
            self.generated_ids[:, num_token] = decode_inputs["input_ids"][:, -1]
            finished_sequences |= decode_inputs["input_ids"] == self.tokenizer.eos_token_id
            if self.include_sampler:
                decode_inputs["last_accepted_output_tokens"] = decode_inputs["input_ids"]

            if finished_sequences.all():
                break
        return num_token

    def generate_decode_stream(self, decode_inputs, generation_len):
        """
        Generator method for yielding decode tokens. Executes the decoding process for a given set of inputs and a specified generation length.

        Enters a loop that continues until all sequences are finished or the maximum generation length is reached. In each iteration, it runs the session with the decode inputs, prepares the inputs for the next iteration and checks if all sequences are finished.

        Args:
            decode_inputs (dict): The initial inputs for decoding. This should be a dictionary containing 'input_ids' and 'position_ids'.
            generation_len (int): Max allowed length for generating tokens. The decoding process will be terminated  when generation length is reached.

        Yields:
            token_id (int): The token generated in the decoding process.
        """
        finished_sequences = decode_inputs["input_ids"] == self.tokenizer.eos_token_id
        for num_token in range(1, generation_len):
            yield decode_inputs["input_ids"]
            outputs = self._session.run(decode_inputs)

            if self._write_io_dir is not None:
                write_io_files(decode_inputs, outputs, self._write_io_dir, "decode", "aic_batch_io", True, False)
                self._write_io_dir = None

            # Prepare inputs for next iteration
            decode_inputs["input_ids"] = outputs["logits"].argmax(2)
            decode_inputs["position_ids"] += 1
            self.generated_ids[:, num_token] = decode_inputs["input_ids"].squeeze(1)
            finished_sequences |= decode_inputs["input_ids"] == self.tokenizer.eos_token_id

            if finished_sequences.all():
                break
        yield decode_inputs["input_ids"]  # yield the last token


class TextGeneration:
    def __init__(
        self,
        tokenizer: Union[PreTrainedTokenizer, PreTrainedTokenizerFast],
        qpc_path: str,
        full_batch_size: Optional[int] = None,
        ctx_len: Optional[int] = None,
        device_id: Optional[List[int]] = None,
        enable_debug_logs: bool = False,
        write_io_dir: Optional[str] = None,
        is_tlm: bool = False,
        include_sampler: bool = False,
        return_pdfs: bool = False,
        sampling_params: Optional[Dict[str, Any]] = None,
    ) -> None:
        self._qaic_model = QEffTextGenerationBase(
            tokenizer=tokenizer,
            qpc_path=qpc_path,
            full_batch_size=full_batch_size,
            ctx_len=ctx_len,
            device_id=device_id,
            enable_debug_logs=enable_debug_logs,
            write_io_dir=write_io_dir,
            is_tlm=is_tlm,
            include_sampler=include_sampler,
            return_pdfs=return_pdfs,
            sampling_params=sampling_params,
        )
        self._full_batch_size = self._qaic_model.full_batch_size
        self._tokenizer = self._qaic_model.tokenizer
        self._ctx_len = ctx_len
        self._perf_metrics = None
        self._prompt_queue = None
        self._text_streamer = None

    @property
    def perf_metrics(self):
        return self._perf_metrics

    def _setup_model_execution_inputs(
        self,
        prompt: List[str],
        generation_len: Optional[int] = None,
        prompt_to_lora_id_mapping: Optional[List[int]] = None,
    ):
        """
        This method should be called to set/reset inputs
        Args:
            :prompt (List[str]): prompts for the model text generation
            :generation_len (Optional[int], optional): Number of tokens to be generated.
            :prompt_to_lora_id_mapping (Optional[List[int]], optional): Mapping to associate prompts with their respective LoRA adapter.
        """
        execution_batch_size = (
            self._full_batch_size if self._full_batch_size is not None else self._qaic_model.batch_size
        )
        max_gen_length = self._ctx_len if not generation_len else max(self._ctx_len, generation_len)

        # Create a prompt queue.
        self._prompt_queue = deque(prompt)
        # Initialize np arrays for storing the prefill output for all the decode batch size.
        num_prompts = len(self._prompt_queue)

        if prompt_to_lora_id_mapping:
            self._qaic_model.initialize_lora_id_mapping(prompt_to_lora_id_mapping)

        self._qaic_model.initialize_decode_inputs(num_prompts, execution_batch_size, max_gen_length)

    def _regular_model_execution(
        self,
        prompt: List[str],
        generation_len: Optional[int] = None,
        stream: Optional[bool] = True,
        prompt_to_lora_id_mapping: Optional[List[int]] = None,
    ):
        """
        Executes the model in regular mode.
        This method runs the prefill, prepares the decode inputs, and then runs the decode. The generated texts are decoded and optionally streamed. Latency metrics are calculated and returned.
        Args:
            :prompt (List[str]): The list of prompts for the model.
            :generation_len (Optional[int], optional): The generation length.
            :stream (Optional[bool], optional): Boolean flag to enable stream output to console.
            :prompt_to_lora_id_mapping (Optional[List[int]], optional): Mapping to associate prompts with their respective LoRA adapter.

        Returns:
        :tuple: A tuple containing performance metrics and generated texts.

        """
        self._setup_model_execution_inputs(prompt, generation_len, prompt_to_lora_id_mapping)
        if stream and self._text_streamer is None:
            self._text_streamer = transformers.TextStreamer(self._tokenizer)
        start = perf_counter()
        outputs, position_ids, generation_len = self._qaic_model.run_prefill(
            prompt, generation_len, prefill_logit_bs=self._qaic_model.batch_size
        )
        self._qaic_model.update_decode_input(outputs, position_ids, generation_len)

        decode_inputs = self._qaic_model.prepare_decode_inputs()

        loop_start = perf_counter()  # Start decode loop timer
        num_token = self._qaic_model.run_decode(decode_inputs, generation_len, self._text_streamer)
        end = perf_counter()
        generated_texts = self._tokenizer.batch_decode(self._qaic_model.generated_ids, skip_special_tokens=True)

        total_decode_tokens = num_token
        prefill_time, decode_perf, total_perf, total_time = calculate_latency(
            total_decode_tokens, loop_start, start, end
        )
        self._perf_metrics = PerfMetrics(prefill_time, decode_perf, total_perf, total_time)
        return self._perf_metrics, generated_texts

    def _continuous_batching_execution(
        self,
        prompt: List[str],
        generation_len: Optional[int] = None,
        prompt_to_lora_id_mapping: Optional[List[int]] = None,
    ):
        """
        Executes the model using continuous batching.
        This method handles the execution of the model when continuous batching is enabled. It runs the prefill step for all inputs, performs continuous batching decode, and then decodes the generated texts. The texts are optionally streamed. Latency metrics are calculated and returned.

        Args:
            :prompt (List[str]): The list of prompts for the model.
            :generation_len (Optional[int], optional): The generation length.
            :prompt_to_lora_id_mapping (Optional[List[int]], optional): Mapping to associate prompts with their respective LoRA adapter.

        Returns:
        :tuple: A tuple containing performance metrics and generated texts.
        """
        self._setup_model_execution_inputs(prompt, generation_len, prompt_to_lora_id_mapping)
        self._qaic_model.batch_index = np.arange(self._full_batch_size).reshape(-1, 1)
        start = perf_counter()
        self._qaic_model.run_prefill_for_all_inputs(self._prompt_queue, generation_len)

        loop_start = perf_counter()  # Start decode loop timer
        decode_pause_time = self._qaic_model.run_continuous_batching_decode(self._prompt_queue, generation_len)
        end = perf_counter()

        generated_texts = self._tokenizer.batch_decode(self._qaic_model.generated_ids, skip_special_tokens=True)

        total_decode_tokens = sum(
            np.sum(self._qaic_model.generated_ids[i] != self._tokenizer.pad_token_id) - 1 for i in range(len(prompt))
        )
        prefill_time, decode_perf, total_perf, total_time = calculate_latency(
            total_decode_tokens, loop_start, start, end, decode_pause_time
        )
        prefill_time /= len(prompt)  # Average prefill time for continuous batching
        self._perf_metrics = PerfMetrics(prefill_time, decode_perf, total_perf, total_time)
        return self._perf_metrics, generated_texts

    def generate_stream_tokens(
        self,
        prompt: List[str],
        generation_len: Optional[int] = None,
        prompt_to_lora_id_mapping: Optional[List[int]] = None,
    ):
        """
        Executes the model for a given list of prompts and a specified generation length.
        This method runs the prefill, prepares the decode inputs, and then runs the decode. The tokens are decoded and streamed as they are generated. Latency metrics are calculated and can be retrieved
        after all tokens are streamed.

        Args:
            :prompt (List[str]): The list of prompts for the model.
            :generation_len (Optional[int], optional): The generation length.
            :prompt_to_lora_id_mapping (Optional[List[int]], optional): Mapping to associate prompts with their respective LoRA adapter.

        Yields:
        :list: A list containing decoded tokens corresponding to each index of batch size.

        """
        if self._full_batch_size is not None:
            raise NotImplementedError("Streaming tokens is currently unavailable for continuous batch execution.")
        self._setup_model_execution_inputs(prompt, generation_len, prompt_to_lora_id_mapping)
        start = perf_counter()
        outputs, position_ids, generation_len = self._qaic_model.run_prefill(
            prompt, generation_len, prefill_logit_bs=self._qaic_model.batch_size
        )
        self._qaic_model.update_decode_input(outputs, position_ids, generation_len)

        decode_inputs = self._qaic_model.prepare_decode_inputs()

        loop_start = perf_counter()  # Start decode loop timer
        num_token = 0
        for token_id in self._qaic_model.generate_decode_stream(decode_inputs, generation_len):
            decoded_tokens = []
            for idx in range(self._qaic_model.batch_size):
                decoded_tokens.append(self._tokenizer.decode(token_id[idx], skip_special_tokens=True))
            yield decoded_tokens
            num_token += 1
        end = perf_counter()

        total_decode_tokens = num_token
        prefill_time, decode_perf, total_perf, total_time = calculate_latency(
            total_decode_tokens, loop_start, start, end
        )
        self._perf_metrics = PerfMetrics(prefill_time, decode_perf, total_perf, total_time)

    def generate(
        self,
        prompt: List[str],
        generation_len: Optional[int] = None,
        stream: bool = True,
        prompt_to_lora_id_mapping: Optional[List[int]] = None,
    ):
        """
        Executes the model for a given list of prompts and a specified generation length.

        Args:
            prompt (List[str]): The list of prompts for the model.
            generation_len (Optional[int], optional): The generation length.
            stream (Optional[bool], optional): Boolean flag to enable stream output to console.
            prompt_to_lora_id_mapping (Optional[List[int]], optional): Mapping to associate prompts with their respective LoRA adapter.
        Returns:
            latency_stats (tuple): A tuple containing the generated texts, performance metrics.
        """

        if self._full_batch_size is not None:
            logger.warning("Streamer is currently unavailable for continuous batch execution.")
            perf_metrics, generated_texts = self._continuous_batching_execution(
                prompt, generation_len, prompt_to_lora_id_mapping
            )
        else:
            if stream:
                print("\nPrompt : " + prompt[0] + "\nCompletion :", flush=True, end="")
            perf_metrics, generated_texts = self._regular_model_execution(
                prompt, generation_len, stream, prompt_to_lora_id_mapping
            )

        if stream:
            stream_start = 0 if self._full_batch_size else 1
            stream_end = len(prompt) if self._full_batch_size else self._qaic_model.batch_size
            for i in range(stream_start, stream_end):
                print("\n" + "-" * 20)
                print("\nPrompt : ", prompt[i])
                print("Completion : ", generated_texts[i])

        latency_stats = CloudAI100ExecInfo(
            batch_size=1 if self._full_batch_size else self._qaic_model.batch_size,
            generated_texts=generated_texts,
            generated_ids=self._qaic_model.generated_ids,
            perf_metrics=perf_metrics,
        )
        return latency_stats<|MERGE_RESOLUTION|>--- conflicted
+++ resolved
@@ -347,16 +347,6 @@
         :Write_io_dir (str): Path to write the input and output files. ``Defaults to None``.
         :automation (bool): If true, it prints input, output, and performance stats. ``Defaults to False``.
         :prompt_to_lora_id_mapping (List[int]): Mapping to associate prompts with their respective LoRA adapter.
-<<<<<<< HEAD
-        :include_sampler (bool): Enable/Disable sampling of next tokens.
-        :return_pdfs (bool): Return probability distributions along with sampled
-        next tokens. For Speculative Decoding Target Language Model,
-        `return_pdfs`=True always. Otherwise, `return_pdfs`=True for Speculative
-        Decoding Draft Language Model and `return_pdfs`=False for regular model.
-        sampling_params (Dict[str, Any]): A dictionary of sampling parameters supported by the QAIC backend.
-        The dictionary should contain the following keys:
-        `repetition_penalties`, `frequency_penalties`, `presence_penalties`, `temperatures`, `top_ks`, `top_ps`,
-=======
         :include_sampler (bool, default=False): Enable/Disable sampling of next tokens.
         :return_pdfs (bool, default=False): Return probability distributions along with sampled
         next tokens. For Speculative Decoding Target Language Model,
@@ -364,8 +354,7 @@
         Decoding Draft Language Model and `return_pdfs`=False for regular model.
         sampling_params (Dict[str, Any], default=None): A dictionary of sampling parameters supported by the QAIC backend.
         The dictionary should contain the following keys:
-        `repetition_penalties`, `presence_penalties`, `temperatures`, `top_ks`, `top_ps`,
->>>>>>> b7775c94
+        `repetition_penalties`, `frequency_penalties`, `presence_penalties`, `temperatures`, `top_ks`, `top_ps`,
         `min_ps`, and `random_numbers`. Each value should be a numpy array of shape (batch_size, 1).
 
     Returns:
@@ -446,10 +435,6 @@
         self._ctx_len = ctx_len
         self._write_io_dir = write_io_dir
         self.is_tlm = is_tlm
-<<<<<<< HEAD
-        self.include_sampler = include_sampler
-=======
->>>>>>> b7775c94
         self.return_pdfs = return_pdfs
         self.sampling_params = sampling_params
 
@@ -457,50 +442,9 @@
         self._session = QAICInferenceSession(qpc_path, device_id, enable_debug_logs=enable_debug_logs)
 
         # Validate sampler inputs for On-Device Sampling
-<<<<<<< HEAD
-        sampler_inputs = [
-            "last_accepted_output_tokens",
-            "repetition_penalties",
-            "frequency_penalties",
-            "presence_penalties",
-            "temperatures",
-            "top_ks",
-            "top_ps",
-            "min_ps",
-            "random_numbers",
-        ]
-        count = 0
-        for session_input_name in self._session.input_names:
-            if session_input_name in sampler_inputs:
-                count += 1
-                if count == len(sampler_inputs):
-                    self.include_sampler = True
-                    break
-        if count == 0:
-            self.include_sampler = False
-        elif count < len(sampler_inputs):
-            raise ValueError(
-                "The provided QPC does not have the required number of inputs to run sampling "
-                f"on the QAIC device (only {count}/{len(sampler_inputs)} inputs provided). Partial "
-                "sampling support is not available. Please check the QPC and try again."
-            )
-
-        if include_sampler and not self.include_sampler:
-            logger.warning_once(
-                "User entered `include_sampler`=True. But the provided QPC is not compiled "
-                "to run sampling on the QAIC device. Falling back to the PyTorch backend."
-            )
-        elif (include_sampler is None or not include_sampler) and self.include_sampler:
-            raise ValueError(
-                "The provided QPC is compiled to run sampling on the QAIC device. "
-                "But the user did not enter `include_sampler`=True. Please make sure the input "
-                "is specified correctly."
-            )
-=======
         self.include_sampler = validate_sampler_inputs(
             session_inputs=set(self._session.input_names), include_sampler=include_sampler
         )
->>>>>>> b7775c94
 
         # Fetch the variables from the QPC
         self._vocab_size = self._fetch_vocab_size()  # Fetch Vocab size
@@ -666,20 +610,7 @@
             decode_inputs["batch_index"] = self.batch_index
         if self.include_sampler:
             decode_inputs["last_accepted_output_tokens"] = decode_inputs["input_ids"]
-<<<<<<< HEAD
-            for op in [
-                "repetition_penalties",
-                "frequency_penalties",
-                "presence_penalties",
-                "temperatures",
-                "top_ks",
-                "top_ps",
-                "min_ps",
-                "random_numbers",
-            ]:
-=======
             for op in Constants.SAMPLER_OPS:
->>>>>>> b7775c94
                 if self.batch_index is not None:
                     decode_inputs[op] = self.sampling_params[op][self.batch_index.flatten()]
                 else:
@@ -845,20 +776,7 @@
             inputs["num_logits_to_keep"] = np.zeros((1, 1))
         if self.include_sampler:
             inputs["last_accepted_output_tokens"] = inputs["input_ids"]
-<<<<<<< HEAD
-            for op in [
-                "repetition_penalties",
-                "frequency_penalties",
-                "presence_penalties",
-                "temperatures",
-                "top_ks",
-                "top_ps",
-                "min_ps",
-                "random_numbers",
-            ]:
-=======
             for op in Constants.SAMPLER_OPS:
->>>>>>> b7775c94
                 if decode_batch_id is not None:
                     inputs[op] = self.sampling_params[op][decode_batch_id.flatten()]
                 else:
