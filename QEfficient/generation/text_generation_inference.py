--- conflicted
+++ resolved
@@ -171,10 +171,7 @@
     tokenizer: Union[PreTrainedTokenizer, PreTrainedTokenizerFast],
     qpc: str,
     prompt: List[str],
-<<<<<<< HEAD
-=======
     ctx_len: Optional[int] = None,
->>>>>>> c1bc3f7b
     generation_len: Optional[int] = None,
     device_id: List[int] = [0],
     enable_debug_logs: bool = False,
@@ -281,7 +278,6 @@
     total_time = end - start
     print()
 
-<<<<<<< HEAD
     return CloudAI100ExecInfo(
         generated_texts=generated_texts,
         generated_ids=generated_ids,
@@ -290,10 +286,6 @@
         total_perf=total_perf,
         total_time=total_time,
     )
-=======
-    latency_stats = (generated_texts, prefill_time, decode_perf, total_perf, total_time)
-    return latency_stats
->>>>>>> c1bc3f7b
 
 
 def print_latency_stats_kv(prompt, batch_size, execinfo, automation: bool = False):
@@ -326,17 +318,13 @@
     qpc_path: str,
     prompt: Optional[List[str]] = None,
     device_id: List[int] = [0],
-<<<<<<< HEAD
-=======
     ctx_len: Optional[int] = None,
->>>>>>> c1bc3f7b
     generation_len: Optional[int] = None,
     enable_debug_logs: bool = False,
     stream: bool = True,
     write_io_dir: Optional[str] = None,
     automation=False,
 ):
-<<<<<<< HEAD
     batch_size = get_compilation_batch_size(qpc_path)
     prompt, n = check_batch_size_and_num_prompts(prompt, batch_size)
 
@@ -348,47 +336,11 @@
     generated_ids = []
     for i in range(n):
         execinfo = cloud_ai_100_exec_kv_helper(
-=======
-    if batch_size == 1:
-        prefill_time = []
-        decode_perf = []
-        total_perf = []
-        total_time = []
-        generated_texts = []
-        for i in range(len(prompt)):
-            latency_stats = cloud_ai_100_exec_kv_helper(
-                tokenizer=tokenizer,
-                prompt=[prompt[i]],
-                qpc=qpc_path,
-                device_id=device_id,
-                ctx_len=ctx_len,
-                generation_len=generation_len,
-                enable_debug_logs=enable_debug_logs,
-                stream=stream,
-                write_io_dir=write_io_dir,
-            )
-            generated_texts.append(latency_stats[0])
-            prefill_time.append(latency_stats[1])
-            decode_perf.append(latency_stats[2])
-            total_perf.append(latency_stats[3])
-            total_time.append(latency_stats[4])
-
-        prefill_time = np.average(prefill_time)
-        decode_perf = np.average(decode_perf)
-        total_perf = np.average(total_perf)
-        total_time = np.average(total_time)
-
-    else:
-        latency_stats = cloud_ai_100_exec_kv_helper(
->>>>>>> c1bc3f7b
             tokenizer=tokenizer,
             prompt=prompt[batch_size * i : batch_size * (i + 1)],
             qpc=qpc_path,
             device_id=device_id,
-<<<<<<< HEAD
-=======
             ctx_len=ctx_len,
->>>>>>> c1bc3f7b
             generation_len=generation_len,
             enable_debug_logs=enable_debug_logs,
             stream=stream,
