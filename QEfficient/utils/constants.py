--- conflicted
+++ resolved
@@ -1,294 +1,292 @@
-# -----------------------------------------------------------------------------
-#
-# Copyright (c) Qualcomm Technologies, Inc. and/or its subsidiaries.
-# SPDX-License-Identifier: BSD-3-Clause
-#
-# -----------------------------------------------------------------------------
-
-import os
-from dataclasses import dataclass
-
-UTILS_DIR = os.path.dirname(os.path.abspath(__file__))
-QEFF_DIR = os.path.dirname(UTILS_DIR)
-ROOT_DIR = os.path.dirname(QEFF_DIR)
-QEFF_CACHE_DIR_NAME = "qeff_cache"
-
-ONNX_EXPORT_EXAMPLE_BATCH_SIZE = 1
-ONNX_EXPORT_EXAMPLE_SEQ_LEN = 32
-ONNX_EXPORT_EXAMPLE_FBS = 4
-ONNX_EXPORT_EXAMPLE_NLK = 2  # Number of Logits to Keep
-ONNX_EXPORT_MAX_NUM_IMAGES = 1
-ONNX_EXPORT_MAX_IMAGE_TILES = 4
-ONNX_EXPORT_IMAGE_WIDTH = 560
-ONNX_EXPORT_IMAGE_LENGHT = 560
-ONNX_EXPORT_IMAGE_DEPTH = 3
-ONNX_EXPORT_CTX_LEN = 1024
-
-# Compiler defaults
-DEFAULT_AIC_NUM_CORES = 16
-DEFAULT_AIC_MXPF6_MATMUL = False
-# Hashing defaults
-HASH_HEXDIGEST_STR_LEN = 16
-KWARGS_INCLUSION_LIST = [
-    "state_dict",
-    "revision",
-    "key_mapping",
-    "commit_hash",
-    "adapter_kwargs",
-    "adapter_name",
-    "gguf_file",
-    "pretrained_model_name_or_path",
-    "attn_implementation",
-    "_attn_implementation",
-    "qaic_config",
-]
-
-# Minimum value for causal mask
-MIN_MASKED_ATTENTION_VALUE = float("-inf")
-
-
-# Store the qeff_models inside the ~/.cache directory or over-ride with an env variable.
-def get_models_dir():
-    """
-    Determine the directory for storing QEFF models.
-    Priority:
-    1. Use $XDG_CACHE_HOME/qeff_models if XDG_CACHE_HOME is set.
-    2. Use QEFF_HOME if set in environment.
-    3. Default to ~/.cache/qeff_models.
-    Sets QEFF_MODELS_DIR environment variable if not already set.
-    Returns:
-        str: Path to the QEFF models directory.
-    """
-    qeff_cache_home = os.environ.get("QEFF_HOME")
-    # Check if XDG_CACHE_HOME is set
-    xdg_cache_home = os.environ.get("XDG_CACHE_HOME")
-    if qeff_cache_home:
-        qeff_models_dir = os.path.join(qeff_cache_home, QEFF_CACHE_DIR_NAME)
-    # Check if QEFF_MODELS_DIR is set
-    elif xdg_cache_home:
-        qeff_models_dir = os.path.join(xdg_cache_home, QEFF_CACHE_DIR_NAME)
-    else:
-        # Use ~/.cache/qeff_models as the default
-        qeff_models_dir = os.path.join(os.path.expanduser("~"), ".cache", QEFF_CACHE_DIR_NAME)
-
-    # Set QEFF_MODELS_DIR environment variable
-    return qeff_models_dir
-
-
-QEFF_MODELS_DIR = get_models_dir()
-
-ONNX_EXPORT_EXAMPLE_REPETITION_PENALTIES = 0.5
-ONNX_EXPORT_EXAMPLE_PRESENCE_PENALTIES = 0.5
-ONNX_EXPORT_EXAMPLE_TEMPERATURES = 0.80
-ONNX_EXPORT_EXAMPLE_MAX_TOP_K_IDS = 512
-ONNX_EXPORT_EXAMPLE_TOP_PS = 0.80
-ONNX_EXPORT_EXAMPLE_MIN_PS = 0.99
-ONNX_EXPORT_OPSET = 17
-FILE_CHUNK_SIZE_DEFAULT = 10 * 2**30  # 10 GB
-SIZE_THRESHOLD_DEFAULT = 1024
-
-
-COMPILER = ["/opt/qti-aic/exec/qaic-exec", "-aic-hw", "-compile-only"]
-DEFAULT_AIC_HW_VERSION = "ai100"
-ONNX_TRANSFORM_MEMORY_CLEANUP_INTERVAL = 100
-
-# InternVL constants
-# Fixing the feature size with reference to OpenGVLab/InternVL2_5-1B, OpenGVLab/InternVL2_5-38B and OpenGVLab/InternVL2_5-78B
-INTERN_FEATURE_SIZE = 256
-INTERN_NUM_PATCHES = 13
-INTERN_IMG_SIZE = 448
-INTERN_CTX_LEN = 4096
-INTERN_PREFILL_SEQ_LEN = INTERN_CTX_LEN - 256  # 4096-256
-INTERN_NUM_CHANNELS = 3
-INTERN_IMAGE_HEIGHT = 1000
-INTERN_IMAGE_WIDTH = 747
-
-INTERN_IMG_CONTEXT_TOKEN = 151667
-# Specific to InternVL3_5 series, same token won't work for InternVL2_5 series
-INTERN_3_5_IMG_CONTEXT_TOKEN = 151671
-
-# Granite Vision Constants
-# Fixing the feature size with reference to ibm-granite/granite-vision-3.2-2b
-GRANITEVISION_FEATURE_SIZE = 5239
-GRANITEVISION_NUM_PATCHES = 10
-GRANITEVISION_IMG_SIZE = 384
-GRANITEVISION_IMG_SIZE_HEIGHT = 1109
-GRANITEVISION_IMG_SIZE_WIDTH = 1610
-GRANITEVISION_PIXEL_VALUE_DIM = 5
-GRANITEVISION_PREFIL_SEQ_LEN = GRANITEVISION_SEQ_LEN = 5500
-GRANITEVISION_CTX_LEN = 6000
-GRANITEVISION_NUM_CHANNELS = 3
-
-VISION_MXFP6_MATMUL = False
-# Llama4 Constants
-LLAMA4_ATTENTION_CHUNK_SIZE = 8192
-LLAMA4_MAX_POSITION_EMBEDDINGS = 65536
-
-# Gemma3 Constant
-GEMMA3_MAX_POSITION_EMBEDDINGS = 32768
-
-# Wav2Vec2 Constant
-WAV2VEC2_MAX_SEQ_LEN = 480000  # 30 seconds of audio at 16 kHz sampling rate (16,000 samples/sec × 30 sec)
-
-# Qwen2_5_vl Constants
-QWEN2_5_VL_HEIGHT = 354
-QWEN2_5_VL_WIDTH = 536
-
-# Modules to cache while clearing the pytorch weights
-CACHE_MODULES = ["get_output_names", "get_dummy_inputs", "get_onnx_dynamic_axes", "get_specializations"]
-
-# Mistral3 Constants
-MISTRAL3_IMAGE_HEIGHT = 1540
-MISTRAL3_IMAGE_WIDTH = 1540
-
-# Molmo Constants
-MOLMO_IMAGE_HEIGHT = 536
-MOLMO_IMAGE_WIDTH = 354
-# Flux Transformer Constants
-FLUX_ONNX_EXPORT_SEQ_LENGTH = 256
-FLUX_ONNX_EXPORT_COMPRESSED_LATENT_DIM = 4096
-FLUX_ADALN_HIDDEN_DIM = 3072
-FLUX_ADALN_DUAL_BLOCK_CHUNKS = 12  # 6 chunks for norm1 + 6 chunks for norm1_context
-FLUX_ADALN_SINGLE_BLOCK_CHUNKS = 3
-FLUX_ADALN_OUTPUT_DIM = 6144  # 2 * FLUX_ADALN_HIDDEN_DIM
-<<<<<<< HEAD
-=======
-
-# Wan Transformer Constants
-WAN_TEXT_EMBED_DIM = 5120
-WAN_PROJECTION_DIM = 6
-WAN_ONNX_EXPORT_BATCH_SIZE = 1
-WAN_ONNX_EXPORT_FRAMES = 81
-WAN_ONNX_EXPORT_LATENT_FRAMES = 21
-WAN_ONNX_EXPORT_SEQ_LEN = 512
-WAN_ONNX_EXPORT_ROTARY_DIM = 128
-WAN_DIT_OUT_CHANNELS = 64
-# Wan dims for 180p
-WAN_ONNX_EXPORT_CL_180P = 5040
-WAN_ONNX_EXPORT_LATENT_HEIGHT_180P = 24
-WAN_ONNX_EXPORT_LATENT_WIDTH_180P = 40
-WAN_ONNX_EXPORT_HEIGHT_180P = 192
-WAN_ONNX_EXPORT_WIDTH_180P = 320
-
-# For the purpose of automatic CCL lists generation, to limit the number of elements in CCL list, the starting point will be calculated based on context length
-CCL_START_MAP = {
-    32768: (4096, 4000),
-    65536: (8192, 8000),
-    float("inf"): (16384, 16000),
-}
-# Limitation in the maximum number of elements in comp_ctx_lengths_decode and comp_ctx_lengths_prefill lists during automatic lists generation process.
-CCL_MAX_ELEMENTS_LISTS = 5
-CCL_START_CTX_LEN = 4096
->>>>>>> caf22b4b
-
-
-class Constants:
-    # Export Constants.
-    SEQ_LEN = 32
-    CTX_LEN = 32
-    PROMPT_LEN = 8
-    INPUT_STR = ["My name is"]
-    GB = 2**30
-    MAX_QPC_LIMIT = 30
-    MAX_RETRIES = 10  # This constant will be used set the maximum number of retry attempts for downloading a model using huggingface_hub snapshot_download
-    NUM_SPECULATIVE_TOKENS = 2
-    NUM_KV_BLOCKS = 8
-    MAX_TOP_K_IDS = ONNX_EXPORT_EXAMPLE_MAX_TOP_K_IDS
-    SAMPLER_OPS = {
-        "repetition_penalties",
-        "presence_penalties",
-        "temperatures",
-        "top_ks",
-        "top_ps",
-        "min_ps",
-        "random_numbers",
-    }
-    SAMPLER_INPUTS = SAMPLER_OPS | {"last_accepted_output_tokens"}
-    SDK_APPS_XML = "/opt/qti-aic/versions/apps.xml"  # This xml file is parsed to find out the SDK apps version.
-    SDK_PLATFORM_XML = (
-        "/opt/qti-aic/versions/platform.xml"  # This xml file is parsed to find out the SDK platform version.
-    )
-
-
-@dataclass
-class QnnConstants:
-    # QNN PATH to be read from environment variable.
-    QNN_SDK_PATH_ENV_VAR_NAME = "QNN_SDK_ROOT"
-    QNN_SDK_YAML = "sdk.yaml"
-
-    # QNN Compilation tools
-    QAIRT_CONVERTER = "{}/bin/{}/qairt-converter"
-    QNN_CONTEXT_BIN = "{}/bin/{}/qnn-context-binary-generator"
-
-    # QNN Libraries required for compilation
-    QNN_CONTEXT_LIB_BACKEND = "{}/lib/{}/libQnnAic.so"
-    QNN_CONTEXT_LIB_NET_RUN_EXTENSIONS = "{}/lib/{}/libQnnAicNetRunExtensions.so"
-
-    # QNN Compilation target names
-    MODEL_NAME = "model"
-    QNN_DATA_FORMAT_CONFIG_NAME = "qnn_data_format_config.json"
-    CONTEXT_BIN_NAME = "qnngraph.serialized"
-    CONTEXT_BIN_QPC_NAME = "programqpc.bin"
-
-    # TARGET System Architecture
-    TARGET = "x86_64-linux-clang"  # TODO add support in infer to be override
-
-    # Converter Arguments
-    FLOAT_BITWIDTH = 16
-    FLOAT_BIAS_BITWIDTH = 32
-    CONVERTER_DEFAULT_ARGS = "--preserve_io_datatype --onnx_skip_simplification --target_backend AIC "
-
-    # Context-Binary-Generator Arguments
-    LOG_LEVEL = "error"
-
-    # qnn_compilation_backend default Arguments
-    COMPILER_COMPILATION_TARGET = "hardware"
-    COMPILER_CONVERT_TO_FP16 = True
-    COMPILER_DO_DDR_TO_MULTICAST = True
-    COMPILER_HARDWARE_VERSION = "2.0"
-    COMPILER_PERF_WARNINGS = False
-    COMPILER_PRINT_DDR_STATS = False
-    COMPILER_PRINT_PERF_METRICS = False
-    COMPILER_RETAINED_STATE = True
-    COMPILER_STAT_LEVEL = 10
-    COMPILER_STATS_BATCH_SIZE = 1
-    COMPILER_TIME_PASSES = False
-    GRAPH_NAMES = [f"{MODEL_NAME}_configuration_1", f"{MODEL_NAME}_configuration_2"]
-    GRAPH_NAMES_PREFILL_ONLY = [f"{MODEL_NAME}"]
-
-    # qnn_config JSON file supported Keys
-    CONVERTER_ARGS_EXTENSION_STR = "converter_args_extension"
-    CONTEXT_BIN_ARGS_EXTENSION_STR = "context_binary_generator_args_extension"
-    QNN_COMPILATION_BACKEND_STR = "qnn_compilation_backend"
-    SKIP_QNN_CONVERTER_STEP_STR = "SKIP_QNN_CONVERTER_STEP"
-
-    IMMUTABLE_CONVERTER_ARGS = [
-        "--input_network ",
-        "--output_path ",
-        "--config ",
-        "--float_bias_bitwidth ",
-        "--float_bitwidth ",
-        "--preserve_io_datatype",
-        "--onnx_skip_simplification",
-    ]
-
-    IMMUTABLE_CONTEXT_BIN_GEN_ARGS = [
-        "--binary_file ",
-        "--backend_binary ",
-        "--output_dir ",
-        "--backend ",
-        "--model ",
-        "--dlc_path ",
-        "--config_file ",
-    ]
-
-    QNN_SAMPLE_CONFIG = {
-        "converter_args_extension": "--onnx_defer_loading",
-        "context_binary_generator_args_extension": "--log_level debug",
-        "qnn_compilation_backend": {
-            "compiler_enable_depth_first": True,
-            "compiler_printDDRStats": False,
-            "compiler_printPerfMetrics": False,
-        },
-        "SKIP_QNN_CONVERTER_STEP": False,
-    }
+# -----------------------------------------------------------------------------
+#
+# Copyright (c) Qualcomm Technologies, Inc. and/or its subsidiaries.
+# SPDX-License-Identifier: BSD-3-Clause
+#
+# -----------------------------------------------------------------------------
+
+import os
+from dataclasses import dataclass
+
+UTILS_DIR = os.path.dirname(os.path.abspath(__file__))
+QEFF_DIR = os.path.dirname(UTILS_DIR)
+ROOT_DIR = os.path.dirname(QEFF_DIR)
+QEFF_CACHE_DIR_NAME = "qeff_cache"
+
+ONNX_EXPORT_EXAMPLE_BATCH_SIZE = 1
+ONNX_EXPORT_EXAMPLE_SEQ_LEN = 32
+ONNX_EXPORT_EXAMPLE_FBS = 4
+ONNX_EXPORT_EXAMPLE_NLK = 2  # Number of Logits to Keep
+ONNX_EXPORT_MAX_NUM_IMAGES = 1
+ONNX_EXPORT_MAX_IMAGE_TILES = 4
+ONNX_EXPORT_IMAGE_WIDTH = 560
+ONNX_EXPORT_IMAGE_LENGHT = 560
+ONNX_EXPORT_IMAGE_DEPTH = 3
+ONNX_EXPORT_CTX_LEN = 1024
+
+# Compiler defaults
+DEFAULT_AIC_NUM_CORES = 16
+DEFAULT_AIC_MXPF6_MATMUL = False
+# Hashing defaults
+HASH_HEXDIGEST_STR_LEN = 16
+KWARGS_INCLUSION_LIST = [
+    "state_dict",
+    "revision",
+    "key_mapping",
+    "commit_hash",
+    "adapter_kwargs",
+    "adapter_name",
+    "gguf_file",
+    "pretrained_model_name_or_path",
+    "attn_implementation",
+    "_attn_implementation",
+    "qaic_config",
+]
+
+# Minimum value for causal mask
+MIN_MASKED_ATTENTION_VALUE = float("-inf")
+
+
+# Store the qeff_models inside the ~/.cache directory or over-ride with an env variable.
+def get_models_dir():
+    """
+    Determine the directory for storing QEFF models.
+    Priority:
+    1. Use $XDG_CACHE_HOME/qeff_models if XDG_CACHE_HOME is set.
+    2. Use QEFF_HOME if set in environment.
+    3. Default to ~/.cache/qeff_models.
+    Sets QEFF_MODELS_DIR environment variable if not already set.
+    Returns:
+        str: Path to the QEFF models directory.
+    """
+    qeff_cache_home = os.environ.get("QEFF_HOME")
+    # Check if XDG_CACHE_HOME is set
+    xdg_cache_home = os.environ.get("XDG_CACHE_HOME")
+    if qeff_cache_home:
+        qeff_models_dir = os.path.join(qeff_cache_home, QEFF_CACHE_DIR_NAME)
+    # Check if QEFF_MODELS_DIR is set
+    elif xdg_cache_home:
+        qeff_models_dir = os.path.join(xdg_cache_home, QEFF_CACHE_DIR_NAME)
+    else:
+        # Use ~/.cache/qeff_models as the default
+        qeff_models_dir = os.path.join(os.path.expanduser("~"), ".cache", QEFF_CACHE_DIR_NAME)
+
+    # Set QEFF_MODELS_DIR environment variable
+    return qeff_models_dir
+
+
+QEFF_MODELS_DIR = get_models_dir()
+
+ONNX_EXPORT_EXAMPLE_REPETITION_PENALTIES = 0.5
+ONNX_EXPORT_EXAMPLE_PRESENCE_PENALTIES = 0.5
+ONNX_EXPORT_EXAMPLE_TEMPERATURES = 0.80
+ONNX_EXPORT_EXAMPLE_MAX_TOP_K_IDS = 512
+ONNX_EXPORT_EXAMPLE_TOP_PS = 0.80
+ONNX_EXPORT_EXAMPLE_MIN_PS = 0.99
+ONNX_EXPORT_OPSET = 17
+FILE_CHUNK_SIZE_DEFAULT = 10 * 2**30  # 10 GB
+SIZE_THRESHOLD_DEFAULT = 1024
+
+
+COMPILER = ["/opt/qti-aic/exec/qaic-exec", "-aic-hw", "-compile-only"]
+DEFAULT_AIC_HW_VERSION = "ai100"
+ONNX_TRANSFORM_MEMORY_CLEANUP_INTERVAL = 100
+
+# InternVL constants
+# Fixing the feature size with reference to OpenGVLab/InternVL2_5-1B, OpenGVLab/InternVL2_5-38B and OpenGVLab/InternVL2_5-78B
+INTERN_FEATURE_SIZE = 256
+INTERN_NUM_PATCHES = 13
+INTERN_IMG_SIZE = 448
+INTERN_CTX_LEN = 4096
+INTERN_PREFILL_SEQ_LEN = INTERN_CTX_LEN - 256  # 4096-256
+INTERN_NUM_CHANNELS = 3
+INTERN_IMAGE_HEIGHT = 1000
+INTERN_IMAGE_WIDTH = 747
+
+INTERN_IMG_CONTEXT_TOKEN = 151667
+# Specific to InternVL3_5 series, same token won't work for InternVL2_5 series
+INTERN_3_5_IMG_CONTEXT_TOKEN = 151671
+
+# Granite Vision Constants
+# Fixing the feature size with reference to ibm-granite/granite-vision-3.2-2b
+GRANITEVISION_FEATURE_SIZE = 5239
+GRANITEVISION_NUM_PATCHES = 10
+GRANITEVISION_IMG_SIZE = 384
+GRANITEVISION_IMG_SIZE_HEIGHT = 1109
+GRANITEVISION_IMG_SIZE_WIDTH = 1610
+GRANITEVISION_PIXEL_VALUE_DIM = 5
+GRANITEVISION_PREFIL_SEQ_LEN = GRANITEVISION_SEQ_LEN = 5500
+GRANITEVISION_CTX_LEN = 6000
+GRANITEVISION_NUM_CHANNELS = 3
+
+VISION_MXFP6_MATMUL = False
+# Llama4 Constants
+LLAMA4_ATTENTION_CHUNK_SIZE = 8192
+LLAMA4_MAX_POSITION_EMBEDDINGS = 65536
+
+# Gemma3 Constant
+GEMMA3_MAX_POSITION_EMBEDDINGS = 32768
+
+# Wav2Vec2 Constant
+WAV2VEC2_MAX_SEQ_LEN = 480000  # 30 seconds of audio at 16 kHz sampling rate (16,000 samples/sec × 30 sec)
+
+# Qwen2_5_vl Constants
+QWEN2_5_VL_HEIGHT = 354
+QWEN2_5_VL_WIDTH = 536
+
+# Modules to cache while clearing the pytorch weights
+CACHE_MODULES = ["get_output_names", "get_dummy_inputs", "get_onnx_dynamic_axes", "get_specializations"]
+
+# Mistral3 Constants
+MISTRAL3_IMAGE_HEIGHT = 1540
+MISTRAL3_IMAGE_WIDTH = 1540
+
+# Molmo Constants
+MOLMO_IMAGE_HEIGHT = 536
+MOLMO_IMAGE_WIDTH = 354
+# Flux Transformer Constants
+FLUX_ONNX_EXPORT_SEQ_LENGTH = 256
+FLUX_ONNX_EXPORT_COMPRESSED_LATENT_DIM = 4096
+FLUX_ADALN_HIDDEN_DIM = 3072
+FLUX_ADALN_DUAL_BLOCK_CHUNKS = 12  # 6 chunks for norm1 + 6 chunks for norm1_context
+FLUX_ADALN_SINGLE_BLOCK_CHUNKS = 3
+FLUX_ADALN_OUTPUT_DIM = 6144  # 2 * FLUX_ADALN_HIDDEN_DIM
+
+
+# Wan Transformer Constants
+WAN_TEXT_EMBED_DIM = 5120
+WAN_PROJECTION_DIM = 6
+WAN_ONNX_EXPORT_BATCH_SIZE = 1
+WAN_ONNX_EXPORT_FRAMES = 81
+WAN_ONNX_EXPORT_LATENT_FRAMES = 21
+WAN_ONNX_EXPORT_SEQ_LEN = 512
+WAN_ONNX_EXPORT_ROTARY_DIM = 128
+WAN_DIT_OUT_CHANNELS = 64
+# Wan dims for 180p
+WAN_ONNX_EXPORT_CL_180P = 5040
+WAN_ONNX_EXPORT_LATENT_HEIGHT_180P = 24
+WAN_ONNX_EXPORT_LATENT_WIDTH_180P = 40
+WAN_ONNX_EXPORT_HEIGHT_180P = 192
+WAN_ONNX_EXPORT_WIDTH_180P = 320
+
+# For the purpose of automatic CCL lists generation, to limit the number of elements in CCL list, the starting point will be calculated based on context length
+CCL_START_MAP = {
+    32768: (4096, 4000),
+    65536: (8192, 8000),
+    float("inf"): (16384, 16000),
+}
+# Limitation in the maximum number of elements in comp_ctx_lengths_decode and comp_ctx_lengths_prefill lists during automatic lists generation process.
+CCL_MAX_ELEMENTS_LISTS = 5
+CCL_START_CTX_LEN = 4096
+
+
+class Constants:
+    # Export Constants.
+    SEQ_LEN = 32
+    CTX_LEN = 32
+    PROMPT_LEN = 8
+    INPUT_STR = ["My name is"]
+    GB = 2**30
+    MAX_QPC_LIMIT = 30
+    MAX_RETRIES = 10  # This constant will be used set the maximum number of retry attempts for downloading a model using huggingface_hub snapshot_download
+    NUM_SPECULATIVE_TOKENS = 2
+    NUM_KV_BLOCKS = 8
+    MAX_TOP_K_IDS = ONNX_EXPORT_EXAMPLE_MAX_TOP_K_IDS
+    SAMPLER_OPS = {
+        "repetition_penalties",
+        "presence_penalties",
+        "temperatures",
+        "top_ks",
+        "top_ps",
+        "min_ps",
+        "random_numbers",
+    }
+    SAMPLER_INPUTS = SAMPLER_OPS | {"last_accepted_output_tokens"}
+    SDK_APPS_XML = "/opt/qti-aic/versions/apps.xml"  # This xml file is parsed to find out the SDK apps version.
+    SDK_PLATFORM_XML = (
+        "/opt/qti-aic/versions/platform.xml"  # This xml file is parsed to find out the SDK platform version.
+    )
+
+
+@dataclass
+class QnnConstants:
+    # QNN PATH to be read from environment variable.
+    QNN_SDK_PATH_ENV_VAR_NAME = "QNN_SDK_ROOT"
+    QNN_SDK_YAML = "sdk.yaml"
+
+    # QNN Compilation tools
+    QAIRT_CONVERTER = "{}/bin/{}/qairt-converter"
+    QNN_CONTEXT_BIN = "{}/bin/{}/qnn-context-binary-generator"
+
+    # QNN Libraries required for compilation
+    QNN_CONTEXT_LIB_BACKEND = "{}/lib/{}/libQnnAic.so"
+    QNN_CONTEXT_LIB_NET_RUN_EXTENSIONS = "{}/lib/{}/libQnnAicNetRunExtensions.so"
+
+    # QNN Compilation target names
+    MODEL_NAME = "model"
+    QNN_DATA_FORMAT_CONFIG_NAME = "qnn_data_format_config.json"
+    CONTEXT_BIN_NAME = "qnngraph.serialized"
+    CONTEXT_BIN_QPC_NAME = "programqpc.bin"
+
+    # TARGET System Architecture
+    TARGET = "x86_64-linux-clang"  # TODO add support in infer to be override
+
+    # Converter Arguments
+    FLOAT_BITWIDTH = 16
+    FLOAT_BIAS_BITWIDTH = 32
+    CONVERTER_DEFAULT_ARGS = "--preserve_io_datatype --onnx_skip_simplification --target_backend AIC "
+
+    # Context-Binary-Generator Arguments
+    LOG_LEVEL = "error"
+
+    # qnn_compilation_backend default Arguments
+    COMPILER_COMPILATION_TARGET = "hardware"
+    COMPILER_CONVERT_TO_FP16 = True
+    COMPILER_DO_DDR_TO_MULTICAST = True
+    COMPILER_HARDWARE_VERSION = "2.0"
+    COMPILER_PERF_WARNINGS = False
+    COMPILER_PRINT_DDR_STATS = False
+    COMPILER_PRINT_PERF_METRICS = False
+    COMPILER_RETAINED_STATE = True
+    COMPILER_STAT_LEVEL = 10
+    COMPILER_STATS_BATCH_SIZE = 1
+    COMPILER_TIME_PASSES = False
+    GRAPH_NAMES = [f"{MODEL_NAME}_configuration_1", f"{MODEL_NAME}_configuration_2"]
+    GRAPH_NAMES_PREFILL_ONLY = [f"{MODEL_NAME}"]
+
+    # qnn_config JSON file supported Keys
+    CONVERTER_ARGS_EXTENSION_STR = "converter_args_extension"
+    CONTEXT_BIN_ARGS_EXTENSION_STR = "context_binary_generator_args_extension"
+    QNN_COMPILATION_BACKEND_STR = "qnn_compilation_backend"
+    SKIP_QNN_CONVERTER_STEP_STR = "SKIP_QNN_CONVERTER_STEP"
+
+    IMMUTABLE_CONVERTER_ARGS = [
+        "--input_network ",
+        "--output_path ",
+        "--config ",
+        "--float_bias_bitwidth ",
+        "--float_bitwidth ",
+        "--preserve_io_datatype",
+        "--onnx_skip_simplification",
+    ]
+
+    IMMUTABLE_CONTEXT_BIN_GEN_ARGS = [
+        "--binary_file ",
+        "--backend_binary ",
+        "--output_dir ",
+        "--backend ",
+        "--model ",
+        "--dlc_path ",
+        "--config_file ",
+    ]
+
+    QNN_SAMPLE_CONFIG = {
+        "converter_args_extension": "--onnx_defer_loading",
+        "context_binary_generator_args_extension": "--log_level debug",
+        "qnn_compilation_backend": {
+            "compiler_enable_depth_first": True,
+            "compiler_printDDRStats": False,
+            "compiler_printPerfMetrics": False,
+        },
+        "SKIP_QNN_CONVERTER_STEP": False,
+    }