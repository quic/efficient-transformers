# -----------------------------------------------------------------------------
#
# Copyright (c) 2024 Qualcomm Innovation Center, Inc. All rights reserved.
# SPDX-License-Identifier: BSD-3-Clause
#
# -----------------------------------------------------------------------------

import numpy as np
import torch

from QEfficient.utils import (
    get_num_layers_from_config,
    get_padding_shape_from_config,
<<<<<<< HEAD
    padding_check_and_fix,
    get_padding_shape_vlm,
=======
    # get_padding_shape_vlm,
    padding_check_and_fix,
>>>>>>> 8ea2d55a
)


class InputHandler:
    def __init__(self, batch_size, tokenizer, config, prompt, prompt_len, ctx_len, full_batch_size):
        """
        Initialization

        ``Mandatory`` Args:
            :batch_size (int): Number of prompts to run in one batch.
            :tokenizer (Union[PreTrainedTokenizer, PreTrainedTokenizerFast]): Pass model tokenizer.
            :config (AutoConfig): From pretrained model.
            :prompt (List[str]): String to used as input prompt for the model.
            :prompt_len (int): Prompt length for the model to compile.
            :ctx_len (int): Maximum context length to compile the model.
            :full_batch_size (int): Continuous batching batch size
        """
        # check and fix tokenizer viability
        padding_check_and_fix(tokenizer)
        self.tokenizer = tokenizer
        self.prompt = prompt
        self.prompt_len = prompt_len
        self.ctx_len = ctx_len
        self.full_batch_size = full_batch_size
        self.n_layer = get_num_layers_from_config(config)
        self.padding_shape = get_padding_shape_from_config(
            config=config, batch_size=full_batch_size if full_batch_size else batch_size, seq_len=ctx_len
        )

    def prepare_pytorch_inputs(self):
        """
        Function responsible for creating Prefill stage tensor inputs for PyTorch model.

        Return:
            :Dict: input_ids, position_ids, past_key_values
        """

        inputs = self.tokenizer(
            self.prompt,
            return_tensors="pt",
            padding=True,
        )
        input_ids = inputs["input_ids"]
        batch_size, input_len = input_ids.shape
        inputs.pop("attention_mask")
        inputs.pop("token_type_ids", None)
        position_ids = torch.arange(input_len).view(1, -1)
        inputs["input_ids"] = torch.concat(
            [
                input_ids,
                torch.ones((batch_size, self.prompt_len - input_len), dtype=torch.int64)
                * (self.tokenizer.pad_token_id),
            ],
            1,
        )
        inputs["position_ids"] = torch.concat(
            [
                position_ids,
                torch.ones((batch_size, self.prompt_len - input_len), dtype=torch.int64) * (-1),
            ],
            1,
        )

        if self.full_batch_size:
            inputs["input_ids"] = input_ids
            inputs["position_ids"] = torch.arange(input_len).view(1, input_len)
            inputs["batch_index"] = torch.arange(1).view(-1, 1)

        past_key_values = []
        for i in range(self.n_layer):
            past_key = torch.zeros((self.padding_shape), dtype=torch.float32)
            past_value = torch.zeros((self.padding_shape), dtype=torch.float32)
            pkv = (past_key, past_value)
            past_key_values.append(pkv)
        inputs["past_key_values"] = tuple(past_key_values)

        return inputs

    def update_pytorch_inputs(self, inputs, pt_outputs):
        """
        Function responsible for updating Prefill stage inputs to create decode stage inputs for PyTorch model.

        ``Mandatory`` Args:
            :inputs (Dict): Pytorch inputs from previous iteration
            :pt_outputs (Dict): Pytorch outputs from previous iteration

        Return:
            :Dict: Updated input_ids, position_ids and past_key_values
        """
        updated_inputs = {}
        if self.full_batch_size:
            batch_index = torch.arange(1).view(-1, 1)

            input_ids = pt_outputs.logits.detach().argmax(2)
            updated_inputs["input_ids"] = torch.full((self.full_batch_size, 1), self.tokenizer.pad_token_id)
            updated_inputs["input_ids"][batch_index.view(-1)] = input_ids

            position_ids = inputs["position_ids"].max(1, keepdim=True).values + 1
            updated_inputs["position_ids"] = torch.full((self.full_batch_size, 1), 0)
            updated_inputs["position_ids"][batch_index.view(-1)] = position_ids

            updated_inputs["batch_index"] = torch.arange(self.full_batch_size).view(-1, 1)

        else:
            updated_inputs["input_ids"] = pt_outputs["logits"].argmax(-1).reshape(-1, 1)
            updated_inputs["position_ids"] = inputs["position_ids"].max(1, keepdim=True).values + 1

        updated_inputs["past_key_values"] = tuple(
            [(key.detach(), value.detach()) for key, value in pt_outputs["past_key_values"]]
        )

        return updated_inputs

    def prepare_ort_inputs(self):
        """
        Function responsible for creating Prefill stage numpy inputs for ONNX model to be run on ONNXRT.

        Return:
            :Dict: input_ids, position_ids, past_key_values
        """

        inputs = self.tokenizer(
            self.prompt,
            return_tensors="np",
            padding=True,
        )
        input_ids = inputs["input_ids"]
        batch_size, input_len = input_ids.shape
        inputs.pop("attention_mask")
        inputs.pop("token_type_ids", None)
        position_ids = np.arange(input_len).reshape(1, -1)
        inputs["input_ids"] = np.concatenate(
            [input_ids, np.full((batch_size, self.prompt_len - input_len), self.tokenizer.pad_token_id)],
            axis=1,
        ).astype(np.int64)
        inputs["position_ids"] = np.concatenate(
            [position_ids, np.full((batch_size, self.prompt_len - input_len), -1)],
            axis=1,
        ).astype(np.int64)

        for i in range(self.n_layer):
            inputs["past_key." + str(i)] = np.zeros((self.padding_shape), dtype=np.float32)
            inputs["past_value." + str(i)] = np.zeros((self.padding_shape), dtype=np.float32)

        return inputs

    def update_ort_inputs(self, inputs, ort_outputs):
        """
        Function responsible for updating Prefill stage inputs to create inputs for decode stage inputs for ONNX model to be run on ONNXRT.

        ``Mandatory`` Args:
            :inputs (Dict): NumPy inputs of Onnx model from previous iteration
            :ort_outputs (Dict): Numpy outputs of Onnx model from previous iteration

        Return:
            :Dict: Updated input_ids, position_ids and past_key_values
        """

        updated_inputs = {}
        updated_inputs["input_ids"] = ort_outputs["logits"].argmax(-1)
        updated_inputs["position_ids"] = np.max(inputs["position_ids"], axis=1, keepdims=True) + 1
        for i in range(self.n_layer):
            updated_inputs["past_key." + str(i)] = ort_outputs["past_key_values"][i * 2]
            updated_inputs["past_value." + str(i)] = ort_outputs["past_key_values"][i * 2 + 1]

        return updated_inputs

    def update_ort_outputs(self, ort_outputs):
        """
        Function responsible for updating ONNXRT session outputs.

        ``Mandatory`` Args:
            :ort_outputs (Dict): Numpy outputs of Onnx model from current iteration

        Return:
            updated_outputs (Dict): Updated past_key_values, logits
        """

        present_key_values = []
        for i in range(self.n_layer):
            if "past_key." + str(i) + "_RetainedState" in ort_outputs:
                present_key_values.append(ort_outputs["past_key." + str(i) + "_RetainedState"])
            if "past_value." + str(i) + "_RetainedState" in ort_outputs:
                present_key_values.append(ort_outputs["past_value." + str(i) + "_RetainedState"])

        outputs = {}
        outputs["past_key_values"] = present_key_values
        outputs["logits"] = ort_outputs["logits"]

        return outputs


class InputHandlerVLM:
<<<<<<< HEAD
    def __init__(self, batch_size, config, image, conversation, processor, prompt, ctx_len, n_layer):
        self.ctx_len = ctx_len
=======
    def __init__(
        self, batch_size, config, image, conversation, processor, prompt, prompt_len, ctx_len, max_gen_len, n_layer
    ):
        self.ctx_len = ctx_len
        self.prompt_len = prompt_len
        self.max_gen_len = max_gen_len
>>>>>>> 8ea2d55a
        self.config = config
        self.image = image
        self.prompt = prompt
        self.batch_size = batch_size
<<<<<<< HEAD
        self.padding_shape = get_padding_shape_vlm(config, ctx_len, batch_size)
=======
>>>>>>> 8ea2d55a
        self.n_layer = n_layer
        self.processor = processor
        self.conversation = conversation

<<<<<<< HEAD
    def prepare_vlm_ort_inputs(self):
        inputs = self.processor(images=self.image, text=self.prompt, return_tensors="np")
        if "attention_mask" in inputs.keys():
            inputs["position_ids"] = inputs.pop("attention_mask").cumsum(1)
        inputs["past_key_values"] = []
        for i in range(self.n_layer[0]):
            inputs["past_key." + str(i)] = np.zeros((self.padding_shape), dtype=np.float32)
            inputs["past_value." + str(i)] = np.zeros((self.padding_shape), dtype=np.float32)

        return inputs
=======
    def prepare_pytorch_inputs(self):
        """
        Function responsible for creating Prefill stage tensor inputs for PyTorch model.

        Return:
            :Dict: input_ids, position_ids, past_key_values
        """
        inputs = self.processor(images=self.image, text=self.prompt, return_tensors="pt")
        if hasattr(self.config, "text_config"):
            txt_cfg = self.config.text_config
        else:
            txt_cfg = self.config.llm_config

        num_hidden_layers = txt_cfg.num_hidden_layers
        num_key_value_heads = txt_cfg.num_key_value_heads
        head_dim = txt_cfg.hidden_size // txt_cfg.num_attention_heads
        if hasattr(txt_cfg, "cross_attention_layers"):
            cross_attention_layers = txt_cfg.cross_attention_layers

            vis_cfg = self.config.vision_config
            num_patches = (vis_cfg.image_size // vis_cfg.patch_size) ** 2 + 1
            image_tokens_len = vis_cfg.max_num_tiles * num_patches

        # generation_len = self.gen_len
        # generated_ids = torch.full((self.batch_size, generation_len), self.processor.tokenizer.pad_token_id)
        inputs["position_ids"] = inputs.pop("attention_mask").cumsum(1) - 1
        inputs["past_key_values"] = []
        for i in range(num_hidden_layers):
            # Specific to mllama as of now
            if hasattr(txt_cfg, "cross_attention_layers") and i in cross_attention_layers:
                idx = cross_attention_layers.index(i)
                assert idx == ((i - 3) // 5), f"{i}, {(i - 3) // 5}"
                inputs["past_key_values"].append(
                    (
                        torch.zeros(1, num_key_value_heads, image_tokens_len, head_dim),
                        torch.zeros(1, num_key_value_heads, image_tokens_len, head_dim),
                    )
                )
            else:
                inputs["past_key_values"].append(
                    (
                        torch.zeros(1, num_key_value_heads, self.ctx_len, head_dim),
                        torch.zeros(1, num_key_value_heads, self.ctx_len, head_dim),
                    )
                )

        return inputs

    def prepare_vlm_ort_inputs(self):
        txt_cfg = self.config.get_text_config()
        num_hidden_layers = txt_cfg.num_hidden_layers
        num_key_value_heads = txt_cfg.num_key_value_heads
        head_dim = txt_cfg.hidden_size // txt_cfg.num_attention_heads
        if hasattr(txt_cfg, "cross_attention_layers"):
            cross_attention_layers = txt_cfg.cross_attention_layers
            vis_cfg = self.config.vision_config
            num_patches = (vis_cfg.image_size // vis_cfg.patch_size) ** 2 + 1
            image_tokens_len = vis_cfg.max_num_tiles * num_patches

        inputs = self.processor(images=self.image, text=self.prompt, return_tensors="np")
        if "attention_mask" in inputs.keys():
            inputs["position_ids"] = inputs.pop("attention_mask").cumsum(1) - 1
        inputs["past_key_values"] = []

        vision_inputs = {
            k: v for k, v in inputs.items() if k in {"pixel_values", "aspect_ratio_ids", "aspect_ratio_mask"}
        }

        for i in range(num_hidden_layers):
            if hasattr(txt_cfg, "cross_attention_layers") and i in cross_attention_layers:
                idx = cross_attention_layers.index(i)
                assert idx == ((i - 3) // 5), f"{i}, {(i - 3) // 5}"
                inputs["past_key." + str(i)] = np.zeros(
                    (self.batch_size, num_key_value_heads, image_tokens_len, head_dim), dtype=np.float32
                )
                inputs["past_value." + str(i)] = np.zeros(
                    (self.batch_size, num_key_value_heads, image_tokens_len, head_dim), dtype=np.float32
                )
            else:
                inputs["past_key." + str(i)] = np.zeros(
                    (self.batch_size, num_key_value_heads, self.ctx_len, head_dim), dtype=np.float32
                )
                inputs["past_value." + str(i)] = np.zeros(
                    (self.batch_size, num_key_value_heads, self.ctx_len, head_dim), dtype=np.float32
                )
        lang_inputs = {k: v for k, v in inputs.items() if k not in vision_inputs}
        return vision_inputs, lang_inputs
>>>>>>> 8ea2d55a

    def update_vlm_ort_outputs(self, ort_outputs):
        """
        Function responsible for updating ONNXRT session outputs.

        ``Mandatory`` Args:
            :ort_outputs (Dict): Numpy outputs of Onnx model from current iteration

        Return:
            updated_outputs (Dict): Updated past_key_values, logits, pixel_values
        """
<<<<<<< HEAD

=======
>>>>>>> 8ea2d55a
        present_key_values = []
        for i in range(self.n_layer[0]):
            if "past_key." + str(i) + "_RetainedState" in ort_outputs:
                present_key_values.append(ort_outputs["past_key." + str(i) + "_RetainedState"])
            if "past_value." + str(i) + "_RetainedState" in ort_outputs:
                present_key_values.append(ort_outputs["past_value." + str(i) + "_RetainedState"])

        outputs = {}
        outputs["past_key_values"] = present_key_values
        outputs["logits"] = ort_outputs["logits"]
        outputs["pixel_values_RetainedState"] = (
            ort_outputs["pixel_values_RetainedState"] if "pixel_values_RetainedState" in ort_outputs else None
        )
<<<<<<< HEAD
=======
        outputs["image_features_RetainedState"] = (
            ort_outputs["image_features_RetainedState"] if "image_features_RetainedState" in ort_outputs else None
        )
>>>>>>> 8ea2d55a
        return outputs

    def update_vlm_ort_inputs(self, inputs, ort_outputs):
        """
        Function responsible for updating Prefill stage inputs to create inputs for decode stage inputs for ONNX model to be run on ONNXRT.

        ``Mandatory`` Args:
            :inputs (Dict): NumPy inputs of Onnx model from previous iteration
            :ort_outputs (Dict): Numpy outputs of Onnx model from previous iteration

        Return:
            :Dict: Updated input_ids, position_ids, pixel_values and past_key_values
        """
<<<<<<< HEAD

=======
>>>>>>> 8ea2d55a
        updated_inputs = {}
        updated_inputs["input_ids"] = ort_outputs["logits"].argmax(-1)
        updated_inputs["position_ids"] = np.max(inputs["position_ids"], axis=1, keepdims=True) + 1
        for i in range(self.n_layer[0]):
            updated_inputs["past_key." + str(i)] = ort_outputs["past_key_values"][i * 2]
            updated_inputs["past_value." + str(i)] = ort_outputs["past_key_values"][i * 2 + 1]
        if "pixel_values_RetainedState" in ort_outputs.keys():
            updated_inputs["pixel_values"] = ort_outputs["pixel_values_RetainedState"]
<<<<<<< HEAD
=======
        if "image_features_RetainedState" in ort_outputs.keys():
            updated_inputs["image_features"] = ort_outputs["image_features_RetainedState"]

        if "cross_attention_mask" in inputs.keys():
            bs, _, num_images, img_tiles = inputs["cross_attention_mask"].shape
            updated_inputs["cross_attention_mask"] = torch.ones(
                (bs, 1, num_images, img_tiles), dtype=torch.int64
            ).numpy()

        for k, v in inputs.items():
            if k not in updated_inputs.keys():
                updated_inputs[k] = v
>>>>>>> 8ea2d55a
        return updated_inputs
<|MERGE_RESOLUTION|>--- conflicted
+++ resolved
@@ -1,411 +1,375 @@
-# -----------------------------------------------------------------------------
-#
-# Copyright (c) 2024 Qualcomm Innovation Center, Inc. All rights reserved.
-# SPDX-License-Identifier: BSD-3-Clause
-#
-# -----------------------------------------------------------------------------
-
-import numpy as np
-import torch
-
-from QEfficient.utils import (
-    get_num_layers_from_config,
-    get_padding_shape_from_config,
-<<<<<<< HEAD
-    padding_check_and_fix,
-    get_padding_shape_vlm,
-=======
-    # get_padding_shape_vlm,
-    padding_check_and_fix,
->>>>>>> 8ea2d55a
-)
-
-
-class InputHandler:
-    def __init__(self, batch_size, tokenizer, config, prompt, prompt_len, ctx_len, full_batch_size):
-        """
-        Initialization
-
-        ``Mandatory`` Args:
-            :batch_size (int): Number of prompts to run in one batch.
-            :tokenizer (Union[PreTrainedTokenizer, PreTrainedTokenizerFast]): Pass model tokenizer.
-            :config (AutoConfig): From pretrained model.
-            :prompt (List[str]): String to used as input prompt for the model.
-            :prompt_len (int): Prompt length for the model to compile.
-            :ctx_len (int): Maximum context length to compile the model.
-            :full_batch_size (int): Continuous batching batch size
-        """
-        # check and fix tokenizer viability
-        padding_check_and_fix(tokenizer)
-        self.tokenizer = tokenizer
-        self.prompt = prompt
-        self.prompt_len = prompt_len
-        self.ctx_len = ctx_len
-        self.full_batch_size = full_batch_size
-        self.n_layer = get_num_layers_from_config(config)
-        self.padding_shape = get_padding_shape_from_config(
-            config=config, batch_size=full_batch_size if full_batch_size else batch_size, seq_len=ctx_len
-        )
-
-    def prepare_pytorch_inputs(self):
-        """
-        Function responsible for creating Prefill stage tensor inputs for PyTorch model.
-
-        Return:
-            :Dict: input_ids, position_ids, past_key_values
-        """
-
-        inputs = self.tokenizer(
-            self.prompt,
-            return_tensors="pt",
-            padding=True,
-        )
-        input_ids = inputs["input_ids"]
-        batch_size, input_len = input_ids.shape
-        inputs.pop("attention_mask")
-        inputs.pop("token_type_ids", None)
-        position_ids = torch.arange(input_len).view(1, -1)
-        inputs["input_ids"] = torch.concat(
-            [
-                input_ids,
-                torch.ones((batch_size, self.prompt_len - input_len), dtype=torch.int64)
-                * (self.tokenizer.pad_token_id),
-            ],
-            1,
-        )
-        inputs["position_ids"] = torch.concat(
-            [
-                position_ids,
-                torch.ones((batch_size, self.prompt_len - input_len), dtype=torch.int64) * (-1),
-            ],
-            1,
-        )
-
-        if self.full_batch_size:
-            inputs["input_ids"] = input_ids
-            inputs["position_ids"] = torch.arange(input_len).view(1, input_len)
-            inputs["batch_index"] = torch.arange(1).view(-1, 1)
-
-        past_key_values = []
-        for i in range(self.n_layer):
-            past_key = torch.zeros((self.padding_shape), dtype=torch.float32)
-            past_value = torch.zeros((self.padding_shape), dtype=torch.float32)
-            pkv = (past_key, past_value)
-            past_key_values.append(pkv)
-        inputs["past_key_values"] = tuple(past_key_values)
-
-        return inputs
-
-    def update_pytorch_inputs(self, inputs, pt_outputs):
-        """
-        Function responsible for updating Prefill stage inputs to create decode stage inputs for PyTorch model.
-
-        ``Mandatory`` Args:
-            :inputs (Dict): Pytorch inputs from previous iteration
-            :pt_outputs (Dict): Pytorch outputs from previous iteration
-
-        Return:
-            :Dict: Updated input_ids, position_ids and past_key_values
-        """
-        updated_inputs = {}
-        if self.full_batch_size:
-            batch_index = torch.arange(1).view(-1, 1)
-
-            input_ids = pt_outputs.logits.detach().argmax(2)
-            updated_inputs["input_ids"] = torch.full((self.full_batch_size, 1), self.tokenizer.pad_token_id)
-            updated_inputs["input_ids"][batch_index.view(-1)] = input_ids
-
-            position_ids = inputs["position_ids"].max(1, keepdim=True).values + 1
-            updated_inputs["position_ids"] = torch.full((self.full_batch_size, 1), 0)
-            updated_inputs["position_ids"][batch_index.view(-1)] = position_ids
-
-            updated_inputs["batch_index"] = torch.arange(self.full_batch_size).view(-1, 1)
-
-        else:
-            updated_inputs["input_ids"] = pt_outputs["logits"].argmax(-1).reshape(-1, 1)
-            updated_inputs["position_ids"] = inputs["position_ids"].max(1, keepdim=True).values + 1
-
-        updated_inputs["past_key_values"] = tuple(
-            [(key.detach(), value.detach()) for key, value in pt_outputs["past_key_values"]]
-        )
-
-        return updated_inputs
-
-    def prepare_ort_inputs(self):
-        """
-        Function responsible for creating Prefill stage numpy inputs for ONNX model to be run on ONNXRT.
-
-        Return:
-            :Dict: input_ids, position_ids, past_key_values
-        """
-
-        inputs = self.tokenizer(
-            self.prompt,
-            return_tensors="np",
-            padding=True,
-        )
-        input_ids = inputs["input_ids"]
-        batch_size, input_len = input_ids.shape
-        inputs.pop("attention_mask")
-        inputs.pop("token_type_ids", None)
-        position_ids = np.arange(input_len).reshape(1, -1)
-        inputs["input_ids"] = np.concatenate(
-            [input_ids, np.full((batch_size, self.prompt_len - input_len), self.tokenizer.pad_token_id)],
-            axis=1,
-        ).astype(np.int64)
-        inputs["position_ids"] = np.concatenate(
-            [position_ids, np.full((batch_size, self.prompt_len - input_len), -1)],
-            axis=1,
-        ).astype(np.int64)
-
-        for i in range(self.n_layer):
-            inputs["past_key." + str(i)] = np.zeros((self.padding_shape), dtype=np.float32)
-            inputs["past_value." + str(i)] = np.zeros((self.padding_shape), dtype=np.float32)
-
-        return inputs
-
-    def update_ort_inputs(self, inputs, ort_outputs):
-        """
-        Function responsible for updating Prefill stage inputs to create inputs for decode stage inputs for ONNX model to be run on ONNXRT.
-
-        ``Mandatory`` Args:
-            :inputs (Dict): NumPy inputs of Onnx model from previous iteration
-            :ort_outputs (Dict): Numpy outputs of Onnx model from previous iteration
-
-        Return:
-            :Dict: Updated input_ids, position_ids and past_key_values
-        """
-
-        updated_inputs = {}
-        updated_inputs["input_ids"] = ort_outputs["logits"].argmax(-1)
-        updated_inputs["position_ids"] = np.max(inputs["position_ids"], axis=1, keepdims=True) + 1
-        for i in range(self.n_layer):
-            updated_inputs["past_key." + str(i)] = ort_outputs["past_key_values"][i * 2]
-            updated_inputs["past_value." + str(i)] = ort_outputs["past_key_values"][i * 2 + 1]
-
-        return updated_inputs
-
-    def update_ort_outputs(self, ort_outputs):
-        """
-        Function responsible for updating ONNXRT session outputs.
-
-        ``Mandatory`` Args:
-            :ort_outputs (Dict): Numpy outputs of Onnx model from current iteration
-
-        Return:
-            updated_outputs (Dict): Updated past_key_values, logits
-        """
-
-        present_key_values = []
-        for i in range(self.n_layer):
-            if "past_key." + str(i) + "_RetainedState" in ort_outputs:
-                present_key_values.append(ort_outputs["past_key." + str(i) + "_RetainedState"])
-            if "past_value." + str(i) + "_RetainedState" in ort_outputs:
-                present_key_values.append(ort_outputs["past_value." + str(i) + "_RetainedState"])
-
-        outputs = {}
-        outputs["past_key_values"] = present_key_values
-        outputs["logits"] = ort_outputs["logits"]
-
-        return outputs
-
-
-class InputHandlerVLM:
-<<<<<<< HEAD
-    def __init__(self, batch_size, config, image, conversation, processor, prompt, ctx_len, n_layer):
-        self.ctx_len = ctx_len
-=======
-    def __init__(
-        self, batch_size, config, image, conversation, processor, prompt, prompt_len, ctx_len, max_gen_len, n_layer
-    ):
-        self.ctx_len = ctx_len
-        self.prompt_len = prompt_len
-        self.max_gen_len = max_gen_len
->>>>>>> 8ea2d55a
-        self.config = config
-        self.image = image
-        self.prompt = prompt
-        self.batch_size = batch_size
-<<<<<<< HEAD
-        self.padding_shape = get_padding_shape_vlm(config, ctx_len, batch_size)
-=======
->>>>>>> 8ea2d55a
-        self.n_layer = n_layer
-        self.processor = processor
-        self.conversation = conversation
-
-<<<<<<< HEAD
-    def prepare_vlm_ort_inputs(self):
-        inputs = self.processor(images=self.image, text=self.prompt, return_tensors="np")
-        if "attention_mask" in inputs.keys():
-            inputs["position_ids"] = inputs.pop("attention_mask").cumsum(1)
-        inputs["past_key_values"] = []
-        for i in range(self.n_layer[0]):
-            inputs["past_key." + str(i)] = np.zeros((self.padding_shape), dtype=np.float32)
-            inputs["past_value." + str(i)] = np.zeros((self.padding_shape), dtype=np.float32)
-
-        return inputs
-=======
-    def prepare_pytorch_inputs(self):
-        """
-        Function responsible for creating Prefill stage tensor inputs for PyTorch model.
-
-        Return:
-            :Dict: input_ids, position_ids, past_key_values
-        """
-        inputs = self.processor(images=self.image, text=self.prompt, return_tensors="pt")
-        if hasattr(self.config, "text_config"):
-            txt_cfg = self.config.text_config
-        else:
-            txt_cfg = self.config.llm_config
-
-        num_hidden_layers = txt_cfg.num_hidden_layers
-        num_key_value_heads = txt_cfg.num_key_value_heads
-        head_dim = txt_cfg.hidden_size // txt_cfg.num_attention_heads
-        if hasattr(txt_cfg, "cross_attention_layers"):
-            cross_attention_layers = txt_cfg.cross_attention_layers
-
-            vis_cfg = self.config.vision_config
-            num_patches = (vis_cfg.image_size // vis_cfg.patch_size) ** 2 + 1
-            image_tokens_len = vis_cfg.max_num_tiles * num_patches
-
-        # generation_len = self.gen_len
-        # generated_ids = torch.full((self.batch_size, generation_len), self.processor.tokenizer.pad_token_id)
-        inputs["position_ids"] = inputs.pop("attention_mask").cumsum(1) - 1
-        inputs["past_key_values"] = []
-        for i in range(num_hidden_layers):
-            # Specific to mllama as of now
-            if hasattr(txt_cfg, "cross_attention_layers") and i in cross_attention_layers:
-                idx = cross_attention_layers.index(i)
-                assert idx == ((i - 3) // 5), f"{i}, {(i - 3) // 5}"
-                inputs["past_key_values"].append(
-                    (
-                        torch.zeros(1, num_key_value_heads, image_tokens_len, head_dim),
-                        torch.zeros(1, num_key_value_heads, image_tokens_len, head_dim),
-                    )
-                )
-            else:
-                inputs["past_key_values"].append(
-                    (
-                        torch.zeros(1, num_key_value_heads, self.ctx_len, head_dim),
-                        torch.zeros(1, num_key_value_heads, self.ctx_len, head_dim),
-                    )
-                )
-
-        return inputs
-
-    def prepare_vlm_ort_inputs(self):
-        txt_cfg = self.config.get_text_config()
-        num_hidden_layers = txt_cfg.num_hidden_layers
-        num_key_value_heads = txt_cfg.num_key_value_heads
-        head_dim = txt_cfg.hidden_size // txt_cfg.num_attention_heads
-        if hasattr(txt_cfg, "cross_attention_layers"):
-            cross_attention_layers = txt_cfg.cross_attention_layers
-            vis_cfg = self.config.vision_config
-            num_patches = (vis_cfg.image_size // vis_cfg.patch_size) ** 2 + 1
-            image_tokens_len = vis_cfg.max_num_tiles * num_patches
-
-        inputs = self.processor(images=self.image, text=self.prompt, return_tensors="np")
-        if "attention_mask" in inputs.keys():
-            inputs["position_ids"] = inputs.pop("attention_mask").cumsum(1) - 1
-        inputs["past_key_values"] = []
-
-        vision_inputs = {
-            k: v for k, v in inputs.items() if k in {"pixel_values", "aspect_ratio_ids", "aspect_ratio_mask"}
-        }
-
-        for i in range(num_hidden_layers):
-            if hasattr(txt_cfg, "cross_attention_layers") and i in cross_attention_layers:
-                idx = cross_attention_layers.index(i)
-                assert idx == ((i - 3) // 5), f"{i}, {(i - 3) // 5}"
-                inputs["past_key." + str(i)] = np.zeros(
-                    (self.batch_size, num_key_value_heads, image_tokens_len, head_dim), dtype=np.float32
-                )
-                inputs["past_value." + str(i)] = np.zeros(
-                    (self.batch_size, num_key_value_heads, image_tokens_len, head_dim), dtype=np.float32
-                )
-            else:
-                inputs["past_key." + str(i)] = np.zeros(
-                    (self.batch_size, num_key_value_heads, self.ctx_len, head_dim), dtype=np.float32
-                )
-                inputs["past_value." + str(i)] = np.zeros(
-                    (self.batch_size, num_key_value_heads, self.ctx_len, head_dim), dtype=np.float32
-                )
-        lang_inputs = {k: v for k, v in inputs.items() if k not in vision_inputs}
-        return vision_inputs, lang_inputs
->>>>>>> 8ea2d55a
-
-    def update_vlm_ort_outputs(self, ort_outputs):
-        """
-        Function responsible for updating ONNXRT session outputs.
-
-        ``Mandatory`` Args:
-            :ort_outputs (Dict): Numpy outputs of Onnx model from current iteration
-
-        Return:
-            updated_outputs (Dict): Updated past_key_values, logits, pixel_values
-        """
-<<<<<<< HEAD
-
-=======
->>>>>>> 8ea2d55a
-        present_key_values = []
-        for i in range(self.n_layer[0]):
-            if "past_key." + str(i) + "_RetainedState" in ort_outputs:
-                present_key_values.append(ort_outputs["past_key." + str(i) + "_RetainedState"])
-            if "past_value." + str(i) + "_RetainedState" in ort_outputs:
-                present_key_values.append(ort_outputs["past_value." + str(i) + "_RetainedState"])
-
-        outputs = {}
-        outputs["past_key_values"] = present_key_values
-        outputs["logits"] = ort_outputs["logits"]
-        outputs["pixel_values_RetainedState"] = (
-            ort_outputs["pixel_values_RetainedState"] if "pixel_values_RetainedState" in ort_outputs else None
-        )
-<<<<<<< HEAD
-=======
-        outputs["image_features_RetainedState"] = (
-            ort_outputs["image_features_RetainedState"] if "image_features_RetainedState" in ort_outputs else None
-        )
->>>>>>> 8ea2d55a
-        return outputs
-
-    def update_vlm_ort_inputs(self, inputs, ort_outputs):
-        """
-        Function responsible for updating Prefill stage inputs to create inputs for decode stage inputs for ONNX model to be run on ONNXRT.
-
-        ``Mandatory`` Args:
-            :inputs (Dict): NumPy inputs of Onnx model from previous iteration
-            :ort_outputs (Dict): Numpy outputs of Onnx model from previous iteration
-
-        Return:
-            :Dict: Updated input_ids, position_ids, pixel_values and past_key_values
-        """
-<<<<<<< HEAD
-
-=======
->>>>>>> 8ea2d55a
-        updated_inputs = {}
-        updated_inputs["input_ids"] = ort_outputs["logits"].argmax(-1)
-        updated_inputs["position_ids"] = np.max(inputs["position_ids"], axis=1, keepdims=True) + 1
-        for i in range(self.n_layer[0]):
-            updated_inputs["past_key." + str(i)] = ort_outputs["past_key_values"][i * 2]
-            updated_inputs["past_value." + str(i)] = ort_outputs["past_key_values"][i * 2 + 1]
-        if "pixel_values_RetainedState" in ort_outputs.keys():
-            updated_inputs["pixel_values"] = ort_outputs["pixel_values_RetainedState"]
-<<<<<<< HEAD
-=======
-        if "image_features_RetainedState" in ort_outputs.keys():
-            updated_inputs["image_features"] = ort_outputs["image_features_RetainedState"]
-
-        if "cross_attention_mask" in inputs.keys():
-            bs, _, num_images, img_tiles = inputs["cross_attention_mask"].shape
-            updated_inputs["cross_attention_mask"] = torch.ones(
-                (bs, 1, num_images, img_tiles), dtype=torch.int64
-            ).numpy()
-
-        for k, v in inputs.items():
-            if k not in updated_inputs.keys():
-                updated_inputs[k] = v
->>>>>>> 8ea2d55a
-        return updated_inputs
+# -----------------------------------------------------------------------------
+#
+# Copyright (c) 2024 Qualcomm Innovation Center, Inc. All rights reserved.
+# SPDX-License-Identifier: BSD-3-Clause
+#
+# -----------------------------------------------------------------------------
+
+import numpy as np
+import torch
+
+from QEfficient.utils import (
+    (
+    get_num_layers_from_config,
+   
+    get_padding_shape_from_config,
+    # get_padding_shape_vlm,
+   
+    padding_check_and_fix,
+),
+    get_padding_shape_vlm,
+)
+
+
+class InputHandler:
+    def __init__(self, batch_size, tokenizer, config, prompt, prompt_len, ctx_len, full_batch_size):
+        """
+        Initialization
+
+        ``Mandatory`` Args:
+            :batch_size (int): Number of prompts to run in one batch.
+            :tokenizer (Union[PreTrainedTokenizer, PreTrainedTokenizerFast]): Pass model tokenizer.
+            :config (AutoConfig): From pretrained model.
+            :prompt (List[str]): String to used as input prompt for the model.
+            :prompt_len (int): Prompt length for the model to compile.
+            :ctx_len (int): Maximum context length to compile the model.
+            :full_batch_size (int): Continuous batching batch size
+        """
+        # check and fix tokenizer viability
+        padding_check_and_fix(tokenizer)
+        self.tokenizer = tokenizer
+        self.prompt = prompt
+        self.prompt_len = prompt_len
+        self.ctx_len = ctx_len
+        self.full_batch_size = full_batch_size
+        self.n_layer = get_num_layers_from_config(config)
+        self.padding_shape = get_padding_shape_from_config(
+            config=config, batch_size=full_batch_size if full_batch_size else batch_size, seq_len=ctx_len
+        )
+
+    def prepare_pytorch_inputs(self):
+        """
+        Function responsible for creating Prefill stage tensor inputs for PyTorch model.
+
+        Return:
+            :Dict: input_ids, position_ids, past_key_values
+        """
+
+        inputs = self.tokenizer(
+            self.prompt,
+            return_tensors="pt",
+            padding=True,
+        )
+        input_ids = inputs["input_ids"]
+        batch_size, input_len = input_ids.shape
+        inputs.pop("attention_mask")
+        inputs.pop("token_type_ids", None)
+        position_ids = torch.arange(input_len).view(1, -1)
+        inputs["input_ids"] = torch.concat(
+            [
+                input_ids,
+                torch.ones((batch_size, self.prompt_len - input_len), dtype=torch.int64)
+                * (self.tokenizer.pad_token_id),
+            ],
+            1,
+        )
+        inputs["position_ids"] = torch.concat(
+            [
+                position_ids,
+                torch.ones((batch_size, self.prompt_len - input_len), dtype=torch.int64) * (-1),
+            ],
+            1,
+        )
+
+        if self.full_batch_size:
+            inputs["input_ids"] = input_ids
+            inputs["position_ids"] = torch.arange(input_len).view(1, input_len)
+            inputs["batch_index"] = torch.arange(1).view(-1, 1)
+
+        past_key_values = []
+        for i in range(self.n_layer):
+            past_key = torch.zeros((self.padding_shape), dtype=torch.float32)
+            past_value = torch.zeros((self.padding_shape), dtype=torch.float32)
+            pkv = (past_key, past_value)
+            past_key_values.append(pkv)
+        inputs["past_key_values"] = tuple(past_key_values)
+
+        return inputs
+
+    def update_pytorch_inputs(self, inputs, pt_outputs):
+        """
+        Function responsible for updating Prefill stage inputs to create decode stage inputs for PyTorch model.
+
+        ``Mandatory`` Args:
+            :inputs (Dict): Pytorch inputs from previous iteration
+            :pt_outputs (Dict): Pytorch outputs from previous iteration
+
+        Return:
+            :Dict: Updated input_ids, position_ids and past_key_values
+        """
+        updated_inputs = {}
+        if self.full_batch_size:
+            batch_index = torch.arange(1).view(-1, 1)
+
+            input_ids = pt_outputs.logits.detach().argmax(2)
+            updated_inputs["input_ids"] = torch.full((self.full_batch_size, 1), self.tokenizer.pad_token_id)
+            updated_inputs["input_ids"][batch_index.view(-1)] = input_ids
+
+            position_ids = inputs["position_ids"].max(1, keepdim=True).values + 1
+            updated_inputs["position_ids"] = torch.full((self.full_batch_size, 1), 0)
+            updated_inputs["position_ids"][batch_index.view(-1)] = position_ids
+
+            updated_inputs["batch_index"] = torch.arange(self.full_batch_size).view(-1, 1)
+
+        else:
+            updated_inputs["input_ids"] = pt_outputs["logits"].argmax(-1).reshape(-1, 1)
+            updated_inputs["position_ids"] = inputs["position_ids"].max(1, keepdim=True).values + 1
+
+        updated_inputs["past_key_values"] = tuple(
+            [(key.detach(), value.detach()) for key, value in pt_outputs["past_key_values"]]
+        )
+
+        return updated_inputs
+
+    def prepare_ort_inputs(self):
+        """
+        Function responsible for creating Prefill stage numpy inputs for ONNX model to be run on ONNXRT.
+
+        Return:
+            :Dict: input_ids, position_ids, past_key_values
+        """
+
+        inputs = self.tokenizer(
+            self.prompt,
+            return_tensors="np",
+            padding=True,
+        )
+        input_ids = inputs["input_ids"]
+        batch_size, input_len = input_ids.shape
+        inputs.pop("attention_mask")
+        inputs.pop("token_type_ids", None)
+        position_ids = np.arange(input_len).reshape(1, -1)
+        inputs["input_ids"] = np.concatenate(
+            [input_ids, np.full((batch_size, self.prompt_len - input_len), self.tokenizer.pad_token_id)],
+            axis=1,
+        ).astype(np.int64)
+        inputs["position_ids"] = np.concatenate(
+            [position_ids, np.full((batch_size, self.prompt_len - input_len), -1)],
+            axis=1,
+        ).astype(np.int64)
+
+        for i in range(self.n_layer):
+            inputs["past_key." + str(i)] = np.zeros((self.padding_shape), dtype=np.float32)
+            inputs["past_value." + str(i)] = np.zeros((self.padding_shape), dtype=np.float32)
+
+        return inputs
+
+    def update_ort_inputs(self, inputs, ort_outputs):
+        """
+        Function responsible for updating Prefill stage inputs to create inputs for decode stage inputs for ONNX model to be run on ONNXRT.
+
+        ``Mandatory`` Args:
+            :inputs (Dict): NumPy inputs of Onnx model from previous iteration
+            :ort_outputs (Dict): Numpy outputs of Onnx model from previous iteration
+
+        Return:
+            :Dict: Updated input_ids, position_ids and past_key_values
+        """
+
+        updated_inputs = {}
+        updated_inputs["input_ids"] = ort_outputs["logits"].argmax(-1)
+        updated_inputs["position_ids"] = np.max(inputs["position_ids"], axis=1, keepdims=True) + 1
+        for i in range(self.n_layer):
+            updated_inputs["past_key." + str(i)] = ort_outputs["past_key_values"][i * 2]
+            updated_inputs["past_value." + str(i)] = ort_outputs["past_key_values"][i * 2 + 1]
+
+        return updated_inputs
+
+    def update_ort_outputs(self, ort_outputs):
+        """
+        Function responsible for updating ONNXRT session outputs.
+
+        ``Mandatory`` Args:
+            :ort_outputs (Dict): Numpy outputs of Onnx model from current iteration
+
+        Return:
+            updated_outputs (Dict): Updated past_key_values, logits
+        """
+
+        present_key_values = []
+        for i in range(self.n_layer):
+            if "past_key." + str(i) + "_RetainedState" in ort_outputs:
+                present_key_values.append(ort_outputs["past_key." + str(i) + "_RetainedState"])
+            if "past_value." + str(i) + "_RetainedState" in ort_outputs:
+                present_key_values.append(ort_outputs["past_value." + str(i) + "_RetainedState"])
+
+        outputs = {}
+        outputs["past_key_values"] = present_key_values
+        outputs["logits"] = ort_outputs["logits"]
+
+        return outputs
+
+
+class InputHandlerVLM:
+    def __init__(
+        self, batch_size, config, image, conversation, processor, prompt, prompt_len, ctx_len, max_gen_len, n_layer
+    ):
+        self.ctx_len = ctx_len
+        self.prompt_len = prompt_len
+        self.max_gen_len = max_gen_len
+        self.config = config
+        self.image = image
+        self.prompt = prompt
+        self.batch_size = batch_size
+        self.n_layer = n_layer
+        self.processor = processor
+        self.conversation = conversation
+
+    def prepare_pytorch_inputs(self):
+        """
+        Function responsible for creating Prefill stage tensor inputs for PyTorch model.
+
+        Return:
+            :Dict: input_ids, position_ids, past_key_values
+        """
+        inputs = self.processor(images=self.image, text=self.prompt, return_tensors="pt")
+        if hasattr(self.config, "text_config"):
+            txt_cfg = self.config.text_config
+        else:
+            txt_cfg = self.config.llm_config
+
+        num_hidden_layers = txt_cfg.num_hidden_layers
+        num_key_value_heads = txt_cfg.num_key_value_heads
+        head_dim = txt_cfg.hidden_size // txt_cfg.num_attention_heads
+        if hasattr(txt_cfg, "cross_attention_layers"):
+            cross_attention_layers = txt_cfg.cross_attention_layers
+
+            vis_cfg = self.config.vision_config
+            num_patches = (vis_cfg.image_size // vis_cfg.patch_size) ** 2 + 1
+            image_tokens_len = vis_cfg.max_num_tiles * num_patches
+
+        # generation_len = self.gen_len
+        # generated_ids = torch.full((self.batch_size, generation_len), self.processor.tokenizer.pad_token_id)
+        inputs["position_ids"] = inputs.pop("attention_mask").cumsum(1) - 1
+        inputs["past_key_values"] = []
+        for i in range(num_hidden_layers):
+            # Specific to mllama as of now
+            if hasattr(txt_cfg, "cross_attention_layers") and i in cross_attention_layers:
+                idx = cross_attention_layers.index(i)
+                assert idx == ((i - 3) // 5), f"{i}, {(i - 3) // 5}"
+                inputs["past_key_values"].append(
+                    (
+                        torch.zeros(1, num_key_value_heads, image_tokens_len, head_dim),
+                        torch.zeros(1, num_key_value_heads, image_tokens_len, head_dim),
+                    )
+                )
+            else:
+                inputs["past_key_values"].append(
+                    (
+                        torch.zeros(1, num_key_value_heads, self.ctx_len, head_dim),
+                        torch.zeros(1, num_key_value_heads, self.ctx_len, head_dim),
+                    )
+                )
+
+        return inputs
+
+    def prepare_vlm_ort_inputs(self):
+        txt_cfg = self.config.get_text_config()
+        num_hidden_layers = txt_cfg.num_hidden_layers
+        num_key_value_heads = txt_cfg.num_key_value_heads
+        head_dim = txt_cfg.hidden_size // txt_cfg.num_attention_heads
+        if hasattr(txt_cfg, "cross_attention_layers"):
+            cross_attention_layers = txt_cfg.cross_attention_layers
+            vis_cfg = self.config.vision_config
+            num_patches = (vis_cfg.image_size // vis_cfg.patch_size) ** 2 + 1
+            image_tokens_len = vis_cfg.max_num_tiles * num_patches
+
+        inputs = self.processor(images=self.image, text=self.prompt, return_tensors="np")
+        if "attention_mask" in inputs.keys():
+            inputs["position_ids"] = inputs.pop("attention_mask").cumsum(1) - 1
+        inputs["past_key_values"] = []
+
+        vision_inputs = {
+            k: v for k, v in inputs.items() if k in {"pixel_values", "aspect_ratio_ids", "aspect_ratio_mask"}
+        }
+
+        for i in range(num_hidden_layers):
+            if hasattr(txt_cfg, "cross_attention_layers") and i in cross_attention_layers:
+                idx = cross_attention_layers.index(i)
+                assert idx == ((i - 3) // 5), f"{i}, {(i - 3) // 5}"
+                inputs["past_key." + str(i)] = np.zeros(
+                    (self.batch_size, num_key_value_heads, image_tokens_len, head_dim), dtype=np.float32
+                )
+                inputs["past_value." + str(i)] = np.zeros(
+                    (self.batch_size, num_key_value_heads, image_tokens_len, head_dim), dtype=np.float32
+                )
+            else:
+                inputs["past_key." + str(i)] = np.zeros(
+                    (self.batch_size, num_key_value_heads, self.ctx_len, head_dim), dtype=np.float32
+                )
+                inputs["past_value." + str(i)] = np.zeros(
+                    (self.batch_size, num_key_value_heads, self.ctx_len, head_dim), dtype=np.float32
+                )
+        lang_inputs = {k: v for k, v in inputs.items() if k not in vision_inputs}
+        return vision_inputs, lang_inputs
+
+    def update_vlm_ort_outputs(self, ort_outputs):
+        """
+        Function responsible for updating ONNXRT session outputs.
+
+        ``Mandatory`` Args:
+            :ort_outputs (Dict): Numpy outputs of Onnx model from current iteration
+
+        Return:
+            updated_outputs (Dict): Updated past_key_values, logits, pixel_values
+        """
+        present_key_values = []
+        for i in range(self.n_layer[0]):
+            if "past_key." + str(i) + "_RetainedState" in ort_outputs:
+                present_key_values.append(ort_outputs["past_key." + str(i) + "_RetainedState"])
+            if "past_value." + str(i) + "_RetainedState" in ort_outputs:
+                present_key_values.append(ort_outputs["past_value." + str(i) + "_RetainedState"])
+
+        outputs = {}
+        outputs["past_key_values"] = present_key_values
+        outputs["logits"] = ort_outputs["logits"]
+        outputs["pixel_values_RetainedState"] = (
+            ort_outputs["pixel_values_RetainedState"] if "pixel_values_RetainedState" in ort_outputs else None
+        )
+        outputs["image_features_RetainedState"] = (
+            ort_outputs["image_features_RetainedState"] if "image_features_RetainedState" in ort_outputs else None
+        )
+        return outputs
+
+    def update_vlm_ort_inputs(self, inputs, ort_outputs):
+        """
+        Function responsible for updating Prefill stage inputs to create inputs for decode stage inputs for ONNX model to be run on ONNXRT.
+
+        ``Mandatory`` Args:
+            :inputs (Dict): NumPy inputs of Onnx model from previous iteration
+            :ort_outputs (Dict): Numpy outputs of Onnx model from previous iteration
+
+        Return:
+            :Dict: Updated input_ids, position_ids, pixel_values and past_key_values
+        """
+        updated_inputs = {}
+        updated_inputs["input_ids"] = ort_outputs["logits"].argmax(-1)
+        updated_inputs["position_ids"] = np.max(inputs["position_ids"], axis=1, keepdims=True) + 1
+        for i in range(self.n_layer[0]):
+            updated_inputs["past_key." + str(i)] = ort_outputs["past_key_values"][i * 2]
+            updated_inputs["past_value." + str(i)] = ort_outputs["past_key_values"][i * 2 + 1]
+        if "pixel_values_RetainedState" in ort_outputs.keys():
+            updated_inputs["pixel_values"] = ort_outputs["pixel_values_RetainedState"]
+        if "image_features_RetainedState" in ort_outputs.keys():
+            updated_inputs["image_features"] = ort_outputs["image_features_RetainedState"]
+
+        if "cross_attention_mask" in inputs.keys():
+            bs, _, num_images, img_tiles = inputs["cross_attention_mask"].shape
+            updated_inputs["cross_attention_mask"] = torch.ones(
+                (bs, 1, num_images, img_tiles), dtype=torch.int64
+            ).numpy()
+
+        for k, v in inputs.items():
+            if k not in updated_inputs.keys():
+                updated_inputs[k] = v
+        return updated_inputs