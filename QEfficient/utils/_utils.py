# -----------------------------------------------------------------------------
#
# Copyright (c)  2023-2024 Qualcomm Innovation Center, Inc. All rights reserved.
# SPDX-License-Identifier: BSD-3-Clause
#
# -----------------------------------------------------------------------------

import os
from typing import List, Optional, Tuple, Union

import requests
from huggingface_hub import login, snapshot_download
from requests.exceptions import HTTPError
from transformers import AutoTokenizer, PreTrainedTokenizer, PreTrainedTokenizerFast

from QEfficient.utils.constants import QEFF_MODELS_DIR, Constants
from QEfficient.utils.logging_utils import logger


def login_and_download_hf_lm(model_name, *args, **kwargs):
    logger.info(f"loading HuggingFace model for {model_name}")
    hf_token = kwargs.pop("hf_token", None)
    cache_dir = kwargs.pop("cache_dir", None)   
    if hf_token is not None:
        login(hf_token)
    model_name = hf_download(
        repo_id=model_name,
        cache_dir=cache_dir,
        ignore_patterns=["*.txt", "*.onnx", "*.ot", "*.md", "*.tflite", "*.pdf", "*.msgpack", "*.h5"],
    )
    return model_name


def hf_download(
    repo_id: Optional[str] = None,
    cache_dir: Optional[str] = None,
    hf_token: Optional[str] = None,
    allow_patterns: Optional[List[str]] = None,
    ignore_patterns: Optional[List[str]] = None,
):
    # Setup cache and local dir
    local_dir = None
    if cache_dir is not None:
        cache_dir = f"{cache_dir}"
        local_dir = f"{cache_dir}/{repo_id}"

    os.makedirs(f"{cache_dir}/{repo_id}", exist_ok=True)
    max_retries = 5
    retry_count = 0
    while retry_count < max_retries:
        try:
            model_path = snapshot_download(
                repo_id,
                cache_dir=cache_dir,
                local_dir=local_dir,
                local_dir_use_symlinks=True,
                revision="main",
                resume_download=True,
                token=hf_token,
                allow_patterns=allow_patterns,
                ignore_patterns=ignore_patterns,
            )
            break
        except requests.ReadTimeout as e:
            print(f"Read timeout: {e}")
            retry_count += 1

        except HTTPError as e:
            retry_count = max_retries
            if e.response.status_code == 401:
                print("You need to pass a valid `--hf_token=...` to download private checkpoints.")
            else:
                raise e

    return model_path


def qpc_exists(model_name: str, qpc_base_dir_name: str) -> Tuple[bool, str]:
    """
    Checks if qpc dir exists.
    Returns
    1. Boolean variable indicating if qpc files exist
    2. Path of the qpc dir if found.
    ---------
    :param model_name: str. HF Model card name.
    :param dir_path: str. Path of qpc directory.
    :return: Union[Tuple[bool, str]]: qpc_exists and path to qpc directory
    """
    model_card_dir = os.path.join(QEFF_MODELS_DIR, str(model_name))
    os.makedirs(model_card_dir, exist_ok=True)

    qpc_dir_path = os.path.join(model_card_dir, qpc_base_dir_name, "qpcs")

    # Compute the boolean indicating if the QPC exists
    qpc_exists_bool = os.path.isdir(qpc_dir_path) and os.path.isfile(os.path.join(qpc_dir_path, "programqpc.bin"))

    return qpc_exists_bool, qpc_dir_path


def onnx_exists(model_name: str) -> Tuple[bool, str, str]:
    """
    Checks if qpc files already exists, removes the directory if files have been manipulated.
    ---------
    :param model_name: str. HF Model card name.
    :return: Union[Tuple[bool, str, str]]: onnx_exists and path to onnx file and directory
    """
    model_card_dir = os.path.join(QEFF_MODELS_DIR, str(model_name))
    os.makedirs(model_card_dir, exist_ok=True)

    onnx_dir_path = os.path.join(model_card_dir, "onnx")
    onnx_model_path = os.path.join(onnx_dir_path, model_name.replace("/", "_") + "_kv_clipped_fp16.onnx")

    # Compute the boolean indicating if the ONNX model exists
    onnx_exists_bool = os.path.isfile(onnx_model_path) and os.path.isfile(
        os.path.join(os.path.dirname(onnx_model_path), "custom_io_fp16.yaml")
    )

    # Return the boolean, onnx_dir_path, and onnx_model_path
    return onnx_exists_bool, onnx_dir_path, onnx_model_path


def load_hf_tokenizer(pretrained_model_name_or_path: str, cache_dir: Optional[str] = None, hf_token: Optional[str] = None, padding_side:str = "left", **kwargs) -> Union[PreTrainedTokenizerFast, PreTrainedTokenizer]:
    logger.info(f"Loading Tokenizer")
    if hf_token is not None:
        login(hf_token)
    # Download tokenizer along with model if it doesn't exist
<<<<<<< HEAD
    model_hf_path = pretrained_model_name_or_path if os.path.isdir(pretrained_model_name_or_path) else hf_download(repo_id=pretrained_model_name_or_path, cache_dir=cache_dir, allow_patterns=["*.json", "*.py", "*token*"])
    #FIXME(ochougul): should this always return left padded tokenizer?
=======
    model_hf_path = hf_download(repo_id=model_name, cache_dir=cache_dir, allow_patterns=["*.json", "*.py", "*token*"])
>>>>>>> ddf7ac19
    tokenizer = AutoTokenizer.from_pretrained(model_hf_path, padding_side=padding_side, trust_remote_code=True, **kwargs)
    padding_check_and_fix(tokenizer)  # Check and fix tokenizer viability
    
    return tokenizer


def get_qpc_dir_name_infer(num_cores, mos, batch_size, prompt_len, ctx_len, mxfp6, mxint8, device_group):
    qpc_base_dir_name = (
        f"qpc_{num_cores}cores_{batch_size}BS_{prompt_len}PL_{ctx_len}CL_{mos}MOS_"
        + f"{len(device_group)}"
        + "devices"
        + ("_mxfp6_mxint8" if (mxfp6 and mxint8) else "_mxfp6" if mxfp6 else "_fp16_mxint8" if mxint8 else "_fp16")
    )

    return qpc_base_dir_name

<<<<<<< HEAD
def check_and_assign_cache_dir(local_model_dir, cache_dir):
    if local_model_dir is not None and cache_dir is not None:
        logger.warning(f"Both local_model_dir ({local_model_dir}) and cache_dir ({cache_dir}) given. Using local_model_dir.")
    elif local_model_dir is None and cache_dir is None:
        cache_dir = Constants.CACHE_DIR
        return cache_dir
=======

def padding_check_and_fix(tokenizer: Union[PreTrainedTokenizer, PreTrainedTokenizerFast]) -> None:
    """
    Checks and fixes tokenizer paddding side and pad_token_id viability. 
    --------
    
    tokenizer: Union[PreTrainedTokenizer, PreTrainedTokenizerFast]. Pass model tokenizer to check and fix.
    """
    if tokenizer.padding_side != "right":
        logger.warning(f"Setting tokenizer padding_side to 'right', got {tokenizer.padding_side}")
        tokenizer.padding_side = "right"
    
    if tokenizer.pad_token_id is None:
        assert tokenizer.eos_token_id is not None, "Found tokenizer.eos_token_id to be None, expected int"
        # If Pad token is out of range of vocab size
        if tokenizer.eos_token_id < tokenizer.vocab_size:
            tokenizer.pad_token_id = tokenizer.eos_token_id
        else:
            tokenizer.pad_token_id = tokenizer.vocab_size - 1
            
>>>>>>> ddf7ac19
<|MERGE_RESOLUTION|>--- conflicted
+++ resolved
@@ -124,12 +124,8 @@
     if hf_token is not None:
         login(hf_token)
     # Download tokenizer along with model if it doesn't exist
-<<<<<<< HEAD
     model_hf_path = pretrained_model_name_or_path if os.path.isdir(pretrained_model_name_or_path) else hf_download(repo_id=pretrained_model_name_or_path, cache_dir=cache_dir, allow_patterns=["*.json", "*.py", "*token*"])
     #FIXME(ochougul): should this always return left padded tokenizer?
-=======
-    model_hf_path = hf_download(repo_id=model_name, cache_dir=cache_dir, allow_patterns=["*.json", "*.py", "*token*"])
->>>>>>> ddf7ac19
     tokenizer = AutoTokenizer.from_pretrained(model_hf_path, padding_side=padding_side, trust_remote_code=True, **kwargs)
     padding_check_and_fix(tokenizer)  # Check and fix tokenizer viability
     
@@ -146,14 +142,12 @@
 
     return qpc_base_dir_name
 
-<<<<<<< HEAD
 def check_and_assign_cache_dir(local_model_dir, cache_dir):
     if local_model_dir is not None and cache_dir is not None:
         logger.warning(f"Both local_model_dir ({local_model_dir}) and cache_dir ({cache_dir}) given. Using local_model_dir.")
     elif local_model_dir is None and cache_dir is None:
         cache_dir = Constants.CACHE_DIR
         return cache_dir
-=======
 
 def padding_check_and_fix(tokenizer: Union[PreTrainedTokenizer, PreTrainedTokenizerFast]) -> None:
     """
@@ -173,5 +167,4 @@
             tokenizer.pad_token_id = tokenizer.eos_token_id
         else:
             tokenizer.pad_token_id = tokenizer.vocab_size - 1
-            
->>>>>>> ddf7ac19
+            