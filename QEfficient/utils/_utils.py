# -----------------------------------------------------------------------------
#
# Copyright (c)  2023-2024 Qualcomm Innovation Center, Inc. All rights reserved.
# SPDX-License-Identifier: BSD-3-Clause
#
# -----------------------------------------------------------------------------

import os
from typing import List, Optional, Tuple, Union

import requests
from huggingface_hub import login, snapshot_download
from requests.exceptions import HTTPError
from transformers import AutoTokenizer, PreTrainedTokenizer, PreTrainedTokenizerFast

from QEfficient.utils.constants import QEFF_MODELS_DIR
from QEfficient.utils.logging_utils import logger


def login_and_download_hf_lm(model_name, *args, **kwargs):
    logger.info(f"loading HuggingFace model for {model_name}")
    hf_token = kwargs.pop("hf_token", None)
    cache_dir = kwargs.pop("cache_dir", None)   
    if hf_token is not None:
        login(hf_token)
    model_name = hf_download(
        repo_id=model_name,
        cache_dir=cache_dir,
        ignore_patterns=["*.txt", "*.onnx", "*.ot", "*.md", "*.tflite", "*.pdf", "*.msgpack", "*.h5"],
    )
    return model_name


def hf_download(
    repo_id: Optional[str] = None,
    cache_dir: Optional[str] = None,
    hf_token: Optional[str] = None,
    allow_patterns: Optional[List[str]] = None,
    ignore_patterns: Optional[List[str]] = None,
):
    # Setup cache and local dir
    local_dir = None
    if cache_dir is not None:
        cache_dir = f"{cache_dir}"
        local_dir = f"{cache_dir}/{repo_id}"

    os.makedirs(f"{cache_dir}/{repo_id}", exist_ok=True)
    max_retries = 5
    retry_count = 0
    while retry_count < max_retries:
        try:
            model_path = snapshot_download(
                repo_id,
                cache_dir=cache_dir,
                local_dir=local_dir,
                local_dir_use_symlinks=True,
                revision="main",
                resume_download=True,
                token=hf_token,
                allow_patterns=allow_patterns,
                ignore_patterns=ignore_patterns,
            )
            break
        except requests.ReadTimeout as e:
            print(f"Read timeout: {e}")
            retry_count += 1

        except HTTPError as e:
            retry_count = max_retries
            if e.response.status_code == 401:
                print("You need to pass a valid `--hf_token=...` to download private checkpoints.")
            else:
                raise e

    return model_path


def qpc_exists(model_name: str, qpc_base_dir_name: str) -> Tuple[bool, str]:
    """
    Checks if qpc dir exists.
    Returns
    1. Boolean variable indicating if qpc files exist
    2. Path of the qpc dir if found.
    ---------
    :param model_name: str. HF Model card name.
    :param dir_path: str. Path of qpc directory.
    :return: Union[Tuple[bool, str]]: qpc_exists and path to qpc directory
    """
    model_card_dir = os.path.join(QEFF_MODELS_DIR, str(model_name))
    os.makedirs(model_card_dir, exist_ok=True)

    qpc_dir_path = os.path.join(model_card_dir, qpc_base_dir_name, "qpcs")

    # Compute the boolean indicating if the QPC exists
    qpc_exists_bool = os.path.isdir(qpc_dir_path) and os.path.isfile(os.path.join(qpc_dir_path, "programqpc.bin"))

    return qpc_exists_bool, qpc_dir_path


def onnx_exists(model_name: str) -> Tuple[bool, str, str]:
    """
    Checks if qpc files already exists, removes the directory if files have been manipulated.
    ---------
    :param model_name: str. HF Model card name.
    :return: Union[Tuple[bool, str, str]]: onnx_exists and path to onnx file and directory
    """
    model_card_dir = os.path.join(QEFF_MODELS_DIR, str(model_name))
    os.makedirs(model_card_dir, exist_ok=True)

    onnx_dir_path = os.path.join(model_card_dir, "onnx")
    onnx_model_path = os.path.join(onnx_dir_path, model_name.replace("/", "_") + "_kv_clipped_fp16.onnx")

    # Compute the boolean indicating if the ONNX model exists
    onnx_exists_bool = os.path.isfile(onnx_model_path) and os.path.isfile(
        os.path.join(os.path.dirname(onnx_model_path), "custom_io_fp16.yaml")
    )

    # Return the boolean, onnx_dir_path, and onnx_model_path
    return onnx_exists_bool, onnx_dir_path, onnx_model_path


def load_hf_tokenizer(model_name: str, cache_dir: Optional[str] = None, hf_token: Optional[str] = None, local_model_dir: Optional[str] = None, padding_side:str = "left", **kwargs) -> Union[PreTrainedTokenizerFast, PreTrainedTokenizer]:
    logger.info(f"Loading Tokenizer for {model_name}")
    if hf_token is not None:
        login(hf_token)

    # Download tokenizer along with model if it doesn't exist
    model_hf_path = local_model_dir if local_model_dir else hf_download(repo_id=model_name, cache_dir=cache_dir, allow_patterns=["*.json", "*.py", "*token*"])
    #FIXME(ochougul): should this always return left padded tokenizer?
    tokenizer = AutoTokenizer.from_pretrained(model_hf_path, padding_side=padding_side, trust_remote_code=True, **kwargs)
<<<<<<< HEAD
    return tokenizer
=======
    return tokenizer, model_hf_path
>>>>>>> ad986825


def get_qpc_dir_name_infer(num_cores, mos, batch_size, prompt_len, ctx_len, mxfp6, mxint8, device_group):
    qpc_base_dir_name = (
        f"qpc_{num_cores}cores_{batch_size}BS_{prompt_len}PL_{ctx_len}CL_{mos}MOS_"
        + f"{len(device_group)}"
        + "devices"
        + ("_mxfp6_mxint8" if (mxfp6 and mxint8) else "_mxfp6" if mxfp6 else "_fp16_mxint8" if mxint8 else "_fp16")
    )

    return qpc_base_dir_name<|MERGE_RESOLUTION|>--- conflicted
+++ resolved
@@ -36,6 +36,7 @@
     cache_dir: Optional[str] = None,
     hf_token: Optional[str] = None,
     allow_patterns: Optional[List[str]] = None,
+    allow_patterns: Optional[List[str]] = None,
     ignore_patterns: Optional[List[str]] = None,
 ):
     # Setup cache and local dir
@@ -57,6 +58,7 @@
                 revision="main",
                 resume_download=True,
                 token=hf_token,
+                allow_patterns=allow_patterns,
                 allow_patterns=allow_patterns,
                 ignore_patterns=ignore_patterns,
             )
@@ -128,11 +130,7 @@
     model_hf_path = local_model_dir if local_model_dir else hf_download(repo_id=model_name, cache_dir=cache_dir, allow_patterns=["*.json", "*.py", "*token*"])
     #FIXME(ochougul): should this always return left padded tokenizer?
     tokenizer = AutoTokenizer.from_pretrained(model_hf_path, padding_side=padding_side, trust_remote_code=True, **kwargs)
-<<<<<<< HEAD
     return tokenizer
-=======
-    return tokenizer, model_hf_path
->>>>>>> ad986825
 
 
 def get_qpc_dir_name_infer(num_cores, mos, batch_size, prompt_len, ctx_len, mxfp6, mxint8, device_group):
