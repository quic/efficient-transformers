--- conflicted
+++ resolved
@@ -117,23 +117,16 @@
     return onnx_exists_bool, onnx_dir_path, onnx_model_path
 
 
-<<<<<<< HEAD
 def load_hf_tokenizer(model_name: str, cache_dir: Optional[str] = None, hf_token: Optional[str] = None, local_model_dir: Optional[str] = None, padding_side:str = "left", **kwargs) -> Union[PreTrainedTokenizerFast, PreTrainedTokenizer]:
-=======
-def load_hf_tokenizer(model_name: str, cache_dir: Optional[str] = None, hf_token: Optional[str] = None, model_path: Optional[str] = None, padding_side:str = "left", **kwargs) -> Union[PreTrainedTokenizerFast, PreTrainedTokenizer]:
->>>>>>> acabc839
     logger.info(f"Loading Tokenizer for {model_name}")
     if hf_token is not None:
         login(hf_token)
 
     # Download tokenizer along with model if it doesn't exist
-<<<<<<< HEAD
     model_hf_path = local_model_dir if local_model_dir else hf_download(repo_id=model_name, cache_dir=cache_dir, allow_patterns=["*.json", "*.py", "*token*"])
-=======
-    model_hf_path = model_path if model_path else hf_download(repo_id=model_name, cache_dir=cache_dir, ignore_patterns=["*.txt", "*.onnx", "*.ot", "*.md", "*.tflite", "*.pdf", "*.msgpack", "*.h5"])
->>>>>>> acabc839
     #FIXME(ochougul): should this always return left padded tokenizer?
     tokenizer = AutoTokenizer.from_pretrained(model_hf_path, padding_side=padding_side, trust_remote_code=True, **kwargs)
+    return tokenizer, model_hf_path
     return tokenizer, model_hf_path
 
 
