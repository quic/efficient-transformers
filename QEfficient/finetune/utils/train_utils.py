# -----------------------------------------------------------------------------
#
# Copyright (c) Qualcomm Technologies, Inc. and/or its subsidiaries.
# SPDX-License-Identifier: BSD-3-Clause
#
# -----------------------------------------------------------------------------

import os
import time
from datetime import datetime
from functools import partial

import torch
import torch.distributed as dist
import torchmetrics
from torch.utils.tensorboard import SummaryWriter
from tqdm import tqdm

from QEfficient.finetune.configs.training import TrainConfig
from QEfficient.finetune.utils.helper import (
    Task_Mode,
    get_autocast_ctx,
<<<<<<< HEAD
    get_op_verifier_ctx,
    is_rank_zero,
    save_to_json,
=======
    get_num_ddp_devices,
    get_op_verifier_ctx,
    is_rank_zero,
>>>>>>> 5fb75325
)
from QEfficient.finetune.utils.logging_utils import logger

try:
    import torch_qaic  # noqa: F401
    import torch_qaic.debug as qaic_debug  # noqa: F401
    import torch_qaic.profile as qaic_profile  # noqa: F401
    import torch_qaic.utils as qaic_utils  # noqa: F401
    from torch.qaic.amp import GradScaler as QAicGradScaler
except ImportError as e:
    logger.log_rank_zero(f"{e}. Moving ahead without these qaic modules.")

from torch.amp import GradScaler


def train(
    model,
    tokenizer,
    train_dataloader,
    eval_dataloader,
    optimizer,
    lr_scheduler,
    train_config: TrainConfig,
):
    """
    Trains the model on the given dataloader

    Args:
        model: The model to be trained
        tokenizer: tokenizer used in the eval for decoding the predictions
        train_dataloader: The dataloader containing the training data
        eval_dataloader: The dataloader containing the eval data
        optimizer: The optimizer used for training
        lr_scheduler: The learning rate scheduler
        train_config: The training configuration

    Returns: results dictionary containing average training and validation perplexity and loss
    """
    device = train_config.device
    device_type = torch.device(device).type
    local_rank = int(os.getenv("LOCAL_RANK", 0))

    train_metric = []
    train_loss = []
    eval_metric = []
    eval_loss = []

    if train_config.save_metrics:
        if not os.path.exists(train_config.output_dir):
            os.makedirs(train_config.output_dir, exist_ok=True)
        metrics_filename = (
            f"{train_config.output_dir}/metrics_data_{local_rank}-{datetime.now().strftime('%Y-%m-%d_%H-%M-%S')}.json"
        )
        train_step_metric = []
        train_step_loss = []
        eval_step_loss = []
        eval_step_metric = []

    epoch_times = []
    checkpoint_times = []
    results = {}
    best_eval_loss = float("inf")
    total_train_steps = 0
    max_steps_reached = False  # Flag to indicate max training steps reached

    tensorboard_updates = None
    if is_rank_zero():
        tensorboard_log_dir = train_config.output_dir + "/runs/" + f"{datetime.now().strftime('%Y-%m-%d_%H-%M-%S')}"
        tensorboard_updates = SummaryWriter(log_dir=tensorboard_log_dir)

    if train_config.grad_scaler:
        if device.startswith("qaic"):
            scaler = QAicGradScaler()
        else:
            scaler = GradScaler(device_type)

    loss_0_counter = torch.tensor([0]).to(device)

    if train_config.enable_ddp:
        dist.broadcast(loss_0_counter, src=0)

    acc_helper = None
    if train_config.task_mode == Task_Mode.SEQ_CLASSIFICATION:
        if train_config.enable_ddp:
            num_classes = model.module.classifier.out_features
        else:
            num_classes = model.classifier.out_features
        acc_helper = torchmetrics.classification.MulticlassAccuracy(num_classes=num_classes).to(device)

    autocast_ctx = get_autocast_ctx(train_config.use_autocast, device_type, dtype=torch.float16)
    op_verifier_ctx = partial(get_op_verifier_ctx, train_config.opByOpVerifier, device, train_config.output_dir)

    # Start the training loop
    for epoch in range(train_config.num_epochs):
        if loss_0_counter.item() == train_config.convergence_counter:
            logger.log_rank_zero(
                f"Skipping epoch {epoch + 1} since loss value has been <= {train_config.convergence_loss} for last {loss_0_counter.item()} steps."
            )
            break

        if train_config.use_peft and train_config.from_peft_checkpoint:
            intermediate_epoch = int(train_config.from_peft_checkpoint.split("/")[-2].split("_")[-1]) - 1
            if epoch < intermediate_epoch:
                logger.log_rank_zero(f"Skipping epoch {epoch + 1} since fine tuning has already completed for it.")
                # to bring the count of train_step in sync with where it left off
                total_train_steps += len(train_dataloader)
                continue

        logger.log_rank_zero(f"Starting epoch {epoch + 1}/{train_config.num_epochs}")
<<<<<<< HEAD
        if train_config.max_train_step > 0:
            logger.log_rank_zero(f"Max train steps : {train_config.max_train_step}")
=======
        # stop when the maximum number of training steps is reached
>>>>>>> 5fb75325
        if max_steps_reached:
            break

        epoch_start_time = time.perf_counter()
        model.train()

        total_loss = 0.0
        total_length = len(train_dataloader) // train_config.gradient_accumulation_steps
        pbar = tqdm(
            colour="blue",
            desc=f"Training Epoch: {epoch + 1}",
            total=total_length,
            dynamic_ncols=True,
        )

        # enable profile for qaic
        qaic_profile.start_profiling(device, 1) if train_config.use_profiler else None
        num_dummy_samples = 0
        for step, batch in enumerate(train_dataloader):
            # resume training from a particular checkpoint, assuming the dataset is not shuffled
            if train_config.use_peft and train_config.from_peft_checkpoint:
                intermediate_step = int(train_config.from_peft_checkpoint.split("/")[-1].split("_")[-1])
                intermediate_epoch = int(train_config.from_peft_checkpoint.split("/")[-2].split("_")[-1]) - 1
                # to bring the count of train_step in sync with where it left off
                if epoch == intermediate_epoch and step == 0:
                    total_train_steps += intermediate_step
                    logger.log_rank_zero(
                        f"Skipping first {intermediate_step} steps for epoch {epoch + 1}, since fine tuning has already completed for it."
                    )
                if epoch == intermediate_epoch and step < intermediate_step:
                    total_train_steps += 1
                    continue
            total_train_steps += 1

<<<<<<< HEAD
            if train_config.max_train_step > 0 and total_train_steps > train_config.max_train_step:
=======
            #  stop when the maximum number of training steps is reached
            if train_config.max_train_step > 0 and total_train_steps >= train_config.max_train_step:
>>>>>>> 5fb75325
                max_steps_reached = True
                logger.log_rank_zero(
                    "Maximum training steps reached "
                    f"(max_train_step={train_config.max_train_step}). Stopping "
                    "the training process."
                )
                break
            batch = {k: v.to(device) for k, v in batch.items()}  # move the batch elements to qaic device

            is_optimizer_step = (step + 1) % train_config.gradient_accumulation_steps == 0 or step == len(
                train_dataloader
            ) - 1
            if train_config.enable_ddp:
                # Below block derived from : https://github.com/karpathy/nanoGPT/blob/93a43d9a5c22450bbf06e78da2cb6eeef084b717/train.py#L293
                # in DDP training we only need to sync gradients at the last micro step.
                # the official way to do this is with model.no_sync() context manager, but
                # using too many context managers may bloat the code and forces us to repeat code
                # looking at the source of that context manager, it just toggles this variable
                model.require_backward_grad_sync = is_optimizer_step

            with autocast_ctx, op_verifier_ctx(step) as verifier:
                model_outputs = model(**batch)
                loss = model_outputs.loss  # Forward call
                if (batch["labels"] != -100).sum() == 0:
                    loss = loss.nan_to_num(nan=0.0)
                    num_dummy_samples += train_config.train_batch_size
                else:
                    num_dummy_samples_per_batch = (
                        (torch.sum(batch["labels"] == -100, dim=1) == batch["labels"].shape[1]).sum().item()
                    )
                    if num_dummy_samples_per_batch > 0:
                        num_dummy_samples += num_dummy_samples_per_batch
                        loss = loss * train_config.train_batch_size / num_dummy_samples_per_batch

                if train_config.task_mode == Task_Mode.SEQ_CLASSIFICATION:
                    logits = model_outputs.logits
                    labels = batch["labels"][:, 0]
                    preds = torch.nn.functional.softmax(logits, dim=-1)
                    acc_helper.forward(preds, labels)
            if train_config.opByOpVerifier:
                logger.info("Mismatches detected:", verifier.get_perop_mismatch_count())

            total_loss += loss.detach().float()

            if is_rank_zero():
                tensorboard_updates.add_scalars("loss", {"train": loss}, total_train_steps)
                if loss <= train_config.convergence_loss:
                    loss_0_counter += 1
                else:
                    loss_0_counter = torch.tensor([0]).to(device)
            if train_config.enable_ddp:
                dist.broadcast(loss_0_counter, src=0)

            if train_config.save_metrics:
                train_step_loss.append(loss.detach().float().item())
                if train_config.task_mode == Task_Mode.SEQ_CLASSIFICATION:
                    step_metric_value = float(acc_helper.compute())
                else:
                    step_metric_value = float(torch.exp(loss.detach().float()))
                train_step_metric.append(step_metric_value)

            # Accumulate gradients
            complete_accum_steps = (
                len(train_dataloader) - len(train_dataloader) % train_config.gradient_accumulation_steps
            )
            if step < complete_accum_steps:
                num_samples_in_cur_update = train_config.gradient_accumulation_steps
            else:
                num_samples_in_cur_update = len(train_dataloader) % train_config.gradient_accumulation_steps

            loss = loss / num_samples_in_cur_update

            if train_config.grad_scaler:
                scaler.scale(loss).backward()  # backward pass
            else:
                loss.backward()  # backward pass

            if is_optimizer_step:
                if train_config.grad_scaler:
                    scaler.step(optimizer)
                    scaler.update()
                else:
                    optimizer.step()
                optimizer.zero_grad()
                pbar.update(1)

            # Save the trained checkpoints for every given steps
            if (step + 1) % train_config.intermediate_step_save == 0:
                qaic_profile.stop_profiling(device) if train_config.use_profiler else None
                if train_config.enable_ddp:
                    if dist.get_rank() == 0:
                        model.module.save_pretrained(
                            train_config.output_dir + f"/trained_weights/epoch_{epoch + 1}/step_{step + 1}"
                        )
                else:
                    model.save_pretrained(
                        train_config.output_dir + f"/trained_weights/epoch_{epoch + 1}/step_{step + 1}"
                    )

            pbar.set_description(
                f"Training Epoch: {epoch + 1}/{train_config.num_epochs}, step {step + 1}/{len(train_dataloader)} completed (loss: {loss.detach().float()})"
            )
            if train_config.save_metrics:
                save_to_json(
                    metrics_filename,
                    train_step_loss,
                    train_loss,
                    train_step_metric,
                    train_metric,
                    eval_step_loss,
                    eval_loss,
                    eval_step_metric,
                    eval_metric,
                )
            if loss_0_counter.item() == train_config.convergence_counter:
                logger.log_rank_zero(
                    f"Loss value has been <= {train_config.convergence_loss} for last {loss_0_counter.item()} steps.Hence,stopping the fine tuning."
                )
                break

        pbar.close()
        epoch_end_time = time.perf_counter() - epoch_start_time
        epoch_times.append(epoch_end_time)

        if train_config.use_peft and train_config.from_peft_checkpoint and epoch == intermediate_epoch:
            train_epoch_loss = (
                0.0
                if total_loss == 0.0
                else total_loss / (step - intermediate_step - (num_dummy_samples / train_config.train_batch_size))
            )
        else:
            train_epoch_loss = (
                0.0
                if total_loss == 0.0
                else total_loss / (step + 1 - (num_dummy_samples / train_config.train_batch_size))
            )

        if train_config.task_mode == Task_Mode.SEQ_CLASSIFICATION:
            train_epoch_metric = acc_helper.compute()
            acc_helper.reset()
        else:
            train_epoch_metric = torch.exp(train_epoch_loss)

        train_metric.append(float(train_epoch_metric))
        train_loss.append(float(train_epoch_loss))

        if train_config.enable_ddp:
            dist.all_reduce(train_epoch_loss, op=dist.ReduceOp.SUM)
            train_epoch_loss /= get_num_ddp_devices()
            dist.all_reduce(train_epoch_metric, op=dist.ReduceOp.SUM)
            train_epoch_metric /= get_num_ddp_devices()

        # Update the learning rate as needed
        lr_scheduler.step()

<<<<<<< HEAD
=======
        if train_config.run_validation:
            eval_epoch_loss, eval_epoch_metric, step_loss, step_metric = evaluation_helper(
                model, train_config, eval_dataloader, device
            )

            if is_rank_zero():
                tensorboard_updates.add_scalars("loss", {"eval": eval_epoch_loss}, total_train_steps)
            if train_config.save_metrics:
                eval_step_loss.extend(step_loss)
                eval_step_metric.extend(step_metric)
                eval_loss.append(float(eval_epoch_loss))
                eval_metric.append(float(eval_epoch_metric))

            if train_config.enable_ddp:
                dist.all_reduce(eval_epoch_loss, op=dist.ReduceOp.SUM)
                eval_epoch_loss /= get_num_ddp_devices()
                dist.all_reduce(eval_epoch_metric, op=dist.ReduceOp.SUM)
                eval_epoch_metric /= get_num_ddp_devices()

            if eval_epoch_loss < best_eval_loss:
                best_eval_loss = eval_epoch_loss
                logger.log_rank_zero(f"Best eval loss on epoch {epoch + 1} is {best_eval_loss:.4f}")

            logger.log_rank_zero(
                f"Epoch {epoch + 1}: Eval Loss: {eval_epoch_loss.detach().cpu():.4f}, Eval metric: {eval_epoch_metric.detach().cpu():.4f}"
            )

>>>>>>> 5fb75325
        # saving the adapters after completion of each epoch
        if train_config.save_model:
            if train_config.enable_ddp:
                if dist.get_rank() == 0:
                    model.module.save_pretrained(train_config.output_dir + f"/complete_epoch_{epoch + 1}")
            else:
                model.save_pretrained(train_config.output_dir + f"/complete_epoch_{epoch + 1}")

<<<<<<< HEAD
        if train_config.run_validation:
            eval_epoch_loss, eval_metric, temp_val_loss, temp_step_metric = evaluation(
                model, train_config, eval_dataloader, device
            )
            if eval_epoch_loss < best_val_loss:
                best_val_loss = eval_epoch_loss
                logger.log_rank_zero(f"best eval loss on epoch {epoch + 1} is {best_val_loss}")

            if is_rank_zero():
                tensorboard_updates.add_scalars("loss", {"eval": eval_epoch_loss}, total_train_steps)

            if train_config.save_metrics:
                val_step_loss.extend(temp_val_loss)
                val_step_metric.extend(temp_step_metric)
            val_loss.append(float(eval_epoch_loss))
            val_metric.append(float(eval_metric))
        logger.log_rank_zero(
            f"Epoch {epoch + 1}: train_metric={metric_val:.4f}, train_epoch_loss={train_epoch_loss:.4f}, epoch time {epoch_end_time}s"
        )
=======
        logger.log_rank_zero(
            f"Epoch {epoch + 1}: Train epoch loss: {train_epoch_loss:.4f}, Train metric: {train_epoch_metric:.4f}, Epoch time {epoch_end_time:.2f} sec"
        )

>>>>>>> 5fb75325
        # Saving the results every epoch to plot later
        if train_config.save_metrics:
            save_to_json(
                metrics_filename,
                train_step_loss,
                train_loss,
                train_step_metric,
                train_metric,
                eval_step_loss,
                eval_loss,
                eval_step_metric,
                eval_metric,
            )
    avg_epoch_time = sum(epoch_times) / len(epoch_times)
    avg_checkpoint_time = sum(checkpoint_times) / len(checkpoint_times) if len(checkpoint_times) > 0 else 0

    results["last_epoch_train_loss"] = train_epoch_loss.cpu()
    results["last_epoch_train_metric"] = train_epoch_metric.cpu()
    if train_config.run_validation:
        results["last_epoch_eval_loss"] = eval_epoch_loss.cpu()
        results["last_epoch_eval_metric"] = eval_epoch_metric.cpu()
    results["avg_epoch_time"] = avg_epoch_time
    results["avg_checkpoint_time"] = avg_checkpoint_time
    if train_config.save_metrics:
        results["metrics_filename"] = metrics_filename
    return results


def evaluation(model, train_config, eval_dataloader, device):
    """
    Evaluates the model on the given dataloader

    Args:
        model: The model to evaluate
        eval_dataloader: The dataloader containing the evaluation data

    Returns: eval_epoch_loss, eval_epoch_metric, eval_step_loss, eval_step_metric
    """
    if train_config.enable_ddp:
        dist.barrier()

    model.eval()

    if train_config.task_mode == Task_Mode.SEQ_CLASSIFICATION:
        if train_config.enable_ddp:
            num_classes = model.module.classifier.out_features
        else:
            num_classes = model.classifier.out_features
        acc_helper = torchmetrics.classification.MulticlassAccuracy(num_classes=num_classes).to(device)

    # special handling for qaic device and dtype
    # model.to(device)

    eval_step_loss = []
    eval_step_metric = []

    eval_loss = torch.tensor(0.0, dtype=torch.float32, device=device)  # Initialize evaluation loss
    device_type = torch.device(device).type

    num_dummy_samples = 0
    autocast_ctx = get_autocast_ctx(train_config.use_autocast, device_type, dtype=torch.float16)
    for step, batch in enumerate(tqdm(eval_dataloader, colour="green", desc="evaluating Epoch", dynamic_ncols=True)):
        #  stop when the maximum number of eval steps is reached
        if train_config.max_eval_step > 0 and step >= train_config.max_eval_step:
            break
        for key in batch.keys():
            batch[key] = batch[key].to(device)

        # Ensure no gradients are computed for this scope to save memory
        with torch.no_grad():
            # Forward pass and compute loss
            with autocast_ctx:
                outputs = model(**batch)
            loss = outputs.loss

            if (batch["labels"] != -100).sum() == 0:
                loss = loss.nan_to_num(nan=0.0)
                num_dummy_samples += 1
            else:
                num_dummy_samples_per_batch = (
                    (torch.sum(batch["labels"] == -100, dim=1) == batch["labels"].shape[1]).sum().item()
                )
                if num_dummy_samples_per_batch > 0:
                    num_dummy_samples += num_dummy_samples_per_batch
                    loss = loss * train_config.val_batch_size / num_dummy_samples_per_batch

            if train_config.task_mode == Task_Mode.SEQ_CLASSIFICATION:
                logits = outputs.logits
                labels = batch["labels"][:, 0]
                preds = torch.nn.functional.softmax(logits, dim=-1)
                eval_acc = acc_helper.forward(preds, labels)
                metric_value = eval_acc.detach().float().item()
            else:
                metric_value = float(torch.exp(loss.detach().float()))

            if train_config.save_metrics:
                eval_step_loss.append(loss.detach().float().item())
                eval_step_metric.append(metric_value)

            eval_loss += loss.detach().float()

    # Compute average loss and metric
    eval_epoch_loss = (
        0.0 if eval_loss == 0.0 else eval_loss / (step + 1 - num_dummy_samples / train_config.val_batch_size)
    )
    if train_config.task_mode == Task_Mode.SEQ_CLASSIFICATION:
        eval_epoch_metric = acc_helper.compute()
    else:
        eval_epoch_metric = torch.exp(eval_epoch_loss)

    return eval_epoch_loss, eval_epoch_metric, eval_step_loss, eval_step_metric


def print_model_size(model) -> None:
    """
    Print model name, the number of trainable parameters and initialization time.
    Args:
        model: PyTorch model.
    """
    total_params = sum(p.numel() for p in model.parameters() if p.requires_grad)
    logger.log_rank_zero(f"Model has {total_params / 1e6} Million params.")


def print_trainable_parameters(model) -> None:
    """
    Print the number of trainable parameters, all params and percentage of trainablke params.
    Args:
        model: The PyTorch model.
    """
    trainable_params, all_param = model.get_nb_trainable_parameters()
    logger.log_rank_zero(
        f"Trainable params: {trainable_params:,d} || all params: {all_param:,d} || trainable%: {100 * trainable_params / all_param:.4f}"
<<<<<<< HEAD
    )
=======
    )


def save_to_json(
    output_filename,
    train_step_loss,
    train_epoch_loss,
    train_step_metric,
    train_epoch_metric,
    eval_step_loss,
    eval_epoch_loss,
    eval_step_metric,
    eval_epoch_metric,
):
    metrics_data = {
        "train_step_loss": train_step_loss,
        "train_epoch_loss": train_epoch_loss,
        "train_step_metric": train_step_metric,
        "train_epoch_metric": train_epoch_metric,
        "eval_step_loss": eval_step_loss,
        "eval_epoch_loss": eval_epoch_loss,
        "eval_step_metric": eval_step_metric,
        "eval_epoch_metric": eval_epoch_metric,
    }
    with open(output_filename, "w") as f:
        json.dump(metrics_data, f)
>>>>>>> 5fb75325
<|MERGE_RESOLUTION|>--- conflicted
+++ resolved
@@ -20,15 +20,10 @@
 from QEfficient.finetune.utils.helper import (
     Task_Mode,
     get_autocast_ctx,
-<<<<<<< HEAD
+    get_num_ddp_devices,
     get_op_verifier_ctx,
     is_rank_zero,
     save_to_json,
-=======
-    get_num_ddp_devices,
-    get_op_verifier_ctx,
-    is_rank_zero,
->>>>>>> 5fb75325
 )
 from QEfficient.finetune.utils.logging_utils import logger
 
@@ -138,15 +133,8 @@
                 continue
 
         logger.log_rank_zero(f"Starting epoch {epoch + 1}/{train_config.num_epochs}")
-<<<<<<< HEAD
-        if train_config.max_train_step > 0:
-            logger.log_rank_zero(f"Max train steps : {train_config.max_train_step}")
-=======
-        # stop when the maximum number of training steps is reached
->>>>>>> 5fb75325
         if max_steps_reached:
             break
-
         epoch_start_time = time.perf_counter()
         model.train()
 
@@ -178,12 +166,7 @@
                     continue
             total_train_steps += 1
 
-<<<<<<< HEAD
-            if train_config.max_train_step > 0 and total_train_steps > train_config.max_train_step:
-=======
-            #  stop when the maximum number of training steps is reached
             if train_config.max_train_step > 0 and total_train_steps >= train_config.max_train_step:
->>>>>>> 5fb75325
                 max_steps_reached = True
                 logger.log_rank_zero(
                     "Maximum training steps reached "
@@ -339,10 +322,8 @@
         # Update the learning rate as needed
         lr_scheduler.step()
 
-<<<<<<< HEAD
-=======
         if train_config.run_validation:
-            eval_epoch_loss, eval_epoch_metric, step_loss, step_metric = evaluation_helper(
+            eval_epoch_loss, eval_epoch_metric, step_loss, step_metric = evaluation(
                 model, train_config, eval_dataloader, device
             )
 
@@ -368,7 +349,6 @@
                 f"Epoch {epoch + 1}: Eval Loss: {eval_epoch_loss.detach().cpu():.4f}, Eval metric: {eval_epoch_metric.detach().cpu():.4f}"
             )
 
->>>>>>> 5fb75325
         # saving the adapters after completion of each epoch
         if train_config.save_model:
             if train_config.enable_ddp:
@@ -377,32 +357,10 @@
             else:
                 model.save_pretrained(train_config.output_dir + f"/complete_epoch_{epoch + 1}")
 
-<<<<<<< HEAD
-        if train_config.run_validation:
-            eval_epoch_loss, eval_metric, temp_val_loss, temp_step_metric = evaluation(
-                model, train_config, eval_dataloader, device
-            )
-            if eval_epoch_loss < best_val_loss:
-                best_val_loss = eval_epoch_loss
-                logger.log_rank_zero(f"best eval loss on epoch {epoch + 1} is {best_val_loss}")
-
-            if is_rank_zero():
-                tensorboard_updates.add_scalars("loss", {"eval": eval_epoch_loss}, total_train_steps)
-
-            if train_config.save_metrics:
-                val_step_loss.extend(temp_val_loss)
-                val_step_metric.extend(temp_step_metric)
-            val_loss.append(float(eval_epoch_loss))
-            val_metric.append(float(eval_metric))
-        logger.log_rank_zero(
-            f"Epoch {epoch + 1}: train_metric={metric_val:.4f}, train_epoch_loss={train_epoch_loss:.4f}, epoch time {epoch_end_time}s"
-        )
-=======
         logger.log_rank_zero(
             f"Epoch {epoch + 1}: Train epoch loss: {train_epoch_loss:.4f}, Train metric: {train_epoch_metric:.4f}, Epoch time {epoch_end_time:.2f} sec"
         )
 
->>>>>>> 5fb75325
         # Saving the results every epoch to plot later
         if train_config.save_metrics:
             save_to_json(
@@ -535,33 +493,4 @@
     trainable_params, all_param = model.get_nb_trainable_parameters()
     logger.log_rank_zero(
         f"Trainable params: {trainable_params:,d} || all params: {all_param:,d} || trainable%: {100 * trainable_params / all_param:.4f}"
-<<<<<<< HEAD
-    )
-=======
-    )
-
-
-def save_to_json(
-    output_filename,
-    train_step_loss,
-    train_epoch_loss,
-    train_step_metric,
-    train_epoch_metric,
-    eval_step_loss,
-    eval_epoch_loss,
-    eval_step_metric,
-    eval_epoch_metric,
-):
-    metrics_data = {
-        "train_step_loss": train_step_loss,
-        "train_epoch_loss": train_epoch_loss,
-        "train_step_metric": train_step_metric,
-        "train_epoch_metric": train_epoch_metric,
-        "eval_step_loss": eval_step_loss,
-        "eval_epoch_loss": eval_epoch_loss,
-        "eval_step_metric": eval_step_metric,
-        "eval_epoch_metric": eval_epoch_metric,
-    }
-    with open(output_filename, "w") as f:
-        json.dump(metrics_data, f)
->>>>>>> 5fb75325
+    )