# -----------------------------------------------------------------------------
#
# Copyright (c) Qualcomm Technologies, Inc. and/or its subsidiaries.
# SPDX-License-Identifier: BSD-3-Clause
#
# -----------------------------------------------------------------------------
<<<<<<< HEAD

from typing import Dict, List, Tuple
=======
import logging
>>>>>>> 5fb75325

import datasets
import torch
import torch.distributed as dist
from transformers.data import DataCollatorForSeq2Seq

from QEfficient.finetune.data.sampler import DistributedLengthBasedBatchSampler
from QEfficient.finetune.dataset.dataset_config import DATALOADER_COLLATE_FUNC, DATASET_PREPROC
from QEfficient.finetune.utils.helper import get_num_ddp_devices
from QEfficient.finetune.utils.logging_utils import logger


def get_preprocessed_dataset(
    tokenizer, dataset_config, split: str = "train", context_length: int = None
) -> torch.utils.data.Dataset:
    if dataset_config.dataset not in DATASET_PREPROC:
        logger.raise_error(f"{dataset_config.dataset} is not (yet) implemented", NotImplementedError)

    def get_split():
        return dataset_config.train_split if split == "train" else dataset_config.test_split

    return DATASET_PREPROC[dataset_config.dataset](dataset_config, tokenizer, get_split(), context_length)


def get_custom_data_collator(dataset_processer, dataset_config) -> torch.utils.data.Dataset:
    if dataset_config.dataset not in DATALOADER_COLLATE_FUNC:
        return None

    return DATALOADER_COLLATE_FUNC[dataset_config.dataset](dataset_processer, dataset_config)


def get_dataloader_kwargs(train_config, dataset, dataset_processer, split):
    kwargs = {}
    batch_size = train_config.train_batch_size if split == "train" else train_config.val_batch_size
    if train_config.enable_ddp:
        if train_config.enable_sorting_for_ddp:
            if train_config.context_length:
                logger.raise_error(
                    "Sorting cannot be done with padding, Please disable sorting or pass context_length as None to disable padding",
                    ValueError,
                )
            else:
                kwargs["batch_sampler"] = DistributedLengthBasedBatchSampler(
                    dataset,
                    batch_size=batch_size,
                    rank=dist.get_rank(),
                    num_replicas=dist.get_world_size(),
                    shuffle=False,
                )
        else:
            kwargs["sampler"] = torch.utils.data.DistributedSampler(
                dataset, num_replicas=dist.get_world_size(), rank=dist.get_rank(), shuffle=False
            )
            kwargs["batch_size"] = batch_size
            kwargs["drop_last"] = False
    else:
        kwargs["batch_size"] = batch_size
        kwargs["drop_last"] = False
    kwargs["collate_fn"] = DataCollatorForSeq2Seq(dataset_processer)
    return kwargs


def padding_dataset(train_config, dataset, batch_size):
    num_replicas = get_num_ddp_devices()
    remainder = len(dataset) % (num_replicas * batch_size)
    if remainder == 0:
        return dataset

    if train_config.enable_ddp and train_config.enable_sorting_for_ddp:
        if isinstance(dataset, datasets.Dataset):
            # Hugging Face Dataset transformation
            dataset = dataset.map(lambda x: {"input_length": len(x["input_ids"])})
            dataset = dataset.sort("input_length")

        else:
            dataset = sorted(dataset, key=lambda x: len(x["input_ids"]))

    dummy_row = next(iter(dataset))
    dummy_row["labels"] = torch.tensor([-100] * len(dummy_row["labels"]))

    padding_size = (num_replicas * batch_size) - remainder
    dummy_data = [dummy_row.copy() for _ in range(padding_size)]
    dummy_dataset = datasets.Dataset.from_list(dummy_data)
    if isinstance(dataset, datasets.Dataset):
        combined_dataset = datasets.concatenate_datasets([dataset, dummy_dataset])
    else:
        combined_dataset = dataset + list(dummy_dataset)

    logger.log_rank_zero("Padding dataset to make it divisible by batch_size * num_devices.", logging.DEBUG)
    logger.log_rank_zero(f"Length of dataset before padding: {len(dataset)}", logging.DEBUG)
    logger.log_rank_zero(f"Length of dataset after padding: {len(combined_dataset)}", logging.DEBUG)
    return combined_dataset


def get_dataloader(tokenizer, dataset_config, train_config, split: str = "train"):
    dataset = get_preprocessed_dataset(tokenizer, dataset_config, split, context_length=train_config.context_length)

    batch_size = train_config.train_batch_size if split == "train" else train_config.val_batch_size

    dataset = padding_dataset(train_config, dataset, batch_size)

    dl_kwargs = get_dataloader_kwargs(train_config, dataset, tokenizer, split)

    # FIXME (Meet): Add custom data collator registration from the outside by the user.
    custom_data_collator = get_custom_data_collator(tokenizer, dataset_config)

    if custom_data_collator:
        print("custom_data_collator is used")
        dl_kwargs["collate_fn"] = custom_data_collator

    logger.log_rank_zero(f"Length of {split} dataset is {len(dataset)}")

    # Create data loader
    dataloader = torch.utils.data.DataLoader(
        dataset,
        num_workers=train_config.num_workers_dataloader,
        pin_memory=True,
        **dl_kwargs,
    )
    return dataloader


def get_longest_seq_length(data: List[Dict]) -> Tuple[int, int]:
    # find out the minimum max_seq_length required during fine-tuning (saves memory!)
    lengths = [len(d["input_ids"]) for d in data]
    longest_seq_length = max(lengths)
    longest_seq_ix = lengths.index(longest_seq_length)
    return longest_seq_length, longest_seq_ix<|MERGE_RESOLUTION|>--- conflicted
+++ resolved
@@ -4,12 +4,9 @@
 # SPDX-License-Identifier: BSD-3-Clause
 #
 # -----------------------------------------------------------------------------
-<<<<<<< HEAD
 
+import logging
 from typing import Dict, List, Tuple
-=======
-import logging
->>>>>>> 5fb75325
 
 import datasets
 import torch
