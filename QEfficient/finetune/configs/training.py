# -----------------------------------------------------------------------------
#
# Copyright (c) Qualcomm Technologies, Inc. and/or its subsidiaries.
# SPDX-License-Identifier: BSD-3-Clause
#
# -----------------------------------------------------------------------------

import logging
from dataclasses import dataclass

from QEfficient.finetune.utils.helper import Batching_Strategy, Device, Peft_Method, Task_Mode


# Configuration Classes
@dataclass
class TrainConfig:
    """Training configuration for model fine-tuning.

    Attributes:
        model_name (str): Name of the pre-trained model to fine-tune (default: "meta-llama/Llama-3.2-1B").
        tokenizer_name (str): Name of the tokenizer (defaults to model_name if None).
        run_validation (bool): Whether to run validation during training (default: True).
        train_batch_size (int): Batch size for training (default: 1).
        val_batch_size (int): Batch size for validation (default: 1).
        context_length (Optional[int]): Maximum sequence length for inputs (default: None).
        gradient_accumulation_steps (int): Steps for gradient accumulation (default: 4).
        gradient checkpointing (bool): Enable gradient checkpointing to save the memory by compromising the speed. (default: False).
        use_autocast (bool): Use autocast for mixed precision (default: True).
        grad_scaler (bool): Use gradient scaler (default: True).
        num_epochs (int): Number of training epochs (default: 1).
        max_train_step (int): Maximum training steps (default: 0, unlimited if 0).
        max_eval_step (int): Maximum evaluation steps (default: 0, unlimited if 0).
        device (str): Device to train on (default: "qaic").
        num_workers_dataloader (int): Number of workers for data loading (default: 1).
        lr (float): Learning rate (default: 3e-4).
        weight_decay (float): Weight decay for optimizer (default: 0.0).
        gamma (float): Learning rate decay factor (default: 0.85).
        seed (int): Random seed for reproducibility (default: 42).
        dataset (str): Dataset name for training (default: "alpaca_dataset").
        task_mode (str): Mode of task for which the finetuning is to be done. Options: "generation" and "seq_classification". (default: "generation")
        use_peft (bool): Whether to use PEFT (default: True).
        peft_method (str): Parameter-efficient fine-tuning method (default: "lora").
        peft_config_file (str): Path to YAML/JSON file containing PEFT (LoRA) config. (default: None)
        from_peft_checkpoint (str): Path to PEFT checkpoint (default: None).
        output_dir (str): Directory to save outputs (default: "training_results").
        save_model (bool): Save the trained model (default: True).
        save_metrics (bool): Save training metrics (default: True).
        intermediate_step_save (int): Steps between intermediate saves (default: 1000).
        batching_strategy (str): Batching strategy (default: "packing").
        convergence_counter (int): Steps to check convergence (default: 5).
        convergence_loss (float): Loss threshold for convergence (default: 1e-4).
        use_profiler (bool): Enable profiling (default: False).
        enable_pp (bool): Enable training with pipeline parallelism (default: False).
        num_pp_stages (int): Number of stages in which model is split layerwise when training using pipeline (default: 1).
        enable_ddp (bool): Enable distributed data parallel (default: False).
<<<<<<< HEAD
        enable_sorting_for_ddp (bool): Sort data for DDP (default: True).
=======
>>>>>>> 7ba58e43
        opByOpVerifier (bool): Enable operation-by-operation verification (default: False).
        dump_logs (bool): Whether to dump logs (default: True).
        log_level (str): logging level (default: logging.INFO)
    """

    model_name: str = "meta-llama/Llama-3.2-1B"
    tokenizer_name: str = None  # if not passed as an argument, it uses the value of model_name
    run_validation: bool = True
    train_batch_size: int = 1
    val_batch_size: int = 1
    context_length: int = None
    gradient_accumulation_steps: int = 4
    gradient_checkpointing: bool = False
    use_autocast: bool = True
    grad_scaler: bool = True
    num_epochs: int = 1
    max_train_step: int = 0
    max_eval_step: int = 0
    device: str = Device.QAIC.value
    num_workers_dataloader: int = 1
    lr: float = 3e-4
    weight_decay: float = 0.0
    gamma: float = 0.85  # multiplicatively decay the learning rate by gamma after each epoch
    seed: int = 42
    dataset: str = "alpaca_dataset"
    task_mode: str = Task_Mode.GENERATION.value  # "generation" / "seq_classification"
    use_peft: bool = True  # use parameter efficient finetuning
    peft_method: str = Peft_Method.LORA.value
    peft_config_file: str = None
    from_peft_checkpoint: str = None  # if not empty and peft_method='lora', will load the peft checkpoint and resume the fine-tuning on that checkpoint
    output_dir: str = "training_results"
    save_model: bool = True
    save_metrics: bool = True  # saves training metrics to a json file for later plotting
    intermediate_step_save: int = 1000
<<<<<<< HEAD
    batching_strategy: str = "packing"
=======
    batching_strategy: str = Batching_Strategy.PADDING.value
    enable_ddp: bool = False
    enable_sorting_for_ddp: bool = True
>>>>>>> 7ba58e43
    convergence_counter: int = 5  # its value should be >= 1, stop fine tuning when loss <= convergence_loss (defined below) for #convergence_counter steps
    convergence_loss: float = (
        1e-4  # if loss value is <= convergence_loss for #convergence_counter consecutive steps, fine tuning stops
    )

    # TODO: vbaddi: Uncomment post adding qaic to Pytorch Profiler
    # flop_counter: bool = False # Enable flop counter to measure model throughput, can not be used with pytorch profiler at the same time.
    # flop_counter_start: int = 3 # The step to start profiling, default is 3, which means after 3 steps of warmup stage, the profiler will start to count flops.
    use_profiler: bool = False  # Enable pytorch profiler, can not be used with flop counter at the same time.
    # profiler_dir: str = "PATH/to/save/profiler/results" # will be used if using profiler

    # dist-related
    enable_pp: bool = False
    num_pp_stages: int = 1
    enable_ddp: bool = False
    enable_sorting_for_ddp: bool = True
    opByOpVerifier: bool = False

    dump_logs: bool = True
    log_level: str = logging.INFO<|MERGE_RESOLUTION|>--- conflicted
+++ resolved
@@ -53,10 +53,7 @@
         enable_pp (bool): Enable training with pipeline parallelism (default: False).
         num_pp_stages (int): Number of stages in which model is split layerwise when training using pipeline (default: 1).
         enable_ddp (bool): Enable distributed data parallel (default: False).
-<<<<<<< HEAD
         enable_sorting_for_ddp (bool): Sort data for DDP (default: True).
-=======
->>>>>>> 7ba58e43
         opByOpVerifier (bool): Enable operation-by-operation verification (default: False).
         dump_logs (bool): Whether to dump logs (default: True).
         log_level (str): logging level (default: logging.INFO)
@@ -91,13 +88,7 @@
     save_model: bool = True
     save_metrics: bool = True  # saves training metrics to a json file for later plotting
     intermediate_step_save: int = 1000
-<<<<<<< HEAD
-    batching_strategy: str = "packing"
-=======
     batching_strategy: str = Batching_Strategy.PADDING.value
-    enable_ddp: bool = False
-    enable_sorting_for_ddp: bool = True
->>>>>>> 7ba58e43
     convergence_counter: int = 5  # its value should be >= 1, stop fine tuning when loss <= convergence_loss (defined below) for #convergence_counter steps
     convergence_loss: float = (
         1e-4  # if loss value is <= convergence_loss for #convergence_counter consecutive steps, fine tuning stops
