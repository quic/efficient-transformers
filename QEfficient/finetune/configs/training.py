--- conflicted
+++ resolved
@@ -71,17 +71,9 @@
     weight_decay: float = 0.0
     gamma: float = 0.85  # multiplicatively decay the learning rate by gamma after each epoch
     seed: int = 42
-<<<<<<< HEAD
-    use_fp16: bool = True
-    use_autocast: bool = True
-    val_batch_size: int = 1
-    dataset = "alpaca_dataset"
-    task_type = "generation"  # "generation" / "seq_classification"
-=======
     dataset: str = "alpaca_dataset"
     task_type: str = "generation"  # "generation" / "seq_classification"
     use_peft: bool = True  # use parameter efficient finetuning
->>>>>>> 1e8039b6
     peft_method: str = "lora"
     from_peft_checkpoint: str = ""  # if not empty and peft_method='lora', will load the peft checkpoint and resume the fine-tuning on that checkpoint
     output_dir: str = "training_results"
