--- conflicted
+++ resolved
@@ -11,6 +11,7 @@
 import QEfficient.utils.model_registery  # noqa: F401
 from QEfficient.utils import custom_format_warning
 from QEfficient.utils.logging_utils import logger
+from QEfficient.utils.patches import apply_torch_patches, is_patched
 from QEfficient.utils.patches import apply_torch_patches, is_patched
 
 # For faster downloads via hf_transfer
@@ -26,10 +27,10 @@
 # Apply patches
 # TODO: Find a better way to do this, this is temp. fix.
 apply_torch_patches()
-<<<<<<< HEAD
 
-=======
->>>>>>> 9c5e5680
+# Apply patches
+# TODO: Find a better way to do this, this is temp. fix.
+apply_torch_patches()
 
 def check_qaic_sdk():
     """Check if QAIC SDK is installed"""
@@ -80,6 +81,8 @@
         "QEFFCommonLoader",
         "apply_torch_patches",
         "is_patched",
+        "apply_torch_patches",
+        "is_patched",
     ]
 
 else:
