--- conflicted
+++ resolved
@@ -6,15 +6,6 @@
 # -----------------------------------------------------------------------------
 
 import os
-<<<<<<< HEAD
-=======
-import warnings
-
-import QEfficient.utils.model_registery  # noqa: F401
-from QEfficient.utils import custom_format_warning
-from QEfficient.utils.logging_utils import logger
-from QEfficient.utils.patches import apply_torch_patches, is_patched
->>>>>>> 7f1d4319
 
 # ----------------------------------------------------------------------------- #
 # For faster downloads via hf_transfer
@@ -27,13 +18,13 @@
 # Placeholder for all non-transformer models registered in QEfficient
 import warnings  # noqa: I001
 
+from QEfficient.utils.patches import apply_torch_patches, is_patched
 import QEfficient.utils.model_registery  # noqa: F401
 from QEfficient.utils import custom_format_warning
 from QEfficient.utils.logging_utils import logger
 
 # custom warning for the better logging experience
 warnings.formatwarning = custom_format_warning
-
 # Apply patches
 # TODO: Find a better way to do this, this is temp. fix.
 apply_torch_patches()
