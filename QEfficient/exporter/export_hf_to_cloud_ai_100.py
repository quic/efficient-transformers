# -----------------------------------------------------------------------------
#
# Copyright (c)  2023-2024 Qualcomm Innovation Center, Inc. All rights reserved.
# SPDX-License-Identifier: BSD-3-Clause
#
# -----------------------------------------------------------------------------

import os
import shutil
from typing import Optional, Tuple, Union

import torch
from transformers import PreTrainedTokenizer, PreTrainedTokenizerFast

<<<<<<< HEAD
from QEfficient.exporter.export_utils import (  # ,simplify_onnx
    export_onnx,
    fix_onnx_fp16,
    generate_input_files,
    run_model_on_ort,
)
from QEfficient.transformers.modeling_utils import transform
from QEfficient.utils import hf_download
=======
import QEfficient
from QEfficient.exporter.export_utils import export_onnx, fix_onnx_fp16, generate_input_files, run_model_on_ort
from QEfficient.src._transformers.auto import QEFFAutoModelForCausalLM
from QEfficient.src.base import QEFFBaseModel
from QEfficient.src.common import AUTO_MODEL_MAP_TO_MODEL_TYPE_MAP, QEFF_MODEL_TYPE, QEFFCommonLoader
from QEfficient.utils._utils import load_hf_tokenizer
>>>>>>> 4c8b4c9c
from QEfficient.utils.constants import QEFF_MODELS_DIR, Constants
from QEfficient.utils.logging_utils import logger


def convert_to_cloud_bertstyle(
    model_name: str,
    qeff_model: QEFFAutoModelForCausalLM,
    tokenizer: Union[PreTrainedTokenizer, PreTrainedTokenizerFast],
    onnx_dir_path: str,
    seq_len: int,
    return_path: bool,
    save_fp32_onnx: bool,
    save_fp16_onnx: bool,
):
    """
    Function to convert the model to Bertstyle approach.
    Bertstyle Approach:
        1. No Prefill/Decode sepeartly compiled
        2. No KV retaintion logic.
        3. KV is everytime computed for all the tokens until EOS/max_length

    Args:
        tokenizer (HF AutoTokenizer): Tokenzier to prepare inputs.
        model_path (str, optional): The path where the model is stored. If None, the model is loaded from the default location.
        seq_len (int, optional): The length of the sequence. Default is 128.
        return_path (bool): If True, return the base path for models and exported onnx model path
        save_fp32_onnx (bool); If True, fp32 unclipped version of ONNX will be saved. Default is False.
        save_fp16_onnx (bool); If false, generation of fp32 clipped version of ONNX will be skipped. Default is True.

    """
    if os.path.exists(onnx_dir_path):
        logger.warning(f"Overriding {onnx_dir_path}")
        shutil.rmtree(onnx_dir_path)

    if not (save_fp32_onnx or save_fp16_onnx):
        raise AttributeError("save_fp32_onnx and save_fp16_onnx can't be false")

<<<<<<< HEAD
    seq_len = Constants.seq_length
    input_str = Constants.input_str

    # Load tokenizer
    if tokenizer is None:
        tokenizer = AutoTokenizer.from_pretrained(model_name, padding_side="left")
    else:
        if tokenizer.padding_side != "left":
            logger.warning("Please use padding_side='left' while initializing the tokenizer")
            tokenizer.padding_side = "left"
=======
    if tokenizer.padding_side != "left":
        logger.warning("Please use padding_side='left' while initializing the tokenizer")
        tokenizer.padding_side = "left"
>>>>>>> 4c8b4c9c

    if tokenizer.pad_token_id is None:
        tokenizer.pad_token_id = tokenizer.eos_token_id

    # Decide path for saving exported ONNX files.
    fp32_model_name, fp16_model_name = export_bertstyle_model_to_onnx(model_name, qeff_model.model, tokenizer, onnx_dir_path, seq_len, save_fp32_onnx, save_fp16_onnx) # type: ignore

    # return the model path for automation.
    if return_path:
        if save_fp16_onnx:
            return onnx_dir_path, os.path.join(onnx_dir_path, f"{fp16_model_name}.onnx")
        else:
            return onnx_dir_path, os.path.join(onnx_dir_path, f"{fp32_model_name}.onnx")


def export_bertstyle_model_to_onnx(model_name, model, tokenizer, onnx_dir_path, seq_len, save_fp32_onnx, save_fp16_onnx):
    model_base_name = model_name.replace("/", "_") + "_bertstyle"
    os.makedirs(onnx_dir_path, exist_ok=True)

    input_str = Constants.input_str
    # Preprocess inputs
    if seq_len > 0:
        if tokenizer.pad_token_id is None:
            tokenizer.pad_token_id = tokenizer.eos_token_id
        inputs = tokenizer(
            input_str,
            return_tensors="pt",
            padding="max_length",
            max_length=seq_len,
        )
    else:
        inputs = tokenizer(input_str, return_tensors="pt")
    if model.config.is_encoder_decoder:
        if "token_type_ids" in inputs:
            inputs.pop("token_type_ids")
        inputs["decoder_input_ids"] = torch.full((1, 1), model.generation_config.decoder_start_token_id)

    # Run PyTorch inference
    try:
        pt_outputs = model(**inputs)
        output_names = list(pt_outputs.keys())
    except Exception as e:
        print(f"Model {model_name} Execution failed in pytorch:%s", e)

    # Add pkv into output_names
    pkv = tuple([(key.detach(), value.detach()) for key, value in pt_outputs.past_key_values])
    pkv_idx = output_names.index("past_key_values")
    key_value_names = [f"past_{x}.{i}" for i in range(len(pkv)) for x in ["key", "value"]]
    output_names[pkv_idx : pkv_idx + 1] = [x for x in key_value_names]

    pt_outputs = dict(pt_outputs)
    pkv_out = pt_outputs.pop("past_key_values")
    for i, (key, value) in enumerate(pkv_out):
        pt_outputs[f"past_key.{i}"] = key
        pt_outputs[f"past_value.{i}"] = value

    # Export the model to Onnx.
    try:
        fp32_model_name = export_onnx(
            pt_model=model,
            inputs=inputs,
            output_names=output_names,
            gen_models_path=onnx_dir_path,
            model_base_name=model_base_name,
        )
    except Exception as e:
        print(f"Model {model_name} failed to export in Onnx:%s", e)

    # Run onnxrt inference
    input_names, ort_outputs = run_model_on_ort(
        onnx_path=os.path.join(onnx_dir_path, f"{fp32_model_name}.onnx"),
        inputs=inputs,
        output_names=output_names,
        pt_outputs=pt_outputs,
    )

    # Fix onnx for fp16
    # Clip the values to fp16 ranges to avoid over/under flow in AI 100
    if save_fp16_onnx:
        fp16_model_name = fix_onnx_fp16(
            inputs=inputs,
            output_names=output_names,
            ort_outputs=ort_outputs,
            gen_models_path=onnx_dir_path,
            model_base_name=fp32_model_name,
            pt_outputs=pt_outputs,
            save_fp32_onnx=save_fp32_onnx,
        )

    # Generate inputFiles
    # todo(ochougul):rename to bert_style_input_list.txt
    input_list_file = os.path.join(onnx_dir_path, "input_list.txt")
    generate_input_files(
        input_files_path=os.path.join(onnx_dir_path, "inputFiles"),
        input_names=input_names,
        inputs=inputs,
        input_list_file=input_list_file,
    )
    
    return fp32_model_name,fp16_model_name


def convert_to_cloud_kvstyle(
    model_name: str,
    qeff_model: QEFFAutoModelForCausalLM,
    tokenizer: Union[PreTrainedTokenizer, PreTrainedTokenizerFast],
    onnx_dir_path: str,
    seq_len: int,
    return_path: bool,
    save_fp32_onnx: bool,
    save_fp16_onnx: bool,
):
    """
    Function Modeling changes for kv retention and export to Onnx.
    KV Style Approach:
        1. This architecture is particularly suitable for autoregressive tasks
        2. where sequence generation involves processing one token at a time
        3. And contextual information from earlier tokens is crucial for predicting the next token.
        4. The inclusion of a kV cache enhances the efficiency of the decoding process, making it more computationally efficient.

    Args:
        model_name (str): The name of the model to be used.
        model_class (type): The class of the model.
        model_kv (torch.nn.Module): Transformed KV torch model to be used
        tokenizer (HF AutoTokenizer): Tokenzier to prepare inputs.
        onnx_dir_path (str, optional): The path where the model is stored. If None, the model is loaded from the default location.
        hf_token (str): If hf_token passed, it will be used for authentication for gated. Default is None.
        seq_len (int, optional): The length of the sequence. Default is 128.
        input_str (str): The input string to be processed.
        return_path (bool): If True, return the base path for models and exported onnx model path
        save_fp32_onnx (bool); If True, fp32 unclipped version of ONNX will be saved. Default is False.
        save_fp16_onnx (bool); If false, generation of fp32 clipped version of ONNX will be skipped. Default is True.

    """
    if os.path.exists(onnx_dir_path):
        logger.warning(f"Overriding {onnx_dir_path}")
        shutil.rmtree(onnx_dir_path)

    if not (save_fp32_onnx or save_fp16_onnx):
        raise AttributeError("save_fp32_onnx and save_fp16_onnx can't be false")
    

    if tokenizer.padding_side != "left":
        logger.warning("Please use padding_side='left' while initializing the tokenizer")
        tokenizer.padding_side = "left"

<<<<<<< HEAD
    if model_kv is not None:
        if not getattr(model_kv, "qeff_transformed", False):
            raise AttributeError(
                "Model is not transformed, Please first use QEfficient.transform to tranform the model."
            )
        model = model_kv
    else:
        try:
            if hf_token:
                login(hf_token)
            model_hf_path = hf_download(
                repo_id=model_name,
                cache_dir=Constants.CACHE_DIR,
                ignore_pattrens=["*.txt", "*.onnx", "*.ot", "*.md", "*.tflite", "*.pdf"],
            )
            model = model_class.from_pretrained(
                model_hf_path,
                cache_dir=Constants.CACHE_DIR,
                use_cache=True,
                attn_implementation="eager",
            )
        except Exception as e:
            print(f"Failed to download the {model_name} model from Huggingface:%s", e)
        transform(model, form_factor="cloud")
=======
    if tokenizer.pad_token_id is None:
        tokenizer.pad_token_id = tokenizer.eos_token_id

    assert qeff_model.is_transformed, f"please pass the {qeff_model.__class__.__name__} after transform API"
>>>>>>> 4c8b4c9c

    # Decide path for saving exported ONNX files.
    fp32_model_name, fp16_model_name = export_kvstyle_transformed_model_to_onnx(model_name, qeff_model.model,  tokenizer, onnx_dir_path, seq_len, save_fp32_onnx, save_fp16_onnx) # type: ignore

<<<<<<< HEAD
    # Load tokenizer
    if tokenizer is None:
        # todo(ochougul): use cache dir from snapshot download
        tokenizer = AutoTokenizer.from_pretrained(model_name)
=======
    # return the model path for automation.
    if return_path:
        if save_fp16_onnx:
            return onnx_dir_path, os.path.join(onnx_dir_path, f"{fp16_model_name}.onnx")
        else:
            return onnx_dir_path, os.path.join(onnx_dir_path, f"{fp32_model_name}.onnx")
>>>>>>> 4c8b4c9c


def export_kvstyle_transformed_model_to_onnx(model_name: str, transformed_model: torch.nn.Module, tokenizer: Union[PreTrainedTokenizer, PreTrainedTokenizerFast],
                                          onnx_dir_path: str, seq_len: int, save_fp32_onnx: Optional[bool] = False, save_fp16_onnx: Optional[bool] = True):
    
    if tokenizer.padding_side != "left":
        logger.warning("Please use padding_side='left' while initializing the tokenizer")
        tokenizer.padding_side = "left"

    tokenizer.pad_token_id = tokenizer.eos_token_id if tokenizer.pad_token_id is None else tokenizer.pad_token_id    

    # Disabling requires_grad on all parameters
    for j, p in enumerate(transformed_model.parameters()):
        p.requires_grad_(False)

    # Preprocess inputs
    # Build inputs for prefill
    assert seq_len > 0, "Need seq_len to be greater than zero"
    inputs = tokenizer(input_str, return_tensors="pt")
    batch_size, prompt_len = inputs["input_ids"].shape
    inputs.pop("attention_mask")
    inputs["position_ids"] = torch.arange(prompt_len).view(1, -1)

    config = model.config
    if hasattr(config, "n_head"):  # Assuming n_head is a key in the config (GPTs/CodeGen)
        n_heads = config.n_head
        d_head = config.n_embd // config.n_head
        n_layer = config.n_layer
    elif hasattr(config, "num_key_value_heads") and hasattr(
        config, "num_attention_heads"
    ):  # Check for num_key_value_heads (Llama/Mistral)
        n_heads = config.num_key_value_heads
        d_head = config.hidden_size // config.num_attention_heads
        n_layer = config.num_hidden_layers
    elif hasattr(config, "n_heads"):  # Check for n_heads and d_model in the config (MPT Model)
        n_heads = config.n_heads
        d_head = config.d_model // config.n_heads
        n_layer = config.n_layers
    elif hasattr(config, "multi_query"):  # Check for Falcon
        multi_query_value = getattr(config, "multi_query")
        if multi_query_value:
            n_heads = 1  # MQA
            d_head = config.hidden_size // config.num_attention_heads
            n_layer = 1  # Due to multi query
    else:
        raise ValueError("Invalid model configuration: n_head/n_heads or num_key_value_heads not found.")
    inputs["past_key_values"] = [
        tuple(
            [
                torch.zeros(
                    batch_size,
                    n_heads,
                    seq_len,  # seq_len for running decode loop
                    d_head,
                    dtype=torch.float32,
                )
                for _ in range(2)
            ]
        )
<<<<<<< HEAD
        for _ in range(n_layer)
    ]
    # Run PyTorch inference for prefill
    pt_outputs = model(**inputs)
    output_names = list(pt_outputs.keys())
=======
        inputs["position_ids"] = (inputs["attention_mask"].cumsum(1) - 1) * inputs["attention_mask"]
    else:
        inputs = tokenizer(input_str, return_tensors="pt")


    pt_outputs = transformed_model(**inputs)
    output_names = list(pt_outputs.keys())

>>>>>>> 4c8b4c9c

    # Raise error if expected outputs are not present
    assert "logits" in output_names, "logits not found in output"
    assert "past_key_values" in output_names, "past_key_values not found in output"

    # Build inputs for next iteration from outputs
<<<<<<< HEAD
    # Build inputs for decode
    inputs["input_ids"] = pt_outputs.logits.detach().argmax(2)
    inputs["position_ids"] = inputs["position_ids"].max(1, keepdim=True).values + 1
    print(tokenizer.batch_decode(inputs["input_ids"]))
    # Run PyTorch inference for decode in loop
    # todo: vbaddi, fix it to verify on Cloud AI 100.
    for i in range(0):
        pt_outputs = model(**inputs)
        inputs["input_ids"] = pt_outputs.logits.detach().argmax(2)
        inputs["position_ids"] += 1
        print(tokenizer.batch_decode(inputs["input_ids"]))
    # To avoid issues in onnx export
    inputs["position_ids"] = torch.full((batch_size, 1), seq_len - 1)
    pt_outputs = model(**inputs)
=======
    cache_index = torch.tensor(prompt_len)
    inputs["input_ids"] = tokenizer(["I have"] * 2, return_tensors="pt").input_ids[:, -2:]
    inputs["position_ids"] = inputs["attention_mask"].sum(1, keepdim=True)
    inputs["position_ids"] = inputs["position_ids"].repeat(1, 2) + torch.arange(2).view(1, 2)
    inputs["attention_mask"] = inputs["attention_mask"].bool()
    inputs["cache_index"] = cache_index

    # Add past_key_values into inputs
    inputs["past_key_values"] = tuple([(key.detach(), value.detach()) for key, value in pt_outputs.past_key_values])

    # Run PyTorch inference with past
    pt_outputs = transformed_model(**inputs)
    output_names = list(pt_outputs.keys())

>>>>>>> 4c8b4c9c

    # Add pkv into output_names
    pkv = inputs["past_key_values"]
    pkv_idx = output_names.index("past_key_values")
    key_value_names = [f"past_{x}.{i}" for i in range(len(pkv)) for x in ["key", "value"]]
    output_names[pkv_idx : pkv_idx + 1] = [x + "_RetainedState" for x in key_value_names]
    # Replace nested past_key_values outputs with separate KV tensors
    pt_outputs = dict(pt_outputs)
    pkv_out = pt_outputs.pop("past_key_values")
    for i, (key, value) in enumerate(pkv_out):
        pt_outputs[f"past_key.{i}_RetainedState"] = key
        pt_outputs[f"past_value.{i}_RetainedState"] = value


    model_base_name = model_name.replace("/", "_") + "_kv"
    os.makedirs(onnx_dir_path, exist_ok=True)
    # Export and simplify ONNX model
    fp32_model_name = export_onnx(
        pt_model=transformed_model,
        inputs=inputs,
        output_names=output_names,
        gen_models_path=onnx_dir_path,
        model_base_name=model_base_name,
    )

    # fp32_model_name = simplify_onnx(onnx_dir_path, fp32_model_name, mutable_initializer=True)
    # Replace nested past_key_values inputs with separate KV tensors
    inputs.pop("past_key_values")
    for i, (key, value) in enumerate(pkv):
        inputs[f"past_key.{i}"] = key
        inputs[f"past_value.{i}"] = value

    # Run onnxrt inference
    input_names, ort_outputs = run_model_on_ort(
        onnx_path=os.path.join(onnx_dir_path, f"{fp32_model_name}.onnx"),
        inputs=inputs,
        output_names=output_names,
        pt_outputs=pt_outputs,
    )

    # Fix onnx for FP16
    if save_fp16_onnx:
        fp16_model_name = fix_onnx_fp16(
            inputs=inputs,
            output_names=output_names,
            ort_outputs=ort_outputs,
            gen_models_path=onnx_dir_path,
            model_base_name=fp32_model_name,
            pt_outputs=pt_outputs,
            save_fp32_onnx=save_fp32_onnx,
        )

    # Generate custom-IO files for fp16 and int8 kv
    with open(os.path.join(onnx_dir_path, "custom_io_fp16.yaml"), "w") as fp:
        fp.write("# Model Inputs\n\n")
        for input_name in key_value_names:
            fp.write(f" - IOName: {input_name}\n   Precision: float16\n\n")
            inputs[input_name] = inputs[input_name].to(torch.float16)
        fp.write("# Model Outputs\n\n")
        for output_name in key_value_names:
            fp.write(f" - IOName: {output_name}_RetainedState\n   Precision: float16\n\n")

    with open(os.path.join(onnx_dir_path, "custom_io_int8.yaml"), "w") as fp:
        fp.write("# Model Inputs\n\n")
        for input_name in key_value_names:
            fp.write(f" - IOName: {input_name}\n   Precision: mxint8\n\n")
        fp.write("# Model Outputs\n\n")
        for output_name in key_value_names:
            fp.write(f" - IOName: {output_name}_RetainedState\n   Precision: mxint8\n\n")

    # Generate inputFiles
    input_list_file = os.path.join(onnx_dir_path, "input_list.txt")
    generate_input_files(
        input_files_path=os.path.join(onnx_dir_path, "inputFiles"),
        input_names=input_names,
        inputs=inputs,
        input_list_file=input_list_file,
    )
    
    return fp32_model_name, fp16_model_name


def export_for_cloud(model_name: str, qeff_model: QEFFBaseModel,
                     tokenizer: Union[PreTrainedTokenizer, PreTrainedTokenizerFast],
                     onnx_dir_path: str, seq_length: int = Constants.seq_length,
                     return_path: bool = True,
                     save_fp32_onnx: bool = False,
                     save_fp16_onnx: bool = True)-> Tuple[str, str]:
    # FIXME: move all this to class instead of here, and just call qeff_model.export here.
    if AUTO_MODEL_MAP_TO_MODEL_TYPE_MAP.get(qeff_model.__class__, None) == QEFF_MODEL_TYPE.CAUSALLM: # type: ignore
        return export_lm_model_for_cloud(model_name=model_name,
                                         qeff_model=qeff_model, # type: ignore
                                         tokenizer=tokenizer,
                                         onnx_dir_path=onnx_dir_path,
                                         seq_length=seq_length,
                                         return_path=return_path,
                                         save_fp16_onnx=save_fp16_onnx,
                                         save_fp32_onnx=save_fp32_onnx)
    else:
        raise NotImplementedError(f"Only model type {QEFFAutoModelForCausalLM.__class__.__name__} is supported for export, got {type(qeff_model)}")
    

def export_lm_model_for_cloud(model_name:str, qeff_model: QEFFAutoModelForCausalLM,
                              tokenizer:Union[PreTrainedTokenizer, PreTrainedTokenizerFast],
                              onnx_dir_path: str, seq_length: int, return_path:bool,
                              save_fp32_onnx:bool, save_fp16_onnx: bool):
    if os.path.exists(onnx_dir_path):
        logger.warning(f"Overriding {onnx_dir_path}")
        shutil.rmtree(onnx_dir_path)

    if not (save_fp32_onnx or save_fp16_onnx):
        raise AttributeError("save_fp32_onnx and save_fp16_onnx can't be false")

    if tokenizer.padding_side != "left":
        logger.warning("Please use padding_side='left' while initializing the tokenizer")
        tokenizer.padding_side = "left"

    if tokenizer.pad_token_id is None:
        tokenizer.pad_token_id = tokenizer.eos_token_id


    if qeff_model.is_transformed:
        fp32_model_name, fp16_model_name = export_kvstyle_transformed_model_to_onnx(
            model_name=model_name,
            transformed_model=qeff_model.model,
            tokenizer=tokenizer,
            onnx_dir_path=onnx_dir_path,
            seq_len=seq_length,
            save_fp32_onnx=save_fp32_onnx,
            save_fp16_onnx=save_fp16_onnx) # type: ignore

    else:
        fp32_model_name, fp16_model_name = export_bertstyle_model_to_onnx(
            model_name=model_name,
            model=qeff_model.model,
            tokenizer=tokenizer, 
            onnx_dir_path=onnx_dir_path,
            seq_len=seq_length,
            save_fp32_onnx=save_fp32_onnx,
            save_fp16_onnx=save_fp16_onnx) # type: ignore

    
    # return the model path for automation.
    if return_path:
        if save_fp16_onnx:
            return onnx_dir_path, os.path.join(onnx_dir_path, f"{fp16_model_name}.onnx")
        else:
            return onnx_dir_path, os.path.join(onnx_dir_path, f"{fp32_model_name}.onnx")


def qualcomm_efficient_converter(
    model_name: str,
    model_kv: QEFFBaseModel = None, # type: ignore
    tokenizer: Optional[Union[PreTrainedTokenizer, PreTrainedTokenizerFast]]=None,
    cache_dir: Optional[str] = None,
    onnx_dir_path: Optional[str]=None,
    hf_token: Optional[str] = None,
    seq_length: int = Constants.seq_length,
    kv: bool = True,
    return_path: bool = True,
    form_factor: str="cloud",
    save_fp32_onnx: bool = False,
    save_fp16_onnx: bool = True,
) -> Tuple[str, str]:
    """
    Function to convert the input string using the specified model and returns the result.

    Args:
        model_name (str): The name of the model to be used.
        model_kv (torch.nn.Module): Transformed KV torch model to be used
        tokenizer (HF AutoTokenizer): Tokenzier to prepare inputs.
        cache_dir (str): Path to cache dir if not specified, default HF cache_dir will be used.
        onnx_dir_path (str, optional): The path where the model is stored. If None, the model is loaded from the default location.
        hf_token (bool): If True, an authentication token will be used. Default is False.
        seq_len (int, optional): The length of the sequence. Default is 128.
        kv (bool): If True, key-value pairs will be used. Default is True.
        return_path (bool): If True, return the base path for models and exported onnx model path
        save_fp32_onnx (bool); If True, fp32 unclipped version of ONNX will be saved. Default is False.
        save_fp16_onnx (bool); If false, fp32 unclipped version of ONNX will be deleted. Default is False.

    Returns:
        None, if automation is False, else path to exported Onnx file

    """
    # Get model_kv first
    model_kv = model_kv if model_kv else QEFFCommonLoader.from_pretrained(pretrained_model_name_or_path=model_name, hf_token=hf_token, cache_dir=cache_dir)

    # Transform if required
    if model_kv.is_transformed and not kv:
        raise AttributeError("Transformed model is passed while requsting to convert non-transformed model")
    
    model_kv = model_kv if model_kv.is_transformed else QEfficient.transform(model_kv) if kv else model_kv

    if onnx_dir_path is None:
        model_card_dir = os.path.join(QEFF_MODELS_DIR, str(model_name))
        onnx_dir_path = os.path.join(model_card_dir, "onnx")
    
    # Load tokenizer if not passed
    tokenizer = tokenizer if tokenizer else load_hf_tokenizer(model_name=model_name, hf_token=hf_token, cache_dir=cache_dir)
    
    if form_factor == "cloud":
        return export_for_cloud(
            model_name=model_name,
            qeff_model=model_kv,
            tokenizer=tokenizer,
            onnx_dir_path=onnx_dir_path,
            seq_length=seq_length,
            return_path=return_path,
            save_fp16_onnx=save_fp16_onnx,
            save_fp32_onnx=save_fp32_onnx)
    else:
        # [TODO]: Apply the class transformation to make changes for the KV models in edge use cases
        # model = QEfficient.transform(model_hf, type="Transformers", form_factor="edge")
        # model.eval()
        raise NotImplementedError("Oops! Reached too far!!")<|MERGE_RESOLUTION|>--- conflicted
+++ resolved
@@ -12,23 +12,12 @@
 import torch
 from transformers import PreTrainedTokenizer, PreTrainedTokenizerFast
 
-<<<<<<< HEAD
-from QEfficient.exporter.export_utils import (  # ,simplify_onnx
-    export_onnx,
-    fix_onnx_fp16,
-    generate_input_files,
-    run_model_on_ort,
-)
-from QEfficient.transformers.modeling_utils import transform
-from QEfficient.utils import hf_download
-=======
 import QEfficient
 from QEfficient.exporter.export_utils import export_onnx, fix_onnx_fp16, generate_input_files, run_model_on_ort
 from QEfficient.src._transformers.auto import QEFFAutoModelForCausalLM
 from QEfficient.src.base import QEFFBaseModel
 from QEfficient.src.common import AUTO_MODEL_MAP_TO_MODEL_TYPE_MAP, QEFF_MODEL_TYPE, QEFFCommonLoader
 from QEfficient.utils._utils import load_hf_tokenizer
->>>>>>> 4c8b4c9c
 from QEfficient.utils.constants import QEFF_MODELS_DIR, Constants
 from QEfficient.utils.logging_utils import logger
 
@@ -66,22 +55,9 @@
     if not (save_fp32_onnx or save_fp16_onnx):
         raise AttributeError("save_fp32_onnx and save_fp16_onnx can't be false")
 
-<<<<<<< HEAD
-    seq_len = Constants.seq_length
-    input_str = Constants.input_str
-
-    # Load tokenizer
-    if tokenizer is None:
-        tokenizer = AutoTokenizer.from_pretrained(model_name, padding_side="left")
-    else:
-        if tokenizer.padding_side != "left":
-            logger.warning("Please use padding_side='left' while initializing the tokenizer")
-            tokenizer.padding_side = "left"
-=======
     if tokenizer.padding_side != "left":
         logger.warning("Please use padding_side='left' while initializing the tokenizer")
         tokenizer.padding_side = "left"
->>>>>>> 4c8b4c9c
 
     if tokenizer.pad_token_id is None:
         tokenizer.pad_token_id = tokenizer.eos_token_id
@@ -228,54 +204,20 @@
         logger.warning("Please use padding_side='left' while initializing the tokenizer")
         tokenizer.padding_side = "left"
 
-<<<<<<< HEAD
-    if model_kv is not None:
-        if not getattr(model_kv, "qeff_transformed", False):
-            raise AttributeError(
-                "Model is not transformed, Please first use QEfficient.transform to tranform the model."
-            )
-        model = model_kv
-    else:
-        try:
-            if hf_token:
-                login(hf_token)
-            model_hf_path = hf_download(
-                repo_id=model_name,
-                cache_dir=Constants.CACHE_DIR,
-                ignore_pattrens=["*.txt", "*.onnx", "*.ot", "*.md", "*.tflite", "*.pdf"],
-            )
-            model = model_class.from_pretrained(
-                model_hf_path,
-                cache_dir=Constants.CACHE_DIR,
-                use_cache=True,
-                attn_implementation="eager",
-            )
-        except Exception as e:
-            print(f"Failed to download the {model_name} model from Huggingface:%s", e)
-        transform(model, form_factor="cloud")
-=======
     if tokenizer.pad_token_id is None:
         tokenizer.pad_token_id = tokenizer.eos_token_id
 
     assert qeff_model.is_transformed, f"please pass the {qeff_model.__class__.__name__} after transform API"
->>>>>>> 4c8b4c9c
 
     # Decide path for saving exported ONNX files.
     fp32_model_name, fp16_model_name = export_kvstyle_transformed_model_to_onnx(model_name, qeff_model.model,  tokenizer, onnx_dir_path, seq_len, save_fp32_onnx, save_fp16_onnx) # type: ignore
 
-<<<<<<< HEAD
-    # Load tokenizer
-    if tokenizer is None:
-        # todo(ochougul): use cache dir from snapshot download
-        tokenizer = AutoTokenizer.from_pretrained(model_name)
-=======
     # return the model path for automation.
     if return_path:
         if save_fp16_onnx:
             return onnx_dir_path, os.path.join(onnx_dir_path, f"{fp16_model_name}.onnx")
         else:
             return onnx_dir_path, os.path.join(onnx_dir_path, f"{fp32_model_name}.onnx")
->>>>>>> 4c8b4c9c
 
 
 def export_kvstyle_transformed_model_to_onnx(model_name: str, transformed_model: torch.nn.Module, tokenizer: Union[PreTrainedTokenizer, PreTrainedTokenizerFast],
@@ -335,29 +277,18 @@
                 for _ in range(2)
             ]
         )
-<<<<<<< HEAD
         for _ in range(n_layer)
     ]
-    # Run PyTorch inference for prefill
-    pt_outputs = model(**inputs)
-    output_names = list(pt_outputs.keys())
-=======
-        inputs["position_ids"] = (inputs["attention_mask"].cumsum(1) - 1) * inputs["attention_mask"]
-    else:
-        inputs = tokenizer(input_str, return_tensors="pt")
-
 
     pt_outputs = transformed_model(**inputs)
     output_names = list(pt_outputs.keys())
 
->>>>>>> 4c8b4c9c
 
     # Raise error if expected outputs are not present
     assert "logits" in output_names, "logits not found in output"
     assert "past_key_values" in output_names, "past_key_values not found in output"
 
     # Build inputs for next iteration from outputs
-<<<<<<< HEAD
     # Build inputs for decode
     inputs["input_ids"] = pt_outputs.logits.detach().argmax(2)
     inputs["position_ids"] = inputs["position_ids"].max(1, keepdim=True).values + 1
@@ -371,29 +302,18 @@
         print(tokenizer.batch_decode(inputs["input_ids"]))
     # To avoid issues in onnx export
     inputs["position_ids"] = torch.full((batch_size, 1), seq_len - 1)
-    pt_outputs = model(**inputs)
-=======
-    cache_index = torch.tensor(prompt_len)
-    inputs["input_ids"] = tokenizer(["I have"] * 2, return_tensors="pt").input_ids[:, -2:]
-    inputs["position_ids"] = inputs["attention_mask"].sum(1, keepdim=True)
-    inputs["position_ids"] = inputs["position_ids"].repeat(1, 2) + torch.arange(2).view(1, 2)
-    inputs["attention_mask"] = inputs["attention_mask"].bool()
-    inputs["cache_index"] = cache_index
-
-    # Add past_key_values into inputs
-    inputs["past_key_values"] = tuple([(key.detach(), value.detach()) for key, value in pt_outputs.past_key_values])
 
     # Run PyTorch inference with past
     pt_outputs = transformed_model(**inputs)
     output_names = list(pt_outputs.keys())
 
->>>>>>> 4c8b4c9c
 
     # Add pkv into output_names
     pkv = inputs["past_key_values"]
     pkv_idx = output_names.index("past_key_values")
     key_value_names = [f"past_{x}.{i}" for i in range(len(pkv)) for x in ["key", "value"]]
     output_names[pkv_idx : pkv_idx + 1] = [x + "_RetainedState" for x in key_value_names]
+
     # Replace nested past_key_values outputs with separate KV tensors
     pt_outputs = dict(pt_outputs)
     pkv_out = pt_outputs.pop("past_key_values")
@@ -413,7 +333,6 @@
         model_base_name=model_base_name,
     )
 
-    # fp32_model_name = simplify_onnx(onnx_dir_path, fp32_model_name, mutable_initializer=True)
     # Replace nested past_key_values inputs with separate KV tensors
     inputs.pop("past_key_values")
     for i, (key, value) in enumerate(pkv):
