# -----------------------------------------------------------------------------
#
# Copyright (c)  2023-2024 Qualcomm Innovation Center, Inc. All rights reserved.
# SPDX-License-Identifier: BSD-3-Clause
#
# -----------------------------------------------------------------------------

import os
import shutil
from typing import Optional, Tuple, Union

import torch
from transformers import PreTrainedTokenizer, PreTrainedTokenizerFast

import QEfficient
from QEfficient.exporter.export_utils import export_onnx, fix_onnx_fp16, generate_input_files, run_model_on_ort
from QEfficient.src._transformers.auto import QEFFAutoModelForCausalLM
from QEfficient.src.base import QEFFBaseModel
from QEfficient.src.common import AUTO_MODEL_MAP_TO_MODEL_TYPE_MAP, QEFF_MODEL_TYPE, QEFFCommonLoader
from QEfficient.utils._utils import load_hf_tokenizer
from QEfficient.utils.constants import QEFF_MODELS_DIR, Constants
from QEfficient.utils.logging_utils import logger


def convert_to_cloud_bertstyle(
    model_name: str,
    qeff_model: QEFFAutoModelForCausalLM,
    tokenizer: Union[PreTrainedTokenizer, PreTrainedTokenizerFast],
    onnx_dir_path: str,
    seq_len: int,
    return_path: bool,
    save_fp32_onnx: bool,
    save_fp16_onnx: bool,
):
    """
    Function to convert the model to Bertstyle approach.
    Bertstyle Approach:
        1. No Prefill/Decode sepeartly compiled
        2. No KV retaintion logic.
        3. KV is everytime computed for all the tokens until EOS/max_length

    Args:
        tokenizer (HF AutoTokenizer): Tokenzier to prepare inputs.
        model_path (str, optional): The path where the model is stored. If None, the model is loaded from the default location.
        seq_len (int, optional): The length of the sequence. Default is 128.
        return_path (bool): If True, return the base path for models and exported onnx model path
        save_fp32_onnx (bool); If True, fp32 unclipped version of ONNX will be saved. Default is False.
        save_fp16_onnx (bool); If false, generation of fp32 clipped version of ONNX will be skipped. Default is True.

    """
    if os.path.exists(onnx_dir_path):
        logger.warning(f"Overriding {onnx_dir_path}")
        shutil.rmtree(onnx_dir_path)

    if not (save_fp32_onnx or save_fp16_onnx):
        raise AttributeError("save_fp32_onnx and save_fp16_onnx can't be false")

    if tokenizer.padding_side != "left":
        logger.warning("Please use padding_side='left' while initializing the tokenizer")
        tokenizer.padding_side = "left"

    if tokenizer.pad_token_id is None:
        tokenizer.pad_token_id = tokenizer.eos_token_id

    # Decide path for saving exported ONNX files.
    fp32_model_name, fp16_model_name = export_bertstyle_model_to_onnx(model_name, qeff_model.model, tokenizer, onnx_dir_path, seq_len, save_fp32_onnx, save_fp16_onnx) # type: ignore

    # return the model path for automation.
    if return_path:
        if save_fp16_onnx:
            return onnx_dir_path, os.path.join(onnx_dir_path, f"{fp16_model_name}.onnx")
        else:
            return onnx_dir_path, os.path.join(onnx_dir_path, f"{fp32_model_name}.onnx")


def export_bertstyle_model_to_onnx(model_name, model, tokenizer, onnx_dir_path, seq_len, save_fp32_onnx, save_fp16_onnx):
    model_base_name = model_name.replace("/", "_") + "_bertstyle"
    os.makedirs(onnx_dir_path, exist_ok=True)

    input_str = Constants.input_str
    # Preprocess inputs
    if seq_len > 0:
        if tokenizer.pad_token_id is None:
            tokenizer.pad_token_id = tokenizer.eos_token_id
        inputs = tokenizer(
            input_str,
            return_tensors="pt",
            padding="max_length",
            max_length=seq_len,
        )
    else:
        inputs = tokenizer(input_str, return_tensors="pt")
    if model.config.is_encoder_decoder:
        if "token_type_ids" in inputs:
            inputs.pop("token_type_ids")
        inputs["decoder_input_ids"] = torch.full((1, 1), model.generation_config.decoder_start_token_id)

    # Run PyTorch inference
    try:
        pt_outputs = model(**inputs)
        output_names = list(pt_outputs.keys())
    except Exception as e:
        print(f"Model {model_name} Execution failed in pytorch:%s", e)

    # Add pkv into output_names
    pkv = tuple([(key.detach(), value.detach()) for key, value in pt_outputs.past_key_values])
    pkv_idx = output_names.index("past_key_values")
    key_value_names = [f"past_{x}.{i}" for i in range(len(pkv)) for x in ["key", "value"]]
    output_names[pkv_idx : pkv_idx + 1] = [x for x in key_value_names]

    pt_outputs = dict(pt_outputs)
    pkv_out = pt_outputs.pop("past_key_values")
    for i, (key, value) in enumerate(pkv_out):
        pt_outputs[f"past_key.{i}"] = key
        pt_outputs[f"past_value.{i}"] = value

    # Export the model to Onnx.
    try:
        fp32_model_name = export_onnx(
            pt_model=model,
            inputs=inputs,
            output_names=output_names,
            gen_models_path=onnx_dir_path,
            model_base_name=model_base_name,
        )
    except Exception as e:
        print(f"Model {model_name} failed to export in Onnx:%s", e)

    # Run onnxrt inference
    input_names, ort_outputs = run_model_on_ort(
        onnx_path=os.path.join(onnx_dir_path, f"{fp32_model_name}.onnx"),
        inputs=inputs,
        output_names=output_names,
        pt_outputs=pt_outputs,
    )

    # Fix onnx for fp16
    # Clip the values to fp16 ranges to avoid over/under flow in AI 100
    if save_fp16_onnx:
        fp16_model_name = fix_onnx_fp16(
            inputs=inputs,
            output_names=output_names,
            ort_outputs=ort_outputs,
            gen_models_path=onnx_dir_path,
            model_base_name=fp32_model_name,
            pt_outputs=pt_outputs,
            save_fp32_onnx=save_fp32_onnx,
        )

    # Generate inputFiles
    # todo(ochougul):rename to bert_style_input_list.txt
    input_list_file = os.path.join(onnx_dir_path, "input_list.txt")
    generate_input_files(
        input_files_path=os.path.join(onnx_dir_path, "inputFiles"),
        input_names=input_names,
        inputs=inputs,
        input_list_file=input_list_file,
    )
    
    return fp32_model_name,fp16_model_name


def convert_to_cloud_kvstyle(
    model_name: str,
    qeff_model: QEFFAutoModelForCausalLM,
    tokenizer: Union[PreTrainedTokenizer, PreTrainedTokenizerFast],
    onnx_dir_path: str,
    seq_len: int,
    return_path: bool,
    save_fp32_onnx: bool,
    save_fp16_onnx: bool,
):
    """
    Function Modeling changes for kv retention and export to Onnx.
    KV Style Approach:
        1. This architecture is particularly suitable for autoregressive tasks
        2. where sequence generation involves processing one token at a time
        3. And contextual information from earlier tokens is crucial for predicting the next token.
        4. The inclusion of a kV cache enhances the efficiency of the decoding process, making it more computationally efficient.

    Args:
        model_name (str): The name of the model to be used.
        model_class (type): The class of the model.
        model_kv (torch.nn.Module): Transformed KV torch model to be used
        tokenizer (HF AutoTokenizer): Tokenzier to prepare inputs.
        onnx_dir_path (str, optional): The path where the model is stored. If None, the model is loaded from the default location.
        hf_token (str): If hf_token passed, it will be used for authentication for gated. Default is None.
        seq_len (int, optional): The length of the sequence. Default is 128.
        input_str (str): The input string to be processed.
        return_path (bool): If True, return the base path for models and exported onnx model path
        save_fp32_onnx (bool); If True, fp32 unclipped version of ONNX will be saved. Default is False.
        save_fp16_onnx (bool); If false, generation of fp32 clipped version of ONNX will be skipped. Default is True.

    """
    if os.path.exists(onnx_dir_path):
        logger.warning(f"Overriding {onnx_dir_path}")
        shutil.rmtree(onnx_dir_path)

    if not (save_fp32_onnx or save_fp16_onnx):
        raise AttributeError("save_fp32_onnx and save_fp16_onnx can't be false")
    

    if tokenizer.padding_side != "left":
        logger.warning("Please use padding_side='left' while initializing the tokenizer")
        tokenizer.padding_side = "left"

    if tokenizer.pad_token_id is None:
        tokenizer.pad_token_id = tokenizer.eos_token_id

    assert qeff_model.is_transformed, f"please pass the {qeff_model.__class__.__name__} after transform API"

    # Decide path for saving exported ONNX files.
    fp32_model_name, fp16_model_name = export_kvstyle_transformed_model_to_onnx(model_name, qeff_model.model,  tokenizer, onnx_dir_path, seq_len, save_fp32_onnx, save_fp16_onnx) # type: ignore

    # return the model path for automation.
    if return_path:
        if save_fp16_onnx:
            return onnx_dir_path, os.path.join(onnx_dir_path, f"{fp16_model_name}.onnx")
        else:
            return onnx_dir_path, os.path.join(onnx_dir_path, f"{fp32_model_name}.onnx")


def export_kvstyle_transformed_model_to_onnx(model_name: str, transformed_model: torch.nn.Module, tokenizer: Union[PreTrainedTokenizer, PreTrainedTokenizerFast],
                                          onnx_dir_path: str, seq_len: int, save_fp32_onnx: Optional[bool] = False, save_fp16_onnx: Optional[bool] = True):
    
    if tokenizer.padding_side != "left":
        logger.warning("Please use padding_side='left' while initializing the tokenizer")
        tokenizer.padding_side = "left"

    tokenizer.pad_token_id = tokenizer.eos_token_id if tokenizer.pad_token_id is None else tokenizer.pad_token_id    

    # Disabling requires_grad on all parameters
    for j, p in enumerate(transformed_model.parameters()):
        p.requires_grad_(False)

    # Preprocess inputs
    input_str = ["My name is Sarah.", "I live in London."]
    if seq_len > 0:
        inputs = tokenizer(input_str, return_tensors="pt", padding=True)
        batch_size, prompt_len = inputs["input_ids"].shape
        inputs["input_ids"] = torch.concat(
            [
                inputs["input_ids"],
                torch.full((batch_size, seq_len - prompt_len), tokenizer.pad_token_id),
            ],
            1,
        )
        inputs["attention_mask"] = torch.concat(
            [
                inputs["attention_mask"],
                torch.zeros((batch_size, seq_len - prompt_len), dtype=torch.int64),
            ],
            1,
        )
        inputs["position_ids"] = (inputs["attention_mask"].cumsum(1) - 1) * inputs["attention_mask"]
    else:
        inputs = tokenizer(input_str, return_tensors="pt")


    pt_outputs = transformed_model(**inputs)
    output_names = list(pt_outputs.keys())


    # Raise error if expected outputs are not present
    assert "logits" in output_names, "logits not found in output"
    assert "past_key_values" in output_names, "past_key_values not found in output"

    # Build inputs for next iteration from outputs
    cache_index = torch.tensor(prompt_len)
    inputs["input_ids"] = tokenizer(["I have"] * 2, return_tensors="pt").input_ids[:, -2:]
    inputs["position_ids"] = inputs["attention_mask"].sum(1, keepdim=True)
    inputs["position_ids"] = inputs["position_ids"].repeat(1, 2) + torch.arange(2).view(1, 2)
    inputs["attention_mask"] = inputs["attention_mask"].bool()
    inputs["cache_index"] = cache_index

    # Add past_key_values into inputs
    inputs["past_key_values"] = tuple([(key.detach(), value.detach()) for key, value in pt_outputs.past_key_values])

    # Run PyTorch inference with past
    pt_outputs = transformed_model(**inputs)
    output_names = list(pt_outputs.keys())


    # Add pkv into output_names
    pkv = tuple([(key.detach(), value.detach()) for key, value in pt_outputs.past_key_values])
    pkv_idx = output_names.index("past_key_values")
    key_value_names = [f"past_{x}.{i}" for i in range(len(pkv)) for x in ["key", "value"]]
    output_names[pkv_idx : pkv_idx + 1] = [x + "_RetainedState" for x in key_value_names]

    # Replace nested past_key_values outputs with separate KV tensors
    pt_outputs = dict(pt_outputs)
    pkv_out = pt_outputs.pop("past_key_values")
    for i, (key, value) in enumerate(pkv_out):
        pt_outputs[f"past_key.{i}_RetainedState"] = key
        pt_outputs[f"past_value.{i}_RetainedState"] = value


    model_base_name = model_name.replace("/", "_") + "_kv"
    os.makedirs(onnx_dir_path, exist_ok=True)
    # Export and simplify ONNX model
    fp32_model_name = export_onnx(
        pt_model=transformed_model,
        inputs=inputs,
        output_names=output_names,
        gen_models_path=onnx_dir_path,
        model_base_name=model_base_name,
    )

    # Replace nested past_key_values inputs with separate KV tensors
    inputs.pop("past_key_values")
    for i, (key, value) in enumerate(pkv):
        inputs[f"past_key.{i}"] = key
        inputs[f"past_value.{i}"] = value

    # Run onnxrt inference
    input_names, ort_outputs = run_model_on_ort(
        onnx_path=os.path.join(onnx_dir_path, f"{fp32_model_name}.onnx"),
        inputs=inputs,
        output_names=output_names,
        pt_outputs=pt_outputs,
    )

    # Fix onnx for FP16
    if save_fp16_onnx:
        fp16_model_name = fix_onnx_fp16(
            inputs=inputs,
            output_names=output_names,
            ort_outputs=ort_outputs,
            gen_models_path=onnx_dir_path,
            model_base_name=fp32_model_name,
            pt_outputs=pt_outputs,
            save_fp32_onnx=save_fp32_onnx,
        )

    # Generate custom-IO files for fp16 and int8 kv
    with open(os.path.join(onnx_dir_path, "custom_io_fp16.yaml"), "w") as fp:
        fp.write("# Model Inputs\n\n")
        for input_name in key_value_names:
            fp.write(f" - IOName: {input_name}\n   Precision: float16\n\n")
            inputs[input_name] = inputs[input_name].to(torch.float16)
        fp.write("# Model Outputs\n\n")
        for output_name in key_value_names:
            fp.write(f" - IOName: {output_name}_RetainedState\n   Precision: float16\n\n")

    with open(os.path.join(onnx_dir_path, "custom_io_int8.yaml"), "w") as fp:
        fp.write("# Model Inputs\n\n")
        for input_name in key_value_names:
            fp.write(f" - IOName: {input_name}\n   Precision: mxint8\n\n")
        fp.write("# Model Outputs\n\n")
        for output_name in key_value_names:
            fp.write(f" - IOName: {output_name}_RetainedState\n   Precision: mxint8\n\n")

    # Generate inputFiles
    input_list_file = os.path.join(onnx_dir_path, "input_list.txt")
    generate_input_files(
        input_files_path=os.path.join(onnx_dir_path, "inputFiles"),
        input_names=input_names,
        inputs=inputs,
        input_list_file=input_list_file,
    )
    
    return fp32_model_name, fp16_model_name


def export_for_cloud(model_name: str, qeff_model: QEFFBaseModel,
                     tokenizer: Union[PreTrainedTokenizer, PreTrainedTokenizerFast],
                     onnx_dir_path: str, seq_length: int = Constants.seq_length,
                     return_path: bool = True,
                     save_fp32_onnx: bool = False,
                     save_fp16_onnx: bool = True)-> Tuple[str, str]:
    # FIXME: move all this to class instead of here, and just call qeff_model.export here.
    if AUTO_MODEL_MAP_TO_MODEL_TYPE_MAP.get(qeff_model.__class__, None) == QEFF_MODEL_TYPE.CAUSALLM: # type: ignore
        return export_lm_model_for_cloud(model_name=model_name,
                                         qeff_model=qeff_model, # type: ignore
                                         tokenizer=tokenizer,
                                         onnx_dir_path=onnx_dir_path,
                                         seq_length=seq_length,
                                         return_path=return_path,
                                         save_fp16_onnx=save_fp16_onnx,
                                         save_fp32_onnx=save_fp32_onnx)
    else:
        raise NotImplementedError(f"Only model type {QEFFAutoModelForCausalLM.__class__.__name__} is supported for export, got {type(qeff_model)}")
    

def export_lm_model_for_cloud(model_name:str, qeff_model: QEFFAutoModelForCausalLM,
                              tokenizer:Union[PreTrainedTokenizer, PreTrainedTokenizerFast],
                              onnx_dir_path: str, seq_length: int, return_path:bool,
                              save_fp32_onnx:bool, save_fp16_onnx: bool):
    if os.path.exists(onnx_dir_path):
        logger.warning(f"Overriding {onnx_dir_path}")
        shutil.rmtree(onnx_dir_path)

    if not (save_fp32_onnx or save_fp16_onnx):
        raise AttributeError("save_fp32_onnx and save_fp16_onnx can't be false")

    if tokenizer.padding_side != "left":
        logger.warning("Please use padding_side='left' while initializing the tokenizer")
        tokenizer.padding_side = "left"

    if tokenizer.pad_token_id is None:
        tokenizer.pad_token_id = tokenizer.eos_token_id


    if qeff_model.is_transformed:
        fp32_model_name, fp16_model_name = export_kvstyle_transformed_model_to_onnx(
            model_name=model_name,
            transformed_model=qeff_model.model,
            tokenizer=tokenizer,
            onnx_dir_path=onnx_dir_path,
            seq_len=seq_length,
            save_fp32_onnx=save_fp32_onnx,
            save_fp16_onnx=save_fp16_onnx) # type: ignore

    else:
        fp32_model_name, fp16_model_name = export_bertstyle_model_to_onnx(
            model_name=model_name,
            model=qeff_model.model,
            tokenizer=tokenizer, 
            onnx_dir_path=onnx_dir_path,
            seq_len=seq_length,
            save_fp32_onnx=save_fp32_onnx,
            save_fp16_onnx=save_fp16_onnx) # type: ignore

    
    # return the model path for automation.
    if return_path:
        if save_fp16_onnx:
            return onnx_dir_path, os.path.join(onnx_dir_path, f"{fp16_model_name}.onnx")
        else:
            return onnx_dir_path, os.path.join(onnx_dir_path, f"{fp32_model_name}.onnx")


def qualcomm_efficient_converter(
    model_name: str,
    model_path: str,
    model_kv: QEFFBaseModel = None, # type: ignore
    local_model_dir: Optional[str] = None,
    tokenizer: Optional[Union[PreTrainedTokenizer, PreTrainedTokenizerFast]]=None,
    cache_dir: Optional[str] = None,
    onnx_dir_path: Optional[str]=None,
    hf_token: Optional[str] = None,
    seq_length: int = Constants.seq_length,
    kv: bool = True,
    return_path: bool = True,
    form_factor: str="cloud",
    save_fp32_onnx: bool = False,
    save_fp16_onnx: bool = True,
) -> Tuple[str, str]:
    """
    Function to convert the input string using the specified model and returns the result.

    Args:
        model_name (str): The name of the model to be used.
        model_kv (torch.nn.Module): Transformed KV torch model to be used
        tokenizer (HF AutoTokenizer): Tokenzier to prepare inputs.
        cache_dir (str): Path to cache dir if not specified, default HF cache_dir will be used.
        onnx_dir_path (str, optional): The path where the model is stored. If None, the model is loaded from the default location.
        hf_token (bool): If True, an authentication token will be used. Default is False.
        seq_len (int, optional): The length of the sequence. Default is 128.
        kv (bool): If True, key-value pairs will be used. Default is True.
        return_path (bool): If True, return the base path for models and exported onnx model path
        save_fp32_onnx (bool); If True, fp32 unclipped version of ONNX will be saved. Default is False.
        save_fp16_onnx (bool); If false, fp32 unclipped version of ONNX will be deleted. Default is False.

    Returns:
        None, if automation is False, else path to exported Onnx file

    """
    # Get model_kv first
<<<<<<< HEAD
    model_kv = model_kv if model_kv else QEFFCommonLoader.from_pretrained(pretrained_model_name_or_path=(local_model_dir if local_model_dir else model_name), hf_token=hf_token, cache_dir=cache_dir)
=======
    model_kv = model_kv if model_kv else QEFFCommonLoader.from_pretrained(pretrained_model_name=model_name, pretrained_model_path=model_path, hf_token=hf_token, cache_dir=cache_dir)
>>>>>>> acabc839

    # Transform if required
    if model_kv.is_transformed and not kv:
        raise AttributeError("Transformed model is passed while requsting to convert non-transformed model")
    
    model_kv = model_kv if model_kv.is_transformed else QEfficient.transform(model_kv) if kv else model_kv

    if onnx_dir_path is None:
        model_card_dir = os.path.join(QEFF_MODELS_DIR, str(model_name))
        onnx_dir_path = os.path.join(model_card_dir, "onnx")
    
    # Load tokenizer if not passed
<<<<<<< HEAD
    tokenizer = tokenizer if tokenizer else load_hf_tokenizer(model_name=model_name, hf_token=hf_token, cache_dir=cache_dir, local_model_dir=local_model_dir)
=======
    tokenizer = tokenizer if tokenizer else load_hf_tokenizer(model_name=model_name, hf_token=hf_token, cache_dir=cache_dir, model_path=model_path)
>>>>>>> acabc839
    
    if form_factor == "cloud":
        return export_for_cloud(
            model_name=model_name,
            qeff_model=model_kv,
            tokenizer=tokenizer,
            onnx_dir_path=onnx_dir_path,
            seq_length=seq_length,
            return_path=return_path,
            save_fp16_onnx=save_fp16_onnx,
            save_fp32_onnx=save_fp32_onnx)
    else:
        # [TODO]: Apply the class transformation to make changes for the KV models in edge use cases
        # model = QEfficient.transform(model_hf, type="Transformers", form_factor="edge")
        # model.eval()
        raise NotImplementedError("Oops! Reached too far!!")<|MERGE_RESOLUTION|>--- conflicted
+++ resolved
@@ -467,11 +467,7 @@
 
     """
     # Get model_kv first
-<<<<<<< HEAD
     model_kv = model_kv if model_kv else QEFFCommonLoader.from_pretrained(pretrained_model_name_or_path=(local_model_dir if local_model_dir else model_name), hf_token=hf_token, cache_dir=cache_dir)
-=======
-    model_kv = model_kv if model_kv else QEFFCommonLoader.from_pretrained(pretrained_model_name=model_name, pretrained_model_path=model_path, hf_token=hf_token, cache_dir=cache_dir)
->>>>>>> acabc839
 
     # Transform if required
     if model_kv.is_transformed and not kv:
@@ -484,11 +480,7 @@
         onnx_dir_path = os.path.join(model_card_dir, "onnx")
     
     # Load tokenizer if not passed
-<<<<<<< HEAD
     tokenizer = tokenizer if tokenizer else load_hf_tokenizer(model_name=model_name, hf_token=hf_token, cache_dir=cache_dir, local_model_dir=local_model_dir)
-=======
-    tokenizer = tokenizer if tokenizer else load_hf_tokenizer(model_name=model_name, hf_token=hf_token, cache_dir=cache_dir, model_path=model_path)
->>>>>>> acabc839
     
     if form_factor == "cloud":
         return export_for_cloud(
